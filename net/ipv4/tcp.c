--- conflicted
+++ resolved
@@ -579,11 +579,8 @@
 
 	return mask;
 }
-<<<<<<< HEAD
+#endif
 EXPORT_SYMBOL(tcp_poll);
-=======
-#endif
->>>>>>> 9a0dc015
 
 int tcp_ioctl(struct sock *sk, int cmd, unsigned long arg)
 {
@@ -652,25 +649,16 @@
 	struct tcp_skb_cb *tcb = TCP_SKB_CB(skb);
 	struct tcp_sock *mpcb_tp=(struct tcp_sock*)mpcb;
 
-<<<<<<< HEAD
 	skb->csum    = 0;
-	tcb->seq     = tcb->end_seq = tp->write_seq;
-	tcb->flags   = TCPHDR_ACK;
-	tcb->sacked  = 0;
-=======
-	skb->csum     = 0;
-
 	/*in MPTCP mode, the subflow seqnum is given later*/
 	if (tp->mpc)
 		tcb->seq      = tcb->end_seq = tcb->sub_seq = 0;
 	else
 		tcb->seq      = tcb->end_seq = tcb->sub_seq = tp->write_seq;
-
 	tcb->data_seq = tcb->end_data_seq = mpcb_tp->write_seq;
 	tcb->data_len = 0;
-	tcb->flags    = TCPCB_FLAG_ACK;
-	tcb->sacked   = 0;
->>>>>>> 9a0dc015
+	tcb->flags   = TCPHDR_ACK;
+	tcb->sacked  = 0;
 	skb_header_release(skb);
 	tcp_add_write_queue_tail(sk, skb);
 	sk->sk_wmem_queued += skb->truesize;
@@ -1026,14 +1014,9 @@
 	ssize_t res;
 
 	if (!(sk->sk_route_caps & NETIF_F_SG) ||
-<<<<<<< HEAD
-	    !(sk->sk_route_caps & NETIF_F_ALL_CSUM))
-		return sock_no_sendpage(sk->sk_socket, page, offset, size,
+	    !(sk->sk_route_caps & NETIF_F_ALL_CSUM) || tcp_sk(sk)->mpc)
+		return sock_no_sendpage(sk->sk_socket, page, offset, size, 
 					flags);
-=======
-	    !(sk->sk_route_caps & NETIF_F_ALL_CSUM) || tcp_sk(sk)->mpc)
-		return sock_no_sendpage(sock, page, offset, size, flags);
->>>>>>> 9a0dc015
 
 	lock_sock(sk);
 	TCP_CHECK_TIMER(sk);
@@ -1067,16 +1050,10 @@
 	return tmp;
 }
 
-<<<<<<< HEAD
 int tcp_sendmsg(struct kiocb *iocb, struct sock *sk, struct msghdr *msg,
 		size_t size)
-=======
-
-int tcp_sendmsg(struct kiocb *iocb, struct socket *sock, 
-		       struct msghdr *msg,
-		       size_t size)
-{
-	return subtcp_sendmsg(iocb,sock->sk,msg,size);
+{
+	return subtcp_sendmsg(iocb,sk,msg,size);
 }
 
 /**
@@ -1087,7 +1064,6 @@
  */
 int subtcp_sendmsg(struct kiocb *iocb, struct sock *sk, struct msghdr *msg,
 		   size_t size)
->>>>>>> 9a0dc015
 {
 	struct iovec *iov;
 	struct tcp_sock *tp = tcp_sk(sk);
@@ -1303,12 +1279,8 @@
 			}
 
 			if (!copied)
-<<<<<<< HEAD
 				TCP_SKB_CB(skb)->flags &= ~TCPHDR_PSH;
 
-=======
-				TCP_SKB_CB(skb)->flags &= ~TCPCB_FLAG_PSH;
->>>>>>> 9a0dc015
 			tp->write_seq += copy;
 			TCP_SKB_CB(skb)->end_seq += copy;
 			skb_shinfo(skb)->gso_segs = 0;
