--- conflicted
+++ resolved
@@ -972,17 +972,13 @@
 	if (sk->sk_err || (sk->sk_shutdown & SEND_SHUTDOWN))
 		goto out_err;
 
-<<<<<<< HEAD
 	if (tp->mpc)
 		/* At the moment we assume sg is unavailable on any interface.
 		 * In the future we should set sg to 1 if *all* interfaces support sg
 		 */
 		sg = 0;
 	else
-		sg = sk->sk_route_caps & NETIF_F_SG;
-=======
-	sg = !!(sk->sk_route_caps & NETIF_F_SG);
->>>>>>> c16fa4f2
+		sg = !!(sk->sk_route_caps & NETIF_F_SG);
 
 	while (--iovlen >= 0) {
 		size_t seglen = iov->iov_len;
@@ -3364,12 +3360,8 @@
 {
 	struct sk_buff *skb = NULL;
 	unsigned long limit;
-<<<<<<< HEAD
-	int i, max_rshare, max_wshare, cnt;
-=======
 	int max_share, cnt;
 	unsigned int i;
->>>>>>> c16fa4f2
 	unsigned long jiffy = jiffies;
 
 	BUILD_BUG_ON(sizeof(struct tcp_skb_cb) > sizeof(skb->cb));
@@ -3427,15 +3419,9 @@
 
 	tcp_init_mem(&init_net);
 	/* Set per-socket limits to no more than 1/128 the pressure threshold */
-<<<<<<< HEAD
-	limit = ((unsigned long)sysctl_tcp_mem[1]) << (PAGE_SHIFT - 7);
-	max_wshare = min(4UL*1024*1024, limit);
-	max_rshare = min(6UL*1024*1024, limit);
-=======
 	limit = nr_free_buffer_pages() << (PAGE_SHIFT - 10);
 	limit = max(limit, 128UL);
 	max_share = min(4UL*1024*1024, limit);
->>>>>>> c16fa4f2
 
 	sysctl_tcp_wmem[0] = SK_MEM_QUANTUM;
 	sysctl_tcp_wmem[1] = 16*1024;
