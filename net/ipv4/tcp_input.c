--- conflicted
+++ resolved
@@ -3638,15 +3638,9 @@
 		if (tcp_parse_aligned_timestamp(tp, th))
 			return true;
 	}
-<<<<<<< HEAD
 	tcp_parse_options(skb, &tp->rx_opt, tp->mpc ? &tp->mptcp->rx_opt : NULL,
 			  1, NULL);
-	if (tp->rx_opt.saw_tstamp)
-=======
-
-	tcp_parse_options(skb, &tp->rx_opt, 1, NULL);
 	if (tp->rx_opt.saw_tstamp && tp->rx_opt.rcv_tsecr)
->>>>>>> cff43fc8
 		tp->rx_opt.rcv_tsecr -= tp->tsoffset;
 
 	return true;
@@ -5518,14 +5512,9 @@
 	struct mptcp_options_received mopt;
 	mptcp_init_mp_opt(&mopt);
 
-<<<<<<< HEAD
 	tcp_parse_options(skb, &tp->rx_opt,
 			  tp->mpc ? &tp->mptcp->rx_opt : &mopt, 0, &foc);
-	if (tp->rx_opt.saw_tstamp)
-=======
-	tcp_parse_options(skb, &tp->rx_opt, 0, &foc);
 	if (tp->rx_opt.saw_tstamp && tp->rx_opt.rcv_tsecr)
->>>>>>> cff43fc8
 		tp->rx_opt.rcv_tsecr -= tp->tsoffset;
 
 	if (th->ack) {
