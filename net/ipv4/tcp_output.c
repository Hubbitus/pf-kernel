--- conflicted
+++ resolved
@@ -625,34 +625,9 @@
 			remaining -= need;
 		}
 	}
-<<<<<<< HEAD
-	/* Similar rationale to tcp_syn_options() applies here, too.
-	 * If the <SYN> options fit, the same options should fit now!
-	 */
-	if (*md5 == NULL &&
-	    ireq->tstamp_ok &&
-	    cookie_plus > TCPOLEN_COOKIE_BASE) {
-		int need = cookie_plus; /* has TCPOLEN_COOKIE_BASE */
-
-		if (0x2 & need) {
-			/* 32-bit multiple */
-			need += 2; /* NOPs */
-		}
-		if (need <= remaining) {
-			opts->options |= OPTION_COOKIE_EXTENSION;
-			opts->hash_size = cookie_plus - TCPOLEN_COOKIE_BASE;
-			remaining -= need;
-		} else {
-			/* There's no error return, so flag it. */
-			xvp->cookie_out_never = 1; /* true */
-			opts->hash_size = 0;
-		}
-	}
 
 	if (tcp_rsk(req)->saw_mpc)
 		mptcp_synack_options(req, opts, &remaining);
-=======
->>>>>>> 8bb495e3
 
 	return MAX_TCP_OPTION_SPACE - remaining;
 }
@@ -923,7 +898,13 @@
 	tp = tcp_sk(sk);
 
 	if (likely(clone_it)) {
-<<<<<<< HEAD
+		const struct sk_buff *fclone = skb + 1;
+
+		if (unlikely(skb->fclone == SKB_FCLONE_ORIG &&
+			     fclone->fclone == SKB_FCLONE_CLONE))
+			NET_INC_STATS_BH(sock_net(sk),
+					 LINUX_MIB_TCPSPURIOUS_RTX_HOSTQUEUES);
+
 		if (unlikely(skb_cloned(skb))) {
 			struct sk_buff *newskb;
 			if (mptcp_is_data_seq(skb))
@@ -943,18 +924,6 @@
 			}
 			skb = newskb;
 		} else {
-=======
-		const struct sk_buff *fclone = skb + 1;
-
-		if (unlikely(skb->fclone == SKB_FCLONE_ORIG &&
-			     fclone->fclone == SKB_FCLONE_CLONE))
-			NET_INC_STATS_BH(sock_net(sk),
-					 LINUX_MIB_TCPSPURIOUS_RTX_HOSTQUEUES);
-
-		if (unlikely(skb_cloned(skb)))
-			skb = pskb_copy(skb, gfp_mask);
-		else
->>>>>>> 8bb495e3
 			skb = skb_clone(skb, gfp_mask);
 		}
 		if (unlikely(!skb))
@@ -1599,16 +1568,9 @@
 	if (nonagle & TCP_NAGLE_PUSH)
 		return true;
 
-<<<<<<< HEAD
-	/* Don't use the nagle rule for urgent data (or for the final FIN).
-	 * Nagle can be ignored during F-RTO too (see RFC4138).
-	 */
-	if (tcp_urg_mode(tp) || (tp->frto_counter == 2) ||
-	    (TCP_SKB_CB(skb)->tcp_flags & TCPHDR_FIN) || mptcp_is_data_fin(skb))
-=======
 	/* Don't use the nagle rule for urgent data (or for the final FIN). */
-	if (tcp_urg_mode(tp) || (TCP_SKB_CB(skb)->tcp_flags & TCPHDR_FIN))
->>>>>>> 8bb495e3
+	if (tcp_urg_mode(tp) || (TCP_SKB_CB(skb)->tcp_flags & TCPHDR_FIN) ||
+	    mptcp_is_data_fin(skb))
 		return true;
 
 	if (!tcp_nagle_check(tp, skb, cur_mss, nonagle))
