/*
 * xfrm6_policy.c: based on xfrm4_policy.c
 *
 * Authors:
 *	Mitsuru KANDA @USAGI
 * 	Kazunori MIYAZAWA @USAGI
 * 	Kunihiro Ishiguro <kunihiro@ipinfusion.com>
 * 		IPv6 support
 * 	YOSHIFUJI Hideaki
 * 		Split up af-specific portion
 *
 */

#include <linux/err.h>
#include <linux/kernel.h>
#include <linux/netdevice.h>
#include <net/addrconf.h>
#include <net/dst.h>
#include <net/xfrm.h>
#include <net/ip.h>
#include <net/ipv6.h>
#include <net/ip6_route.h>
#if defined(CONFIG_IPV6_MIP6) || defined(CONFIG_IPV6_MIP6_MODULE)
#include <net/mip6.h>
#endif

static struct xfrm_policy_afinfo xfrm6_policy_afinfo;

static struct dst_entry *xfrm6_dst_lookup(struct net *net, int tos,
					  xfrm_address_t *saddr,
					  xfrm_address_t *daddr)
{
	struct flowi fl = {};
	struct dst_entry *dst;
	int err;

	memcpy(&fl.fl6_dst, daddr, sizeof(fl.fl6_dst));
	if (saddr)
		memcpy(&fl.fl6_src, saddr, sizeof(fl.fl6_src));

	dst = ip6_route_output(net, NULL, &fl);

	err = dst->error;
	if (dst->error) {
		dst_release(dst);
		dst = ERR_PTR(err);
	}

	return dst;
}

static int xfrm6_get_saddr(struct net *net,
			   xfrm_address_t *saddr, xfrm_address_t *daddr)
{
	struct dst_entry *dst;
	struct net_device *dev;

	dst = xfrm6_dst_lookup(net, 0, NULL, daddr);
	if (IS_ERR(dst))
		return -EHOSTUNREACH;

	dev = ip6_dst_idev(dst)->dev;
	ipv6_dev_get_saddr(dev_net(dev), dev,
			   (struct in6_addr *)&daddr->a6, 0,
			   (struct in6_addr *)&saddr->a6);
	dst_release(dst);
	return 0;
}

<<<<<<< HEAD
=======
static struct dst_entry *
__xfrm6_find_bundle(struct flowi *fl, struct xfrm_policy *policy)
{
	struct dst_entry *dst;

	/* Still not clear if we should set fl->fl6_{src,dst}... */
	read_lock_bh(&policy->lock);
	for (dst = policy->bundles; dst; dst = dst->next) {
		struct xfrm_dst *xdst = (struct xfrm_dst*)dst;
		struct in6_addr fl_dst_prefix, fl_src_prefix;

		ipv6_addr_prefix(&fl_dst_prefix,
				 &fl->fl6_dst,
				 xdst->u.rt6.rt6i_dst.plen);
		ipv6_addr_prefix(&fl_src_prefix,
				 &fl->fl6_src,
				 xdst->u.rt6.rt6i_src.plen);
		if (ipv6_addr_equal(&xdst->u.rt6.rt6i_dst.addr, &fl_dst_prefix)
		    &&
		    ipv6_addr_equal(&xdst->u.rt6.rt6i_src.addr, &fl_src_prefix)
		    &&
		    dst->path_index==fl->path_index
		    &&
		    xfrm_bundle_ok(policy, xdst, fl, AF_INET6,
				   (xdst->u.rt6.rt6i_dst.plen != 128 ||
				    xdst->u.rt6.rt6i_src.plen != 128))) {
			dst_clone(dst);
			break;
		}
	}
	read_unlock_bh(&policy->lock);
	return dst;
}

>>>>>>> 3d882955
static int xfrm6_get_tos(struct flowi *fl)
{
	return 0;
}

static int xfrm6_init_path(struct xfrm_dst *path, struct dst_entry *dst,
			   int nfheader_len)
{
	if (dst->ops->family == AF_INET6) {
		struct rt6_info *rt = (struct rt6_info*)dst;
		if (rt->rt6i_node)
			path->path_cookie = rt->rt6i_node->fn_sernum;
	}

	path->u.rt6.rt6i_nfheader_len = nfheader_len;

	return 0;
}

static int xfrm6_fill_dst(struct xfrm_dst *xdst, struct net_device *dev,
			  struct flowi *fl)
{
	struct rt6_info *rt = (struct rt6_info*)xdst->route;

	xdst->u.dst.dev = dev;
	dev_hold(dev);

	xdst->u.rt6.rt6i_idev = in6_dev_get(dev);
	if (!xdst->u.rt6.rt6i_idev)
		return -ENODEV;

	/* Sheit... I remember I did this right. Apparently,
	 * it was magically lost, so this code needs audit */
	xdst->u.rt6.rt6i_flags = rt->rt6i_flags & (RTF_ANYCAST |
						   RTF_LOCAL);
	xdst->u.rt6.rt6i_metric = rt->rt6i_metric;
	xdst->u.rt6.rt6i_node = rt->rt6i_node;
	if (rt->rt6i_node)
		xdst->route_cookie = rt->rt6i_node->fn_sernum;
	xdst->u.rt6.rt6i_gateway = rt->rt6i_gateway;
	xdst->u.rt6.rt6i_dst = rt->rt6i_dst;
	xdst->u.rt6.rt6i_src = rt->rt6i_src;

	return 0;
}

static inline void
_decode_session6(struct sk_buff *skb, struct flowi *fl, int reverse)
{
	int onlyproto = 0;
	u16 offset = skb_network_header_len(skb);
	struct ipv6hdr *hdr = ipv6_hdr(skb);
	struct ipv6_opt_hdr *exthdr;
	const unsigned char *nh = skb_network_header(skb);
	u8 nexthdr = nh[IP6CB(skb)->nhoff];

	memset(fl, 0, sizeof(struct flowi));
	fl->mark = skb->mark;

	ipv6_addr_copy(&fl->fl6_dst, reverse ? &hdr->saddr : &hdr->daddr);
	ipv6_addr_copy(&fl->fl6_src, reverse ? &hdr->daddr : &hdr->saddr);

	while (nh + offset + 1 < skb->data ||
	       pskb_may_pull(skb, nh + offset + 1 - skb->data)) {
		nh = skb_network_header(skb);
		exthdr = (struct ipv6_opt_hdr *)(nh + offset);

		switch (nexthdr) {
		case NEXTHDR_FRAGMENT:
			onlyproto = 1;
		case NEXTHDR_ROUTING:
		case NEXTHDR_HOP:
		case NEXTHDR_DEST:
			offset += ipv6_optlen(exthdr);
			nexthdr = exthdr->nexthdr;
			exthdr = (struct ipv6_opt_hdr *)(nh + offset);
			break;

		case IPPROTO_UDP:
		case IPPROTO_UDPLITE:
		case IPPROTO_TCP:
		case IPPROTO_SCTP:
		case IPPROTO_DCCP:
			if (!onlyproto && (nh + offset + 4 < skb->data ||
			     pskb_may_pull(skb, nh + offset + 4 - skb->data))) {
				__be16 *ports = (__be16 *)exthdr;

				fl->fl_ip_sport = ports[!!reverse];
				fl->fl_ip_dport = ports[!reverse];
			}
			fl->proto = nexthdr;
			return;

		case IPPROTO_ICMPV6:
			if (!onlyproto && pskb_may_pull(skb, nh + offset + 2 - skb->data)) {
				u8 *icmp = (u8 *)exthdr;

				fl->fl_icmp_type = icmp[0];
				fl->fl_icmp_code = icmp[1];
			}
			fl->proto = nexthdr;
			return;

#if defined(CONFIG_IPV6_MIP6) || defined(CONFIG_IPV6_MIP6_MODULE)
		case IPPROTO_MH:
			if (!onlyproto && pskb_may_pull(skb, nh + offset + 3 - skb->data)) {
				struct ip6_mh *mh;
				mh = (struct ip6_mh *)exthdr;

				fl->fl_mh_type = mh->ip6mh_type;
			}
			fl->proto = nexthdr;
			return;
#endif

		/* XXX Why are there these headers? */
		case IPPROTO_AH:
		case IPPROTO_ESP:
		case IPPROTO_COMP:
		default:
			fl->fl_ipsec_spi = 0;
			fl->proto = nexthdr;
			return;
		}
	}
}

static inline int xfrm6_garbage_collect(struct dst_ops *ops)
{
	struct net *net = container_of(ops, struct net, xfrm.xfrm6_dst_ops);

	xfrm6_policy_afinfo.garbage_collect(net);
	return (atomic_read(&ops->entries) > ops->gc_thresh * 2);
}

static void xfrm6_update_pmtu(struct dst_entry *dst, u32 mtu)
{
	struct xfrm_dst *xdst = (struct xfrm_dst *)dst;
	struct dst_entry *path = xdst->route;

	printk(KERN_ERR "new mtu:%d\n",mtu);

	path->ops->update_pmtu(path, mtu);
}

static void xfrm6_dst_destroy(struct dst_entry *dst)
{
	struct xfrm_dst *xdst = (struct xfrm_dst *)dst;

	if (likely(xdst->u.rt6.rt6i_idev))
		in6_dev_put(xdst->u.rt6.rt6i_idev);
	xfrm_dst_destroy(xdst);
}

static void xfrm6_dst_ifdown(struct dst_entry *dst, struct net_device *dev,
			     int unregister)
{
	struct xfrm_dst *xdst;

	if (!unregister)
		return;

	xdst = (struct xfrm_dst *)dst;
	if (xdst->u.rt6.rt6i_idev->dev == dev) {
		struct inet6_dev *loopback_idev =
			in6_dev_get(dev_net(dev)->loopback_dev);
		BUG_ON(!loopback_idev);

		do {
			in6_dev_put(xdst->u.rt6.rt6i_idev);
			xdst->u.rt6.rt6i_idev = loopback_idev;
			in6_dev_hold(loopback_idev);
			xdst = (struct xfrm_dst *)xdst->u.dst.child;
		} while (xdst->u.dst.xfrm);

		__in6_dev_put(loopback_idev);
	}

	xfrm_dst_ifdown(dst, dev);
}

static struct dst_ops xfrm6_dst_ops = {
	.family =		AF_INET6,
	.protocol =		cpu_to_be16(ETH_P_IPV6),
	.gc =			xfrm6_garbage_collect,
	.update_pmtu =		xfrm6_update_pmtu,
	.destroy =		xfrm6_dst_destroy,
	.ifdown =		xfrm6_dst_ifdown,
	.local_out =		__ip6_local_out,
	.gc_thresh =		1024,
	.entries =		ATOMIC_INIT(0),
};

static struct xfrm_policy_afinfo xfrm6_policy_afinfo = {
	.family =		AF_INET6,
	.dst_ops =		&xfrm6_dst_ops,
	.dst_lookup =		xfrm6_dst_lookup,
	.get_saddr = 		xfrm6_get_saddr,
	.decode_session =	_decode_session6,
	.get_tos =		xfrm6_get_tos,
	.init_path =		xfrm6_init_path,
	.fill_dst =		xfrm6_fill_dst,
};

static int __init xfrm6_policy_init(void)
{
	return xfrm_policy_register_afinfo(&xfrm6_policy_afinfo);
}

static void xfrm6_policy_fini(void)
{
	xfrm_policy_unregister_afinfo(&xfrm6_policy_afinfo);
}

#ifdef CONFIG_SYSCTL
static struct ctl_table xfrm6_policy_table[] = {
	{
		.procname       = "xfrm6_gc_thresh",
		.data	   	= &init_net.xfrm.xfrm6_dst_ops.gc_thresh,
		.maxlen	 	= sizeof(int),
		.mode	   	= 0644,
		.proc_handler   = proc_dointvec,
	},
	{ }
};

static struct ctl_table_header *sysctl_hdr;
#endif

int __init xfrm6_init(void)
{
	int ret;
	unsigned int gc_thresh;

	/*
	 * We need a good default value for the xfrm6 gc threshold.
	 * In ipv4 we set it to the route hash table size * 8, which
	 * is half the size of the maximaum route cache for ipv4.  It
	 * would be good to do the same thing for v6, except the table is
	 * constructed differently here.  Here each table for a net namespace
	 * can have FIB_TABLE_HASHSZ entries, so lets go with the same
	 * computation that we used for ipv4 here.  Also, lets keep the initial
	 * gc_thresh to a minimum of 1024, since, the ipv6 route cache defaults
	 * to that as a minimum as well
	 */
	gc_thresh = FIB6_TABLE_HASHSZ * 8;
	xfrm6_dst_ops.gc_thresh = (gc_thresh < 1024) ? 1024 : gc_thresh;

	ret = xfrm6_policy_init();
	if (ret)
		goto out;

	ret = xfrm6_state_init();
	if (ret)
		goto out_policy;

#ifdef CONFIG_SYSCTL
	sysctl_hdr = register_net_sysctl_table(&init_net, net_ipv6_ctl_path,
						xfrm6_policy_table);
#endif
out:
	return ret;
out_policy:
	xfrm6_policy_fini();
	goto out;
}

void xfrm6_fini(void)
{
#ifdef CONFIG_SYSCTL
	if (sysctl_hdr)
		unregister_net_sysctl_table(sysctl_hdr);
#endif
	//xfrm6_input_fini();
	xfrm6_policy_fini();
	xfrm6_state_fini();
}<|MERGE_RESOLUTION|>--- conflicted
+++ resolved
@@ -67,43 +67,6 @@
 	return 0;
 }
 
-<<<<<<< HEAD
-=======
-static struct dst_entry *
-__xfrm6_find_bundle(struct flowi *fl, struct xfrm_policy *policy)
-{
-	struct dst_entry *dst;
-
-	/* Still not clear if we should set fl->fl6_{src,dst}... */
-	read_lock_bh(&policy->lock);
-	for (dst = policy->bundles; dst; dst = dst->next) {
-		struct xfrm_dst *xdst = (struct xfrm_dst*)dst;
-		struct in6_addr fl_dst_prefix, fl_src_prefix;
-
-		ipv6_addr_prefix(&fl_dst_prefix,
-				 &fl->fl6_dst,
-				 xdst->u.rt6.rt6i_dst.plen);
-		ipv6_addr_prefix(&fl_src_prefix,
-				 &fl->fl6_src,
-				 xdst->u.rt6.rt6i_src.plen);
-		if (ipv6_addr_equal(&xdst->u.rt6.rt6i_dst.addr, &fl_dst_prefix)
-		    &&
-		    ipv6_addr_equal(&xdst->u.rt6.rt6i_src.addr, &fl_src_prefix)
-		    &&
-		    dst->path_index==fl->path_index
-		    &&
-		    xfrm_bundle_ok(policy, xdst, fl, AF_INET6,
-				   (xdst->u.rt6.rt6i_dst.plen != 128 ||
-				    xdst->u.rt6.rt6i_src.plen != 128))) {
-			dst_clone(dst);
-			break;
-		}
-	}
-	read_unlock_bh(&policy->lock);
-	return dst;
-}
-
->>>>>>> 3d882955
 static int xfrm6_get_tos(struct flowi *fl)
 {
 	return 0;
