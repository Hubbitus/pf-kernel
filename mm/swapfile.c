/*
 *  linux/mm/swapfile.c
 *
 *  Copyright (C) 1991, 1992, 1993, 1994  Linus Torvalds
 *  Swap reorganised 29.12.95, Stephen Tweedie
 */

#include <linux/mm.h>
#include <linux/hugetlb.h>
#include <linux/mman.h>
#include <linux/slab.h>
#include <linux/export.h>
#include <linux/kernel_stat.h>
#include <linux/swap.h>
#include <linux/vmalloc.h>
#include <linux/pagemap.h>
#include <linux/namei.h>
#include <linux/shmem_fs.h>
#include <linux/blkdev.h>
#include <linux/random.h>
#include <linux/writeback.h>
#include <linux/proc_fs.h>
#include <linux/seq_file.h>
#include <linux/init.h>
#include <linux/ksm.h>
#include <linux/rmap.h>
#include <linux/security.h>
#include <linux/backing-dev.h>
#include <linux/mutex.h>
#include <linux/capability.h>
#include <linux/syscalls.h>
#include <linux/memcontrol.h>
#include <linux/poll.h>
#include <linux/oom.h>
#include <linux/frontswap.h>
#include <linux/swapfile.h>
#include <linux/export.h>

#include <asm/pgtable.h>
#include <asm/tlbflush.h>
#include <linux/swapops.h>
#include <linux/page_cgroup.h>

static bool swap_count_continued(struct swap_info_struct *, pgoff_t,
				 unsigned char);
static void free_swap_count_continuations(struct swap_info_struct *);

DEFINE_SPINLOCK(swap_lock);
static unsigned int nr_swapfiles;
long nr_swap_pages;
long total_swap_pages;
static int least_priority;

static const char Bad_file[] = "Bad swap file entry ";
static const char Unused_file[] = "Unused swap file entry ";
static const char Bad_offset[] = "Bad swap offset entry ";
static const char Unused_offset[] = "Unused swap offset entry ";

struct swap_list_t swap_list = {-1, -1};

struct swap_info_struct *swap_info[MAX_SWAPFILES];

static DEFINE_MUTEX(swapon_mutex);

static DECLARE_WAIT_QUEUE_HEAD(proc_poll_wait);
/* Activity counter to indicate that a swapon or swapoff has occurred */
static atomic_t proc_poll_event = ATOMIC_INIT(0);

static inline unsigned char swap_count(unsigned char ent)
{
	return ent & ~SWAP_HAS_CACHE;	/* may include SWAP_HAS_CONT flag */
}

/* returns 1 if swap entry is freed */
static int
__try_to_reclaim_swap(struct swap_info_struct *si, unsigned long offset)
{
	swp_entry_t entry = swp_entry(si->type, offset);
	struct page *page;
	int ret = 0;

	page = find_get_page(&swapper_space, entry.val);
	if (!page)
		return 0;
	/*
	 * This function is called from scan_swap_map() and it's called
	 * by vmscan.c at reclaiming pages. So, we hold a lock on a page, here.
	 * We have to use trylock for avoiding deadlock. This is a special
	 * case and you should use try_to_free_swap() with explicit lock_page()
	 * in usual operations.
	 */
	if (trylock_page(page)) {
		ret = try_to_free_swap(page);
		unlock_page(page);
	}
	page_cache_release(page);
	return ret;
}

/*
 * swapon tell device that all the old swap contents can be discarded,
 * to allow the swap device to optimize its wear-levelling.
 */
static int discard_swap(struct swap_info_struct *si)
{
	struct swap_extent *se;
	sector_t start_block;
	sector_t nr_blocks;
	int err = 0;

	/* Do not discard the swap header page! */
	se = &si->first_swap_extent;
	start_block = (se->start_block + 1) << (PAGE_SHIFT - 9);
	nr_blocks = ((sector_t)se->nr_pages - 1) << (PAGE_SHIFT - 9);
	if (nr_blocks) {
		err = blkdev_issue_discard(si->bdev, start_block,
				nr_blocks, GFP_KERNEL, 0);
		if (err)
			return err;
		cond_resched();
	}

	list_for_each_entry(se, &si->first_swap_extent.list, list) {
		start_block = se->start_block << (PAGE_SHIFT - 9);
		nr_blocks = (sector_t)se->nr_pages << (PAGE_SHIFT - 9);

		err = blkdev_issue_discard(si->bdev, start_block,
				nr_blocks, GFP_KERNEL, 0);
		if (err)
			break;

		cond_resched();
	}
	return err;		/* That will often be -EOPNOTSUPP */
}

/*
 * swap allocation tell device that a cluster of swap can now be discarded,
 * to allow the swap device to optimize its wear-levelling.
 */
static void discard_swap_cluster(struct swap_info_struct *si,
				 pgoff_t start_page, pgoff_t nr_pages)
{
	struct swap_extent *se = si->curr_swap_extent;
	int found_extent = 0;

	while (nr_pages) {
		struct list_head *lh;

		if (se->start_page <= start_page &&
		    start_page < se->start_page + se->nr_pages) {
			pgoff_t offset = start_page - se->start_page;
			sector_t start_block = se->start_block + offset;
			sector_t nr_blocks = se->nr_pages - offset;

			if (nr_blocks > nr_pages)
				nr_blocks = nr_pages;
			start_page += nr_blocks;
			nr_pages -= nr_blocks;

			if (!found_extent++)
				si->curr_swap_extent = se;

			start_block <<= PAGE_SHIFT - 9;
			nr_blocks <<= PAGE_SHIFT - 9;
			if (blkdev_issue_discard(si->bdev, start_block,
				    nr_blocks, GFP_NOIO, 0))
				break;
		}

		lh = se->list.next;
		se = list_entry(lh, struct swap_extent, list);
	}
}

static int wait_for_discard(void *word)
{
	schedule();
	return 0;
}

#define SWAPFILE_CLUSTER	256
#define LATENCY_LIMIT		256

static unsigned long scan_swap_map(struct swap_info_struct *si,
				   unsigned char usage)
{
	unsigned long offset;
	unsigned long scan_base;
	unsigned long last_in_cluster = 0;
	int latency_ration = LATENCY_LIMIT;
	int found_free_cluster = 0;

	/*
	 * We try to cluster swap pages by allocating them sequentially
	 * in swap.  Once we've allocated SWAPFILE_CLUSTER pages this
	 * way, however, we resort to first-free allocation, starting
	 * a new cluster.  This prevents us from scattering swap pages
	 * all over the entire swap partition, so that we reduce
	 * overall disk seek times between swap pages.  -- sct
	 * But we do now try to find an empty cluster.  -Andrea
	 * And we let swap pages go all over an SSD partition.  Hugh
	 */

	si->flags += SWP_SCANNING;
	scan_base = offset = si->cluster_next;

	if (unlikely(!si->cluster_nr--)) {
		if (si->pages - si->inuse_pages < SWAPFILE_CLUSTER) {
			si->cluster_nr = SWAPFILE_CLUSTER - 1;
			goto checks;
		}
		if (si->flags & SWP_DISCARDABLE) {
			/*
			 * Start range check on racing allocations, in case
			 * they overlap the cluster we eventually decide on
			 * (we scan without swap_lock to allow preemption).
			 * It's hardly conceivable that cluster_nr could be
			 * wrapped during our scan, but don't depend on it.
			 */
			if (si->lowest_alloc)
				goto checks;
			si->lowest_alloc = si->max;
			si->highest_alloc = 0;
		}
		spin_unlock(&swap_lock);

		/*
		 * If seek is expensive, start searching for new cluster from
		 * start of partition, to minimize the span of allocated swap.
		 * But if seek is cheap, search from our current position, so
		 * that swap is allocated from all over the partition: if the
		 * Flash Translation Layer only remaps within limited zones,
		 * we don't want to wear out the first zone too quickly.
		 */
		if (!(si->flags & SWP_SOLIDSTATE))
			scan_base = offset = si->lowest_bit;
		last_in_cluster = offset + SWAPFILE_CLUSTER - 1;

		/* Locate the first empty (unaligned) cluster */
		for (; last_in_cluster <= si->highest_bit; offset++) {
			if (si->swap_map[offset])
				last_in_cluster = offset + SWAPFILE_CLUSTER;
			else if (offset == last_in_cluster) {
				spin_lock(&swap_lock);
				offset -= SWAPFILE_CLUSTER - 1;
				si->cluster_next = offset;
				si->cluster_nr = SWAPFILE_CLUSTER - 1;
				found_free_cluster = 1;
				goto checks;
			}
			if (unlikely(--latency_ration < 0)) {
				cond_resched();
				latency_ration = LATENCY_LIMIT;
			}
		}

		offset = si->lowest_bit;
		last_in_cluster = offset + SWAPFILE_CLUSTER - 1;

		/* Locate the first empty (unaligned) cluster */
		for (; last_in_cluster < scan_base; offset++) {
			if (si->swap_map[offset])
				last_in_cluster = offset + SWAPFILE_CLUSTER;
			else if (offset == last_in_cluster) {
				spin_lock(&swap_lock);
				offset -= SWAPFILE_CLUSTER - 1;
				si->cluster_next = offset;
				si->cluster_nr = SWAPFILE_CLUSTER - 1;
				found_free_cluster = 1;
				goto checks;
			}
			if (unlikely(--latency_ration < 0)) {
				cond_resched();
				latency_ration = LATENCY_LIMIT;
			}
		}

		offset = scan_base;
		spin_lock(&swap_lock);
		si->cluster_nr = SWAPFILE_CLUSTER - 1;
		si->lowest_alloc = 0;
	}

checks:
	if (!(si->flags & SWP_WRITEOK))
		goto no_page;
	if (!si->highest_bit)
		goto no_page;
	if (offset > si->highest_bit)
		scan_base = offset = si->lowest_bit;

	/* reuse swap entry of cache-only swap if not busy. */
	if (vm_swap_full() && si->swap_map[offset] == SWAP_HAS_CACHE) {
		int swap_was_freed;
		spin_unlock(&swap_lock);
		swap_was_freed = __try_to_reclaim_swap(si, offset);
		spin_lock(&swap_lock);
		/* entry was freed successfully, try to use this again */
		if (swap_was_freed)
			goto checks;
		goto scan; /* check next one */
	}

	if (si->swap_map[offset])
		goto scan;

	if (offset == si->lowest_bit)
		si->lowest_bit++;
	if (offset == si->highest_bit)
		si->highest_bit--;
	si->inuse_pages++;
	if (si->inuse_pages == si->pages) {
		si->lowest_bit = si->max;
		si->highest_bit = 0;
	}
	si->swap_map[offset] = usage;
	si->cluster_next = offset + 1;
	si->flags -= SWP_SCANNING;

	if (si->lowest_alloc) {
		/*
		 * Only set when SWP_DISCARDABLE, and there's a scan
		 * for a free cluster in progress or just completed.
		 */
		if (found_free_cluster) {
			/*
			 * To optimize wear-levelling, discard the
			 * old data of the cluster, taking care not to
			 * discard any of its pages that have already
			 * been allocated by racing tasks (offset has
			 * already stepped over any at the beginning).
			 */
			if (offset < si->highest_alloc &&
			    si->lowest_alloc <= last_in_cluster)
				last_in_cluster = si->lowest_alloc - 1;
			si->flags |= SWP_DISCARDING;
			spin_unlock(&swap_lock);

			if (offset < last_in_cluster)
				discard_swap_cluster(si, offset,
					last_in_cluster - offset + 1);

			spin_lock(&swap_lock);
			si->lowest_alloc = 0;
			si->flags &= ~SWP_DISCARDING;

			smp_mb();	/* wake_up_bit advises this */
			wake_up_bit(&si->flags, ilog2(SWP_DISCARDING));

		} else if (si->flags & SWP_DISCARDING) {
			/*
			 * Delay using pages allocated by racing tasks
			 * until the whole discard has been issued. We
			 * could defer that delay until swap_writepage,
			 * but it's easier to keep this self-contained.
			 */
			spin_unlock(&swap_lock);
			wait_on_bit(&si->flags, ilog2(SWP_DISCARDING),
				wait_for_discard, TASK_UNINTERRUPTIBLE);
			spin_lock(&swap_lock);
		} else {
			/*
			 * Note pages allocated by racing tasks while
			 * scan for a free cluster is in progress, so
			 * that its final discard can exclude them.
			 */
			if (offset < si->lowest_alloc)
				si->lowest_alloc = offset;
			if (offset > si->highest_alloc)
				si->highest_alloc = offset;
		}
	}
	return offset;

scan:
	spin_unlock(&swap_lock);
	while (++offset <= si->highest_bit) {
		if (!si->swap_map[offset]) {
			spin_lock(&swap_lock);
			goto checks;
		}
		if (vm_swap_full() && si->swap_map[offset] == SWAP_HAS_CACHE) {
			spin_lock(&swap_lock);
			goto checks;
		}
		if (unlikely(--latency_ration < 0)) {
			cond_resched();
			latency_ration = LATENCY_LIMIT;
		}
	}
	offset = si->lowest_bit;
	while (++offset < scan_base) {
		if (!si->swap_map[offset]) {
			spin_lock(&swap_lock);
			goto checks;
		}
		if (vm_swap_full() && si->swap_map[offset] == SWAP_HAS_CACHE) {
			spin_lock(&swap_lock);
			goto checks;
		}
		if (unlikely(--latency_ration < 0)) {
			cond_resched();
			latency_ration = LATENCY_LIMIT;
		}
	}
	spin_lock(&swap_lock);

no_page:
	si->flags -= SWP_SCANNING;
	return 0;
}

swp_entry_t get_swap_page(void)
{
	struct swap_info_struct *si;
	pgoff_t offset;
	int type, next;
	int wrapped = 0;

	spin_lock(&swap_lock);
	if (nr_swap_pages <= 0)
		goto noswap;
	nr_swap_pages--;

	for (type = swap_list.next; type >= 0 && wrapped < 2; type = next) {
		si = swap_info[type];
		next = si->next;
		if (next < 0 ||
		    (!wrapped && si->prio != swap_info[next]->prio)) {
			next = swap_list.head;
			wrapped++;
		}

		if (!si->highest_bit)
			continue;
		if (!(si->flags & SWP_WRITEOK))
			continue;

		swap_list.next = next;
		/* This is called for allocating swap entry for cache */
		offset = scan_swap_map(si, SWAP_HAS_CACHE);
		if (offset) {
			spin_unlock(&swap_lock);
			return swp_entry(type, offset);
		}
		next = swap_list.next;
	}

	nr_swap_pages++;
noswap:
	spin_unlock(&swap_lock);
	return (swp_entry_t) {0};
}

/* The only caller of this function is now susupend routine */
swp_entry_t get_swap_page_of_type(int type)
{
	struct swap_info_struct *si;
	pgoff_t offset;

	spin_lock(&swap_lock);
	si = swap_info[type];
	if (si && (si->flags & SWP_WRITEOK)) {
		nr_swap_pages--;
		/* This is called for allocating swap entry, not cache */
		offset = scan_swap_map(si, 1);
		if (offset) {
			spin_unlock(&swap_lock);
			return swp_entry(type, offset);
		}
		nr_swap_pages++;
	}
	spin_unlock(&swap_lock);
	return (swp_entry_t) {0};
}
EXPORT_SYMBOL_GPL(get_swap_page_of_type);

static unsigned int find_next_to_unuse(struct swap_info_struct *si,
					unsigned int prev, bool frontswap);

void get_swap_range_of_type(int type, swp_entry_t *start, swp_entry_t *end,
		unsigned int limit)
{
	struct swap_info_struct *si;
	pgoff_t start_at;
	unsigned int i;

	*start = swp_entry(0, 0);
	*end = swp_entry(0, 0);
	spin_lock(&swap_lock);
	si = swap_info[type];
	if (si && (si->flags & SWP_WRITEOK)) {
		/* This is called for allocating swap entry, not cache */
		start_at = scan_swap_map(si, 1);
		if (start_at) {
			unsigned int stop_at = find_next_to_unuse(si, start_at, 0);
			if (stop_at > start_at)
				stop_at--;
			else
				stop_at = si->max - 1;
			if (stop_at - start_at + 1 > limit)
				stop_at = min_t(unsigned int,
						start_at + limit - 1,
						si->max - 1);
			/* Mark them used */
			for (i = start_at; i <= stop_at; i++)
				si->swap_map[i] = 1;
			/* first page already done above */
			si->inuse_pages += stop_at - start_at;

			nr_swap_pages -= stop_at - start_at + 1;
			if (start_at + 1 == si->lowest_bit)
				si->lowest_bit = stop_at + 1;
			if (si->inuse_pages == si->pages) {
				si->lowest_bit = si->max;
				si->highest_bit = 0;
			}
			si->cluster_next = stop_at + 1;
			*start = swp_entry(type, start_at);
			*end = swp_entry(type, stop_at);
		}
	}
	spin_unlock(&swap_lock);
}
EXPORT_SYMBOL_GPL(get_swap_range_of_type);

static struct swap_info_struct *swap_info_get(swp_entry_t entry)
{
	struct swap_info_struct *p;
	unsigned long offset, type;

	if (!entry.val)
		goto out;
	type = swp_type(entry);
	if (type >= nr_swapfiles)
		goto bad_nofile;
	p = swap_info[type];
	if (!(p->flags & SWP_USED))
		goto bad_device;
	offset = swp_offset(entry);
	if (offset >= p->max)
		goto bad_offset;
	if (!p->swap_map[offset])
		goto bad_free;
	spin_lock(&swap_lock);
	return p;

bad_free:
	printk(KERN_ERR "swap_free: %s%08lx\n", Unused_offset, entry.val);
	goto out;
bad_offset:
	printk(KERN_ERR "swap_free: %s%08lx\n", Bad_offset, entry.val);
	goto out;
bad_device:
	printk(KERN_ERR "swap_free: %s%08lx\n", Unused_file, entry.val);
	goto out;
bad_nofile:
	printk(KERN_ERR "swap_free: %s%08lx\n", Bad_file, entry.val);
out:
	return NULL;
}

static unsigned char swap_entry_free(struct swap_info_struct *p,
				     swp_entry_t entry, unsigned char usage)
{
	unsigned long offset = swp_offset(entry);
	unsigned char count;
	unsigned char has_cache;

	count = p->swap_map[offset];
	has_cache = count & SWAP_HAS_CACHE;
	count &= ~SWAP_HAS_CACHE;

	if (usage == SWAP_HAS_CACHE) {
		VM_BUG_ON(!has_cache);
		has_cache = 0;
	} else if (count == SWAP_MAP_SHMEM) {
		/*
		 * Or we could insist on shmem.c using a special
		 * swap_shmem_free() and free_shmem_swap_and_cache()...
		 */
		count = 0;
	} else if ((count & ~COUNT_CONTINUED) <= SWAP_MAP_MAX) {
		if (count == COUNT_CONTINUED) {
			if (swap_count_continued(p, offset, count))
				count = SWAP_MAP_MAX | COUNT_CONTINUED;
			else
				count = SWAP_MAP_MAX;
		} else
			count--;
	}

	if (!count)
		mem_cgroup_uncharge_swap(entry);

	usage = count | has_cache;
	p->swap_map[offset] = usage;

	/* free if no reference */
	if (!usage) {
		if (offset < p->lowest_bit)
			p->lowest_bit = offset;
		if (offset > p->highest_bit)
			p->highest_bit = offset;
		if (swap_list.next >= 0 &&
		    p->prio > swap_info[swap_list.next]->prio)
			swap_list.next = p->type;
		nr_swap_pages++;
		p->inuse_pages--;
		frontswap_invalidate_page(p->type, offset);
		if (p->flags & SWP_BLKDEV) {
			struct gendisk *disk = p->bdev->bd_disk;
			if (disk->fops->swap_slot_free_notify)
				disk->fops->swap_slot_free_notify(p->bdev,
								  offset);
		}
	}

	return usage;
}

/*
 * Caller has made sure that the swapdevice corresponding to entry
 * is still around or has not been recycled.
 */
void swap_free(swp_entry_t entry)
{
	struct swap_info_struct *p;

	p = swap_info_get(entry);
	if (p) {
		swap_entry_free(p, entry, 1);
		spin_unlock(&swap_lock);
	}
}

/*
 * Called after dropping swapcache to decrease refcnt to swap entries.
 */
void swapcache_free(swp_entry_t entry, struct page *page)
{
	struct swap_info_struct *p;
	unsigned char count;

	p = swap_info_get(entry);
	if (p) {
		count = swap_entry_free(p, entry, SWAP_HAS_CACHE);
		if (page)
			mem_cgroup_uncharge_swapcache(page, entry, count != 0);
		spin_unlock(&swap_lock);
	}
}
EXPORT_SYMBOL_GPL(swap_free);

/*
 * How many references to page are currently swapped out?
 * This does not give an exact answer when swap count is continued,
 * but does include the high COUNT_CONTINUED flag to allow for that.
 */
int page_swapcount(struct page *page)
{
	int count = 0;
	struct swap_info_struct *p;
	swp_entry_t entry;

	entry.val = page_private(page);
	p = swap_info_get(entry);
	if (p) {
		count = swap_count(p->swap_map[swp_offset(entry)]);
		spin_unlock(&swap_lock);
	}
	return count;
}

/*
 * We can write to an anon page without COW if there are no other references
 * to it.  And as a side-effect, free up its swap: because the old content
 * on disk will never be read, and seeking back there to write new content
 * later would only waste time away from clustering.
 */
int reuse_swap_page(struct page *page)
{
	int count;

	VM_BUG_ON(!PageLocked(page));
	if (unlikely(PageKsm(page)))
		return 0;
	count = page_mapcount(page);
	if (count <= 1 && PageSwapCache(page)) {
		count += page_swapcount(page);
		if (count == 1 && !PageWriteback(page)) {
			delete_from_swap_cache(page);
			SetPageDirty(page);
		}
	}
	return count <= 1;
}

/*
 * If swap is getting full, or if there are no more mappings of this page,
 * then try_to_free_swap is called to free its swap space.
 */
int try_to_free_swap(struct page *page)
{
	VM_BUG_ON(!PageLocked(page));

	if (!PageSwapCache(page))
		return 0;
	if (PageWriteback(page))
		return 0;
	if (page_swapcount(page))
		return 0;

	/*
	 * Once hibernation has begun to create its image of memory,
	 * there's a danger that one of the calls to try_to_free_swap()
	 * - most probably a call from __try_to_reclaim_swap() while
	 * hibernation is allocating its own swap pages for the image,
	 * but conceivably even a call from memory reclaim - will free
	 * the swap from a page which has already been recorded in the
	 * image as a clean swapcache page, and then reuse its swap for
	 * another page of the image.  On waking from hibernation, the
	 * original page might be freed under memory pressure, then
	 * later read back in from swap, now with the wrong data.
	 *
	 * Hibration suspends storage while it is writing the image
	 * to disk so check that here.
	 */
	if (pm_suspended_storage())
		return 0;

	delete_from_swap_cache(page);
	SetPageDirty(page);
	return 1;
}

/*
 * Free the swap entry like above, but also try to
 * free the page cache entry if it is the last user.
 */
int free_swap_and_cache(swp_entry_t entry)
{
	struct swap_info_struct *p;
	struct page *page = NULL;

	if (non_swap_entry(entry))
		return 1;

	p = swap_info_get(entry);
	if (p) {
		if (swap_entry_free(p, entry, 1) == SWAP_HAS_CACHE) {
			page = find_get_page(&swapper_space, entry.val);
			if (page && !trylock_page(page)) {
				page_cache_release(page);
				page = NULL;
			}
		}
		spin_unlock(&swap_lock);
	}
	if (page) {
		/*
		 * Not mapped elsewhere, or swap space full? Free it!
		 * Also recheck PageSwapCache now page is locked (above).
		 */
		if (PageSwapCache(page) && !PageWriteback(page) &&
				(!page_mapped(page) || vm_swap_full())) {
			delete_from_swap_cache(page);
			SetPageDirty(page);
		}
		unlock_page(page);
		page_cache_release(page);
	}
	return p != NULL;
}

#ifdef CONFIG_HIBERNATION
/*
 * Find the swap type that corresponds to given device (if any).
 *
 * @offset - number of the PAGE_SIZE-sized block of the device, starting
 * from 0, in which the swap header is expected to be located.
 *
 * This is needed for the suspend to disk (aka swsusp).
 */
int swap_type_of(dev_t device, sector_t offset, struct block_device **bdev_p)
{
	struct block_device *bdev = NULL;
	int type;

	if (device)
		bdev = bdget(device);

	spin_lock(&swap_lock);
	for (type = 0; type < nr_swapfiles; type++) {
		struct swap_info_struct *sis = swap_info[type];

		if (!(sis->flags & SWP_WRITEOK))
			continue;

		if (!bdev) {
			if (bdev_p)
				*bdev_p = bdgrab(sis->bdev);

			spin_unlock(&swap_lock);
			return type;
		}
		if (bdev == sis->bdev) {
			struct swap_extent *se = &sis->first_swap_extent;

			if (se->start_block == offset) {
				if (bdev_p)
					*bdev_p = bdgrab(sis->bdev);

				spin_unlock(&swap_lock);
				bdput(bdev);
				return type;
			}
		}
	}
	spin_unlock(&swap_lock);
	if (bdev)
		bdput(bdev);

	return -ENODEV;
}

/*
 * Get the (PAGE_SIZE) block corresponding to given offset on the swapdev
 * corresponding to given index in swap_info (swap type).
 */
sector_t swapdev_block(int type, pgoff_t offset)
{
	struct block_device *bdev;

	if ((unsigned int)type >= nr_swapfiles)
		return 0;
	if (!(swap_info[type]->flags & SWP_WRITEOK))
		return 0;
	return map_swap_entry(swp_entry(type, offset), &bdev);
}

/*
 * Return either the total number of swap pages of given type, or the number
 * of free pages of that type (depending on @free)
 *
 * This is needed for software suspend
 */
unsigned int count_swap_pages(int type, int free)
{
	unsigned int n = 0;

	spin_lock(&swap_lock);
	if ((unsigned int)type < nr_swapfiles) {
		struct swap_info_struct *sis = swap_info[type];

		if (sis->flags & SWP_WRITEOK) {
			n = sis->pages;
			if (free)
				n -= sis->inuse_pages;
		}
	}
	spin_unlock(&swap_lock);
	return n;
}
#endif /* CONFIG_HIBERNATION */

/*
 * No need to decide whether this PTE shares the swap entry with others,
 * just let do_wp_page work it out if a write is requested later - to
 * force COW, vm_page_prot omits write permission from any private vma.
 */
static int unuse_pte(struct vm_area_struct *vma, pmd_t *pmd,
		unsigned long addr, swp_entry_t entry, struct page *page)
{
	struct mem_cgroup *memcg;
	spinlock_t *ptl;
	pte_t *pte;
	int ret = 1;

	if (mem_cgroup_try_charge_swapin(vma->vm_mm, page,
					 GFP_KERNEL, &memcg)) {
		ret = -ENOMEM;
		goto out_nolock;
	}

	pte = pte_offset_map_lock(vma->vm_mm, pmd, addr, &ptl);
	if (unlikely(!pte_same(*pte, swp_entry_to_pte(entry)))) {
		mem_cgroup_cancel_charge_swapin(memcg);
		ret = 0;
		goto out;
	}

	dec_mm_counter(vma->vm_mm, MM_SWAPENTS);
	inc_mm_counter(vma->vm_mm, MM_ANONPAGES);
	get_page(page);
	set_pte_at(vma->vm_mm, addr, pte,
		   pte_mkold(mk_pte(page, vma->vm_page_prot)));
	page_add_anon_rmap(page, vma, addr);
	mem_cgroup_commit_charge_swapin(page, memcg);
	swap_free(entry);
	/*
	 * Move the page to the active list so it is not
	 * immediately swapped out again after swapon.
	 */
	activate_page(page);
out:
	pte_unmap_unlock(pte, ptl);
out_nolock:
	return ret;
}

static int unuse_pte_range(struct vm_area_struct *vma, pmd_t *pmd,
				unsigned long addr, unsigned long end,
				swp_entry_t entry, struct page *page)
{
	pte_t swp_pte = swp_entry_to_pte(entry);
	pte_t *pte;
	int ret = 0;

	/*
	 * We don't actually need pte lock while scanning for swp_pte: since
	 * we hold page lock and mmap_sem, swp_pte cannot be inserted into the
	 * page table while we're scanning; though it could get zapped, and on
	 * some architectures (e.g. x86_32 with PAE) we might catch a glimpse
	 * of unmatched parts which look like swp_pte, so unuse_pte must
	 * recheck under pte lock.  Scanning without pte lock lets it be
	 * preemptible whenever CONFIG_PREEMPT but not CONFIG_HIGHPTE.
	 */
	pte = pte_offset_map(pmd, addr);
	do {
		/*
		 * swapoff spends a _lot_ of time in this loop!
		 * Test inline before going to call unuse_pte.
		 */
		if (unlikely(pte_same(*pte, swp_pte))) {
			pte_unmap(pte);
			ret = unuse_pte(vma, pmd, addr, entry, page);
			if (ret)
				goto out;
			pte = pte_offset_map(pmd, addr);
		}
	} while (pte++, addr += PAGE_SIZE, addr != end);
	pte_unmap(pte - 1);
out:
	return ret;
}

static inline int unuse_pmd_range(struct vm_area_struct *vma, pud_t *pud,
				unsigned long addr, unsigned long end,
				swp_entry_t entry, struct page *page)
{
	pmd_t *pmd;
	unsigned long next;
	int ret;

	pmd = pmd_offset(pud, addr);
	do {
		next = pmd_addr_end(addr, end);
		if (pmd_none_or_trans_huge_or_clear_bad(pmd))
			continue;
		ret = unuse_pte_range(vma, pmd, addr, next, entry, page);
		if (ret)
			return ret;
	} while (pmd++, addr = next, addr != end);
	return 0;
}

static inline int unuse_pud_range(struct vm_area_struct *vma, pgd_t *pgd,
				unsigned long addr, unsigned long end,
				swp_entry_t entry, struct page *page)
{
	pud_t *pud;
	unsigned long next;
	int ret;

	pud = pud_offset(pgd, addr);
	do {
		next = pud_addr_end(addr, end);
		if (pud_none_or_clear_bad(pud))
			continue;
		ret = unuse_pmd_range(vma, pud, addr, next, entry, page);
		if (ret)
			return ret;
	} while (pud++, addr = next, addr != end);
	return 0;
}

static int unuse_vma(struct vm_area_struct *vma,
				swp_entry_t entry, struct page *page)
{
	pgd_t *pgd;
	unsigned long addr, end, next;
	int ret;

	if (page_anon_vma(page)) {
		addr = page_address_in_vma(page, vma);
		if (addr == -EFAULT)
			return 0;
		else
			end = addr + PAGE_SIZE;
	} else {
		addr = vma->vm_start;
		end = vma->vm_end;
	}

	pgd = pgd_offset(vma->vm_mm, addr);
	do {
		next = pgd_addr_end(addr, end);
		if (pgd_none_or_clear_bad(pgd))
			continue;
		ret = unuse_pud_range(vma, pgd, addr, next, entry, page);
		if (ret)
			return ret;
	} while (pgd++, addr = next, addr != end);
	return 0;
}

static int unuse_mm(struct mm_struct *mm,
				swp_entry_t entry, struct page *page)
{
	struct vm_area_struct *vma;
	int ret = 0;

	if (!down_read_trylock(&mm->mmap_sem)) {
		/*
		 * Activate page so shrink_inactive_list is unlikely to unmap
		 * its ptes while lock is dropped, so swapoff can make progress.
		 */
		activate_page(page);
		unlock_page(page);
		down_read(&mm->mmap_sem);
		lock_page(page);
	}
	for (vma = mm->mmap; vma; vma = vma->vm_next) {
		if (vma->anon_vma && (ret = unuse_vma(vma, entry, page)))
			break;
	}
	up_read(&mm->mmap_sem);
	return (ret < 0)? ret: 0;
}

/*
 * Scan swap_map (or frontswap_map if frontswap parameter is true)
 * from current position to next entry still in use.
 * Recycle to start on reaching the end, returning 0 when empty.
 */
static unsigned int find_next_to_unuse(struct swap_info_struct *si,
					unsigned int prev, bool frontswap)
{
	unsigned int max = si->max;
	unsigned int i = prev;
	unsigned char count;

	/*
	 * No need for swap_lock here: we're just looking
	 * for whether an entry is in use, not modifying it; false
	 * hits are okay, and sys_swapoff() has already prevented new
	 * allocations from this area (while holding swap_lock).
	 */
	for (;;) {
		if (++i >= max) {
			if (!prev) {
				i = 0;
				break;
			}
			/*
			 * No entries in use at top of swap_map,
			 * loop back to start and recheck there.
			 */
			max = prev + 1;
			prev = 0;
			i = 1;
		}
		if (frontswap) {
			if (frontswap_test(si, i))
				break;
			else
				continue;
		}
		count = si->swap_map[i];
		if (count && swap_count(count) != SWAP_MAP_BAD)
			break;
	}
	return i;
}

/*
 * We completely avoid races by reading each swap page in advance,
 * and then search for the process using it.  All the necessary
 * page table adjustments can then be made atomically.
 *
 * if the boolean frontswap is true, only unuse pages_to_unuse pages;
 * pages_to_unuse==0 means all pages; ignored if frontswap is false
 */
int try_to_unuse(unsigned int type, bool frontswap,
		 unsigned long pages_to_unuse)
{
	struct swap_info_struct *si = swap_info[type];
	struct mm_struct *start_mm;
	unsigned char *swap_map;
	unsigned char swcount;
	struct page *page;
	swp_entry_t entry;
	unsigned int i = 0;
	int retval = 0;

	/*
	 * When searching mms for an entry, a good strategy is to
	 * start at the first mm we freed the previous entry from
	 * (though actually we don't notice whether we or coincidence
	 * freed the entry).  Initialize this start_mm with a hold.
	 *
	 * A simpler strategy would be to start at the last mm we
	 * freed the previous entry from; but that would take less
	 * advantage of mmlist ordering, which clusters forked mms
	 * together, child after parent.  If we race with dup_mmap(), we
	 * prefer to resolve parent before child, lest we miss entries
	 * duplicated after we scanned child: using last mm would invert
	 * that.
	 */
	start_mm = &init_mm;
	atomic_inc(&init_mm.mm_users);

	/*
	 * Keep on scanning until all entries have gone.  Usually,
	 * one pass through swap_map is enough, but not necessarily:
	 * there are races when an instance of an entry might be missed.
	 */
	while ((i = find_next_to_unuse(si, i, frontswap)) != 0) {
		if (signal_pending(current)) {
			retval = -EINTR;
			break;
		}

		/*
		 * Get a page for the entry, using the existing swap
		 * cache page if there is one.  Otherwise, get a clean
		 * page and read the swap into it.
		 */
		swap_map = &si->swap_map[i];
		entry = swp_entry(type, i);
		page = read_swap_cache_async(entry,
					GFP_HIGHUSER_MOVABLE, NULL, 0);
		if (!page) {
			/*
			 * Either swap_duplicate() failed because entry
			 * has been freed independently, and will not be
			 * reused since sys_swapoff() already disabled
			 * allocation from here, or alloc_page() failed.
			 */
			if (!*swap_map)
				continue;
			retval = -ENOMEM;
			break;
		}

		/*
		 * Don't hold on to start_mm if it looks like exiting.
		 */
		if (atomic_read(&start_mm->mm_users) == 1) {
			mmput(start_mm);
			start_mm = &init_mm;
			atomic_inc(&init_mm.mm_users);
		}

		/*
		 * Wait for and lock page.  When do_swap_page races with
		 * try_to_unuse, do_swap_page can handle the fault much
		 * faster than try_to_unuse can locate the entry.  This
		 * apparently redundant "wait_on_page_locked" lets try_to_unuse
		 * defer to do_swap_page in such a case - in some tests,
		 * do_swap_page and try_to_unuse repeatedly compete.
		 */
		wait_on_page_locked(page);
		wait_on_page_writeback(page);
		lock_page(page);
		wait_on_page_writeback(page);

		/*
		 * Remove all references to entry.
		 */
		swcount = *swap_map;
		if (swap_count(swcount) == SWAP_MAP_SHMEM) {
			retval = shmem_unuse(entry, page);
			/* page has already been unlocked and released */
			if (retval < 0)
				break;
			continue;
		}
		if (swap_count(swcount) && start_mm != &init_mm)
			retval = unuse_mm(start_mm, entry, page);

		if (swap_count(*swap_map)) {
			int set_start_mm = (*swap_map >= swcount);
			struct list_head *p = &start_mm->mmlist;
			struct mm_struct *new_start_mm = start_mm;
			struct mm_struct *prev_mm = start_mm;
			struct mm_struct *mm;

			atomic_inc(&new_start_mm->mm_users);
			atomic_inc(&prev_mm->mm_users);
			spin_lock(&mmlist_lock);
			while (swap_count(*swap_map) && !retval &&
					(p = p->next) != &start_mm->mmlist) {
				mm = list_entry(p, struct mm_struct, mmlist);
				if (!atomic_inc_not_zero(&mm->mm_users))
					continue;
				spin_unlock(&mmlist_lock);
				mmput(prev_mm);
				prev_mm = mm;

				cond_resched();

				swcount = *swap_map;
				if (!swap_count(swcount)) /* any usage ? */
					;
				else if (mm == &init_mm)
					set_start_mm = 1;
				else
					retval = unuse_mm(mm, entry, page);

				if (set_start_mm && *swap_map < swcount) {
					mmput(new_start_mm);
					atomic_inc(&mm->mm_users);
					new_start_mm = mm;
					set_start_mm = 0;
				}
				spin_lock(&mmlist_lock);
			}
			spin_unlock(&mmlist_lock);
			mmput(prev_mm);
			mmput(start_mm);
			start_mm = new_start_mm;
		}
		if (retval) {
			unlock_page(page);
			page_cache_release(page);
			break;
		}

		/*
		 * If a reference remains (rare), we would like to leave
		 * the page in the swap cache; but try_to_unmap could
		 * then re-duplicate the entry once we drop page lock,
		 * so we might loop indefinitely; also, that page could
		 * not be swapped out to other storage meanwhile.  So:
		 * delete from cache even if there's another reference,
		 * after ensuring that the data has been saved to disk -
		 * since if the reference remains (rarer), it will be
		 * read from disk into another page.  Splitting into two
		 * pages would be incorrect if swap supported "shared
		 * private" pages, but they are handled by tmpfs files.
		 *
		 * Given how unuse_vma() targets one particular offset
		 * in an anon_vma, once the anon_vma has been determined,
		 * this splitting happens to be just what is needed to
		 * handle where KSM pages have been swapped out: re-reading
		 * is unnecessarily slow, but we can fix that later on.
		 */
		if (swap_count(*swap_map) &&
		     PageDirty(page) && PageSwapCache(page)) {
			struct writeback_control wbc = {
				.sync_mode = WB_SYNC_NONE,
			};

			swap_writepage(page, &wbc);
			lock_page(page);
			wait_on_page_writeback(page);
		}

		/*
		 * It is conceivable that a racing task removed this page from
		 * swap cache just before we acquired the page lock at the top,
		 * or while we dropped it in unuse_mm().  The page might even
		 * be back in swap cache on another swap area: that we must not
		 * delete, since it may not have been written out to swap yet.
		 */
		if (PageSwapCache(page) &&
		    likely(page_private(page) == entry.val))
			delete_from_swap_cache(page);

		/*
		 * So we could skip searching mms once swap count went
		 * to 1, we did not mark any present ptes as dirty: must
		 * mark page dirty so shrink_page_list will preserve it.
		 */
		SetPageDirty(page);
		unlock_page(page);
		page_cache_release(page);

		/*
		 * Make sure that we aren't completely killing
		 * interactive performance.
		 */
		cond_resched();
		if (frontswap && pages_to_unuse > 0) {
			if (!--pages_to_unuse)
				break;
		}
	}

	mmput(start_mm);
	return retval;
}

/*
 * After a successful try_to_unuse, if no swap is now in use, we know
 * we can empty the mmlist.  swap_lock must be held on entry and exit.
 * Note that mmlist_lock nests inside swap_lock, and an mm must be
 * added to the mmlist just after page_duplicate - before would be racy.
 */
static void drain_mmlist(void)
{
	struct list_head *p, *next;
	unsigned int type;

	for (type = 0; type < nr_swapfiles; type++)
		if (swap_info[type]->inuse_pages)
			return;
	spin_lock(&mmlist_lock);
	list_for_each_safe(p, next, &init_mm.mmlist)
		list_del_init(p);
	spin_unlock(&mmlist_lock);
}

/*
 * Use this swapdev's extent info to locate the (PAGE_SIZE) block which
 * corresponds to page offset for the specified swap entry.
 * Note that the type of this function is sector_t, but it returns page offset
 * into the bdev, not sector offset.
 */
sector_t map_swap_entry(swp_entry_t entry, struct block_device **bdev)
{
	struct swap_info_struct *sis;
	struct swap_extent *start_se;
	struct swap_extent *se;
	pgoff_t offset;

	sis = swap_info[swp_type(entry)];
	*bdev = sis->bdev;

	offset = swp_offset(entry);
	start_se = sis->curr_swap_extent;
	se = start_se;

	for ( ; ; ) {
		struct list_head *lh;

		if (se->start_page <= offset &&
				offset < (se->start_page + se->nr_pages)) {
			return se->start_block + (offset - se->start_page);
		}
		lh = se->list.next;
		se = list_entry(lh, struct swap_extent, list);
		sis->curr_swap_extent = se;
		BUG_ON(se == start_se);		/* It *must* be present */
	}
}
EXPORT_SYMBOL_GPL(map_swap_entry);

/*
 * Returns the page offset into bdev for the specified page's swap entry.
 */
sector_t map_swap_page(struct page *page, struct block_device **bdev)
{
	swp_entry_t entry;
	entry.val = page_private(page);
	return map_swap_entry(entry, bdev);
}

/*
 * Free all of a swapdev's extent information
 */
static void destroy_swap_extents(struct swap_info_struct *sis)
{
	while (!list_empty(&sis->first_swap_extent.list)) {
		struct swap_extent *se;

		se = list_entry(sis->first_swap_extent.list.next,
				struct swap_extent, list);
		list_del(&se->list);
		kfree(se);
	}

	if (sis->flags & SWP_FILE) {
		struct file *swap_file = sis->swap_file;
		struct address_space *mapping = swap_file->f_mapping;

		sis->flags &= ~SWP_FILE;
		mapping->a_ops->swap_deactivate(swap_file);
	}
}

/*
 * Add a block range (and the corresponding page range) into this swapdev's
 * extent list.  The extent list is kept sorted in page order.
 *
 * This function rather assumes that it is called in ascending page order.
 */
int
add_swap_extent(struct swap_info_struct *sis, unsigned long start_page,
		unsigned long nr_pages, sector_t start_block)
{
	struct swap_extent *se;
	struct swap_extent *new_se;
	struct list_head *lh;

	if (start_page == 0) {
		se = &sis->first_swap_extent;
		sis->curr_swap_extent = se;
		se->start_page = 0;
		se->nr_pages = nr_pages;
		se->start_block = start_block;
		return 1;
	} else {
		lh = sis->first_swap_extent.list.prev;	/* Highest extent */
		se = list_entry(lh, struct swap_extent, list);
		BUG_ON(se->start_page + se->nr_pages != start_page);
		if (se->start_block + se->nr_pages == start_block) {
			/* Merge it */
			se->nr_pages += nr_pages;
			return 0;
		}
	}

	/*
	 * No merge.  Insert a new extent, preserving ordering.
	 */
	new_se = kmalloc(sizeof(*se), GFP_KERNEL);
	if (new_se == NULL)
		return -ENOMEM;
	new_se->start_page = start_page;
	new_se->nr_pages = nr_pages;
	new_se->start_block = start_block;

	list_add_tail(&new_se->list, &sis->first_swap_extent.list);
	return 1;
}

/*
 * A `swap extent' is a simple thing which maps a contiguous range of pages
 * onto a contiguous range of disk blocks.  An ordered list of swap extents
 * is built at swapon time and is then used at swap_writepage/swap_readpage
 * time for locating where on disk a page belongs.
 *
 * If the swapfile is an S_ISBLK block device, a single extent is installed.
 * This is done so that the main operating code can treat S_ISBLK and S_ISREG
 * swap files identically.
 *
 * Whether the swapdev is an S_ISREG file or an S_ISBLK blockdev, the swap
 * extent list operates in PAGE_SIZE disk blocks.  Both S_ISREG and S_ISBLK
 * swapfiles are handled *identically* after swapon time.
 *
 * For S_ISREG swapfiles, setup_swap_extents() will walk all the file's blocks
 * and will parse them into an ordered extent list, in PAGE_SIZE chunks.  If
 * some stray blocks are found which do not fall within the PAGE_SIZE alignment
 * requirements, they are simply tossed out - we will never use those blocks
 * for swapping.
 *
 * For S_ISREG swapfiles we set S_SWAPFILE across the life of the swapon.  This
 * prevents root from shooting her foot off by ftruncating an in-use swapfile,
 * which will scribble on the fs.
 *
 * The amount of disk space which a single swap extent represents varies.
 * Typically it is in the 1-4 megabyte range.  So we can have hundreds of
 * extents in the list.  To avoid much list walking, we cache the previous
 * search location in `curr_swap_extent', and start new searches from there.
 * This is extremely effective.  The average number of iterations in
 * map_swap_page() has been measured at about 0.3 per page.  - akpm.
 */
static int setup_swap_extents(struct swap_info_struct *sis, sector_t *span)
{
	struct file *swap_file = sis->swap_file;
	struct address_space *mapping = swap_file->f_mapping;
	struct inode *inode = mapping->host;
	int ret;

	if (S_ISBLK(inode->i_mode)) {
		ret = add_swap_extent(sis, 0, sis->max, 0);
		*span = sis->pages;
		return ret;
	}

	if (mapping->a_ops->swap_activate) {
		ret = mapping->a_ops->swap_activate(sis, swap_file, span);
		if (!ret) {
			sis->flags |= SWP_FILE;
			ret = add_swap_extent(sis, 0, sis->max, 0);
			*span = sis->pages;
		}
		return ret;
	}

	return generic_swapfile_activate(sis, swap_file, span);
}

static void enable_swap_info(struct swap_info_struct *p, int prio,
				unsigned char *swap_map,
				unsigned long *frontswap_map)
{
	int i, prev;

	spin_lock(&swap_lock);
	if (prio >= 0)
		p->prio = prio;
	else
		p->prio = --least_priority;
	p->swap_map = swap_map;
	frontswap_map_set(p, frontswap_map);
	p->flags |= SWP_WRITEOK;
	nr_swap_pages += p->pages;
	total_swap_pages += p->pages;

	/* insert swap space into swap_list: */
	prev = -1;
	for (i = swap_list.head; i >= 0; i = swap_info[i]->next) {
		if (p->prio >= swap_info[i]->prio)
			break;
		prev = i;
	}
	p->next = i;
	if (prev < 0)
		swap_list.head = swap_list.next = p->type;
	else
		swap_info[prev]->next = p->type;
	frontswap_init(p->type);
	spin_unlock(&swap_lock);
}

SYSCALL_DEFINE1(swapoff, const char __user *, specialfile)
{
	struct swap_info_struct *p = NULL;
	unsigned char *swap_map;
	struct file *swap_file, *victim;
	struct address_space *mapping;
	struct inode *inode;
	char *pathname;
	int oom_score_adj;
	int i, type, prev;
	int err;

	if (!capable(CAP_SYS_ADMIN))
		return -EPERM;

	BUG_ON(!current->mm);

	pathname = getname(specialfile);
	err = PTR_ERR(pathname);
	if (IS_ERR(pathname))
		goto out;

	victim = filp_open(pathname, O_RDWR|O_LARGEFILE, 0);
	putname(pathname);
	err = PTR_ERR(victim);
	if (IS_ERR(victim))
		goto out;

	mapping = victim->f_mapping;
	prev = -1;
	spin_lock(&swap_lock);
	for (type = swap_list.head; type >= 0; type = swap_info[type]->next) {
		p = swap_info[type];
		if (p->flags & SWP_WRITEOK) {
			if (p->swap_file->f_mapping == mapping)
				break;
		}
		prev = type;
	}
	if (type < 0) {
		err = -EINVAL;
		spin_unlock(&swap_lock);
		goto out_dput;
	}
	if (!security_vm_enough_memory_mm(current->mm, p->pages))
		vm_unacct_memory(p->pages);
	else {
		err = -ENOMEM;
		spin_unlock(&swap_lock);
		goto out_dput;
	}
	if (prev < 0)
		swap_list.head = p->next;
	else
		swap_info[prev]->next = p->next;
	if (type == swap_list.next) {
		/* just pick something that's safe... */
		swap_list.next = swap_list.head;
	}
	if (p->prio < 0) {
		for (i = p->next; i >= 0; i = swap_info[i]->next)
			swap_info[i]->prio = p->prio--;
		least_priority++;
	}
	nr_swap_pages -= p->pages;
	total_swap_pages -= p->pages;
	p->flags &= ~SWP_WRITEOK;
	spin_unlock(&swap_lock);

	oom_score_adj = test_set_oom_score_adj(OOM_SCORE_ADJ_MAX);
	err = try_to_unuse(type, false, 0); /* force all pages to be unused */
	compare_swap_oom_score_adj(OOM_SCORE_ADJ_MAX, oom_score_adj);

	if (err) {
		/*
		 * reading p->prio and p->swap_map outside the lock is
		 * safe here because only sys_swapon and sys_swapoff
		 * change them, and there can be no other sys_swapon or
		 * sys_swapoff for this swap_info_struct at this point.
		 */
		/* re-insert swap space back into swap_list */
		enable_swap_info(p, p->prio, p->swap_map, frontswap_map_get(p));
		goto out_dput;
	}

	destroy_swap_extents(p);
	if (p->flags & SWP_CONTINUED)
		free_swap_count_continuations(p);

	mutex_lock(&swapon_mutex);
	spin_lock(&swap_lock);
	drain_mmlist();

	/* wait for anyone still in scan_swap_map */
	p->highest_bit = 0;		/* cuts scans short */
	while (p->flags >= SWP_SCANNING) {
		spin_unlock(&swap_lock);
		schedule_timeout_uninterruptible(1);
		spin_lock(&swap_lock);
	}

	swap_file = p->swap_file;
	p->swap_file = NULL;
	p->max = 0;
	swap_map = p->swap_map;
	p->swap_map = NULL;
	p->flags = 0;
	frontswap_invalidate_area(type);
	spin_unlock(&swap_lock);
	mutex_unlock(&swapon_mutex);
	vfree(swap_map);
	vfree(frontswap_map_get(p));
	/* Destroy swap account informatin */
	swap_cgroup_swapoff(type);

	inode = mapping->host;
	if (S_ISBLK(inode->i_mode)) {
		struct block_device *bdev = I_BDEV(inode);
		set_blocksize(bdev, p->old_block_size);
		blkdev_put(bdev, FMODE_READ | FMODE_WRITE | FMODE_EXCL);
	} else {
		mutex_lock(&inode->i_mutex);
		inode->i_flags &= ~S_SWAPFILE;
		mutex_unlock(&inode->i_mutex);
	}
	filp_close(swap_file, NULL);
	err = 0;
	atomic_inc(&proc_poll_event);
	wake_up_interruptible(&proc_poll_wait);

out_dput:
	filp_close(victim, NULL);
out:
	return err;
}
EXPORT_SYMBOL_GPL(sys_swapoff);

#ifdef CONFIG_PROC_FS
static unsigned swaps_poll(struct file *file, poll_table *wait)
{
	struct seq_file *seq = file->private_data;

	poll_wait(file, &proc_poll_wait, wait);

	if (seq->poll_event != atomic_read(&proc_poll_event)) {
		seq->poll_event = atomic_read(&proc_poll_event);
		return POLLIN | POLLRDNORM | POLLERR | POLLPRI;
	}

	return POLLIN | POLLRDNORM;
}

/* iterator */
static void *swap_start(struct seq_file *swap, loff_t *pos)
{
	struct swap_info_struct *si;
	int type;
	loff_t l = *pos;

	mutex_lock(&swapon_mutex);

	if (!l)
		return SEQ_START_TOKEN;

	for (type = 0; type < nr_swapfiles; type++) {
		smp_rmb();	/* read nr_swapfiles before swap_info[type] */
		si = swap_info[type];
		if (!(si->flags & SWP_USED) || !si->swap_map)
			continue;
		if (!--l)
			return si;
	}

	return NULL;
}

static void *swap_next(struct seq_file *swap, void *v, loff_t *pos)
{
	struct swap_info_struct *si = v;
	int type;

	if (v == SEQ_START_TOKEN)
		type = 0;
	else
		type = si->type + 1;

	for (; type < nr_swapfiles; type++) {
		smp_rmb();	/* read nr_swapfiles before swap_info[type] */
		si = swap_info[type];
		if (!(si->flags & SWP_USED) || !si->swap_map)
			continue;
		++*pos;
		return si;
	}

	return NULL;
}

static void swap_stop(struct seq_file *swap, void *v)
{
	mutex_unlock(&swapon_mutex);
}

static int swap_show(struct seq_file *swap, void *v)
{
	struct swap_info_struct *si = v;
	struct file *file;
	int len;

	if (si == SEQ_START_TOKEN) {
		seq_puts(swap,"Filename\t\t\t\tType\t\tSize\tUsed\tPriority\n");
		return 0;
	}

	file = si->swap_file;
	len = seq_path(swap, &file->f_path, " \t\n\\");
	seq_printf(swap, "%*s%s\t%u\t%u\t%d\n",
			len < 40 ? 40 - len : 1, " ",
			S_ISBLK(file->f_path.dentry->d_inode->i_mode) ?
				"partition" : "file\t",
			si->pages << (PAGE_SHIFT - 10),
			si->inuse_pages << (PAGE_SHIFT - 10),
			si->prio);
	return 0;
}

static const struct seq_operations swaps_op = {
	.start =	swap_start,
	.next =		swap_next,
	.stop =		swap_stop,
	.show =		swap_show
};

static int swaps_open(struct inode *inode, struct file *file)
{
	struct seq_file *seq;
	int ret;

	ret = seq_open(file, &swaps_op);
	if (ret)
		return ret;

	seq = file->private_data;
	seq->poll_event = atomic_read(&proc_poll_event);
	return 0;
}

static const struct file_operations proc_swaps_operations = {
	.open		= swaps_open,
	.read		= seq_read,
	.llseek		= seq_lseek,
	.release	= seq_release,
	.poll		= swaps_poll,
};

static int __init procswaps_init(void)
{
	proc_create("swaps", 0, NULL, &proc_swaps_operations);
	return 0;
}
__initcall(procswaps_init);
#endif /* CONFIG_PROC_FS */

#ifdef MAX_SWAPFILES_CHECK
static int __init max_swapfiles_check(void)
{
	MAX_SWAPFILES_CHECK();
	return 0;
}
late_initcall(max_swapfiles_check);
#endif

static struct swap_info_struct *alloc_swap_info(void)
{
	struct swap_info_struct *p;
	unsigned int type;

	p = kzalloc(sizeof(*p), GFP_KERNEL);
	if (!p)
		return ERR_PTR(-ENOMEM);

	spin_lock(&swap_lock);
	for (type = 0; type < nr_swapfiles; type++) {
		if (!(swap_info[type]->flags & SWP_USED))
			break;
	}
	if (type >= MAX_SWAPFILES) {
		spin_unlock(&swap_lock);
		kfree(p);
		return ERR_PTR(-EPERM);
	}
	if (type >= nr_swapfiles) {
		p->type = type;
		swap_info[type] = p;
		/*
		 * Write swap_info[type] before nr_swapfiles, in case a
		 * racing procfs swap_start() or swap_next() is reading them.
		 * (We never shrink nr_swapfiles, we never free this entry.)
		 */
		smp_wmb();
		nr_swapfiles++;
	} else {
		kfree(p);
		p = swap_info[type];
		/*
		 * Do not memset this entry: a racing procfs swap_next()
		 * would be relying on p->type to remain valid.
		 */
	}
	INIT_LIST_HEAD(&p->first_swap_extent.list);
	p->flags = SWP_USED;
	p->next = -1;
	spin_unlock(&swap_lock);

	return p;
}

static int claim_swapfile(struct swap_info_struct *p, struct inode *inode)
{
	int error;

	if (S_ISBLK(inode->i_mode)) {
		p->bdev = bdgrab(I_BDEV(inode));
		error = blkdev_get(p->bdev,
				   FMODE_READ | FMODE_WRITE | FMODE_EXCL,
				   sys_swapon);
		if (error < 0) {
			p->bdev = NULL;
			return -EINVAL;
		}
		p->old_block_size = block_size(p->bdev);
		error = set_blocksize(p->bdev, PAGE_SIZE);
		if (error < 0)
			return error;
		p->flags |= SWP_BLKDEV;
	} else if (S_ISREG(inode->i_mode)) {
		p->bdev = inode->i_sb->s_bdev;
		mutex_lock(&inode->i_mutex);
		if (IS_SWAPFILE(inode))
			return -EBUSY;
	} else
		return -EINVAL;

	return 0;
}

static unsigned long read_swap_header(struct swap_info_struct *p,
					union swap_header *swap_header,
					struct inode *inode)
{
	int i;
	unsigned long maxpages;
	unsigned long swapfilepages;

	if (memcmp("SWAPSPACE2", swap_header->magic.magic, 10)) {
		printk(KERN_ERR "Unable to find swap-space signature\n");
		return 0;
	}

	/* swap partition endianess hack... */
	if (swab32(swap_header->info.version) == 1) {
		swab32s(&swap_header->info.version);
		swab32s(&swap_header->info.last_page);
		swab32s(&swap_header->info.nr_badpages);
		for (i = 0; i < swap_header->info.nr_badpages; i++)
			swab32s(&swap_header->info.badpages[i]);
	}
	/* Check the swap header's sub-version */
	if (swap_header->info.version != 1) {
		printk(KERN_WARNING
		       "Unable to handle swap header version %d\n",
		       swap_header->info.version);
		return 0;
	}

	p->lowest_bit  = 1;
	p->cluster_next = 1;
	p->cluster_nr = 0;

	/*
	 * Find out how many pages are allowed for a single swap
	 * device. There are two limiting factors: 1) the number
	 * of bits for the swap offset in the swp_entry_t type, and
	 * 2) the number of bits in the swap pte as defined by the
	 * different architectures. In order to find the
	 * largest possible bit mask, a swap entry with swap type 0
	 * and swap offset ~0UL is created, encoded to a swap pte,
	 * decoded to a swp_entry_t again, and finally the swap
	 * offset is extracted. This will mask all the bits from
	 * the initial ~0UL mask that can't be encoded in either
	 * the swp_entry_t or the architecture definition of a
	 * swap pte.
	 */
	maxpages = swp_offset(pte_to_swp_entry(
			swp_entry_to_pte(swp_entry(0, ~0UL)))) + 1;
	if (maxpages > swap_header->info.last_page) {
		maxpages = swap_header->info.last_page + 1;
		/* p->max is an unsigned int: don't overflow it */
		if ((unsigned int)maxpages == 0)
			maxpages = UINT_MAX;
	}
	p->highest_bit = maxpages - 1;

	if (!maxpages)
		return 0;
	swapfilepages = i_size_read(inode) >> PAGE_SHIFT;
	if (swapfilepages && maxpages > swapfilepages) {
		printk(KERN_WARNING
		       "Swap area shorter than signature indicates\n");
		return 0;
	}
	if (swap_header->info.nr_badpages && S_ISREG(inode->i_mode))
		return 0;
	if (swap_header->info.nr_badpages > MAX_SWAP_BADPAGES)
		return 0;

	return maxpages;
}

static int setup_swap_map_and_extents(struct swap_info_struct *p,
					union swap_header *swap_header,
					unsigned char *swap_map,
					unsigned long maxpages,
					sector_t *span)
{
	int i;
	unsigned int nr_good_pages;
	int nr_extents;

	nr_good_pages = maxpages - 1;	/* omit header page */

	for (i = 0; i < swap_header->info.nr_badpages; i++) {
		unsigned int page_nr = swap_header->info.badpages[i];
		if (page_nr == 0 || page_nr > swap_header->info.last_page)
			return -EINVAL;
		if (page_nr < maxpages) {
			swap_map[page_nr] = SWAP_MAP_BAD;
			nr_good_pages--;
		}
	}

	if (nr_good_pages) {
		swap_map[0] = SWAP_MAP_BAD;
		p->max = maxpages;
		p->pages = nr_good_pages;
		nr_extents = setup_swap_extents(p, span);
		if (nr_extents < 0)
			return nr_extents;
		nr_good_pages = p->pages;
	}
	if (!nr_good_pages) {
		printk(KERN_WARNING "Empty swap-file\n");
		return -EINVAL;
	}

	return nr_extents;
}

SYSCALL_DEFINE2(swapon, const char __user *, specialfile, int, swap_flags)
{
	struct swap_info_struct *p;
	char *name;
	struct file *swap_file = NULL;
	struct address_space *mapping;
	int i;
	int prio;
	int error;
	union swap_header *swap_header;
	int nr_extents;
	sector_t span;
	unsigned long maxpages;
	unsigned char *swap_map = NULL;
	unsigned long *frontswap_map = NULL;
	struct page *page = NULL;
	struct inode *inode = NULL;

	if (swap_flags & ~SWAP_FLAGS_VALID)
		return -EINVAL;

	if (!capable(CAP_SYS_ADMIN))
		return -EPERM;

	p = alloc_swap_info();
	if (IS_ERR(p))
		return PTR_ERR(p);

	name = getname(specialfile);
	if (IS_ERR(name)) {
		error = PTR_ERR(name);
		name = NULL;
		goto bad_swap;
	}
	swap_file = filp_open(name, O_RDWR|O_LARGEFILE, 0);
	if (IS_ERR(swap_file)) {
		error = PTR_ERR(swap_file);
		swap_file = NULL;
		goto bad_swap;
	}

	p->swap_file = swap_file;
	mapping = swap_file->f_mapping;

	for (i = 0; i < nr_swapfiles; i++) {
		struct swap_info_struct *q = swap_info[i];

		if (q == p || !q->swap_file)
			continue;
		if (mapping == q->swap_file->f_mapping) {
			error = -EBUSY;
			goto bad_swap;
		}
	}

	inode = mapping->host;
	/* If S_ISREG(inode->i_mode) will do mutex_lock(&inode->i_mutex); */
	error = claim_swapfile(p, inode);
	if (unlikely(error))
		goto bad_swap;

	/*
	 * Read the swap header.
	 */
	if (!mapping->a_ops->readpage) {
		error = -EINVAL;
		goto bad_swap;
	}
	page = read_mapping_page(mapping, 0, swap_file);
	if (IS_ERR(page)) {
		error = PTR_ERR(page);
		goto bad_swap;
	}
	swap_header = kmap(page);

	maxpages = read_swap_header(p, swap_header, inode);
	if (unlikely(!maxpages)) {
		error = -EINVAL;
		goto bad_swap;
	}

	/* OK, set up the swap map and apply the bad block list */
	swap_map = vzalloc(maxpages);
	if (!swap_map) {
		error = -ENOMEM;
		goto bad_swap;
	}

	error = swap_cgroup_swapon(p->type, maxpages);
	if (error)
		goto bad_swap;

	nr_extents = setup_swap_map_and_extents(p, swap_header, swap_map,
		maxpages, &span);
	if (unlikely(nr_extents < 0)) {
		error = nr_extents;
		goto bad_swap;
	}
	/* frontswap enabled? set up bit-per-page map for frontswap */
	if (frontswap_enabled)
		frontswap_map = vzalloc(maxpages / sizeof(long));

	if (p->bdev) {
		if (blk_queue_nonrot(bdev_get_queue(p->bdev))) {
			p->flags |= SWP_SOLIDSTATE;
			p->cluster_next = 1 + (random32() % p->highest_bit);
		}
		if ((swap_flags & SWAP_FLAG_DISCARD) && discard_swap(p) == 0)
			p->flags |= SWP_DISCARDABLE;
	}

	mutex_lock(&swapon_mutex);
	prio = -1;
	if (swap_flags & SWAP_FLAG_PREFER)
		prio =
		  (swap_flags & SWAP_FLAG_PRIO_MASK) >> SWAP_FLAG_PRIO_SHIFT;
	enable_swap_info(p, prio, swap_map, frontswap_map);

	printk(KERN_INFO "Adding %uk swap on %s.  "
			"Priority:%d extents:%d across:%lluk %s%s%s\n",
		p->pages<<(PAGE_SHIFT-10), name, p->prio,
		nr_extents, (unsigned long long)span<<(PAGE_SHIFT-10),
		(p->flags & SWP_SOLIDSTATE) ? "SS" : "",
		(p->flags & SWP_DISCARDABLE) ? "D" : "",
		(frontswap_map) ? "FS" : "");

	mutex_unlock(&swapon_mutex);
	atomic_inc(&proc_poll_event);
	wake_up_interruptible(&proc_poll_wait);

	if (S_ISREG(inode->i_mode))
		inode->i_flags |= S_SWAPFILE;
	error = 0;
	goto out;
bad_swap:
	if (inode && S_ISBLK(inode->i_mode) && p->bdev) {
		set_blocksize(p->bdev, p->old_block_size);
		blkdev_put(p->bdev, FMODE_READ | FMODE_WRITE | FMODE_EXCL);
	}
	destroy_swap_extents(p);
	swap_cgroup_swapoff(p->type);
	spin_lock(&swap_lock);
	p->swap_file = NULL;
	p->flags = 0;
	spin_unlock(&swap_lock);
	vfree(swap_map);
	if (swap_file) {
		if (inode && S_ISREG(inode->i_mode)) {
			mutex_unlock(&inode->i_mutex);
			inode = NULL;
		}
		filp_close(swap_file, NULL);
	}
out:
	if (page && !IS_ERR(page)) {
		kunmap(page);
		page_cache_release(page);
	}
	if (name)
		putname(name);
	if (inode && S_ISREG(inode->i_mode))
		mutex_unlock(&inode->i_mutex);
	return error;
}
EXPORT_SYMBOL_GPL(sys_swapon);

void si_swapinfo(struct sysinfo *val)
{
	unsigned int type;
	unsigned long nr_to_be_unused = 0;

	spin_lock(&swap_lock);
	for (type = 0; type < nr_swapfiles; type++) {
		struct swap_info_struct *si = swap_info[type];

		if ((si->flags & SWP_USED) && !(si->flags & SWP_WRITEOK))
			nr_to_be_unused += si->inuse_pages;
	}
	val->freeswap = nr_swap_pages + nr_to_be_unused;
	val->totalswap = total_swap_pages + nr_to_be_unused;
	spin_unlock(&swap_lock);
}
EXPORT_SYMBOL_GPL(si_swapinfo);

/*
 * Verify that a swap entry is valid and increment its swap map count.
 *
 * Returns error code in following case.
 * - success -> 0
 * - swp_entry is invalid -> EINVAL
 * - swp_entry is migration entry -> EINVAL
 * - swap-cache reference is requested but there is already one. -> EEXIST
 * - swap-cache reference is requested but the entry is not used. -> ENOENT
 * - swap-mapped reference requested but needs continued swap count. -> ENOMEM
 */
static int __swap_duplicate(swp_entry_t entry, unsigned char usage)
{
	struct swap_info_struct *p;
	unsigned long offset, type;
	unsigned char count;
	unsigned char has_cache;
	int err = -EINVAL;

	if (non_swap_entry(entry))
		goto out;

	type = swp_type(entry);
	if (type >= nr_swapfiles)
		goto bad_file;
	p = swap_info[type];
	offset = swp_offset(entry);

	spin_lock(&swap_lock);
	if (unlikely(offset >= p->max))
		goto unlock_out;

	count = p->swap_map[offset];
	has_cache = count & SWAP_HAS_CACHE;
	count &= ~SWAP_HAS_CACHE;
	err = 0;

	if (usage == SWAP_HAS_CACHE) {

		/* set SWAP_HAS_CACHE if there is no cache and entry is used */
		if (!has_cache && count)
			has_cache = SWAP_HAS_CACHE;
		else if (has_cache)		/* someone else added cache */
			err = -EEXIST;
		else				/* no users remaining */
			err = -ENOENT;

	} else if (count || has_cache) {

		if ((count & ~COUNT_CONTINUED) < SWAP_MAP_MAX)
			count += usage;
		else if ((count & ~COUNT_CONTINUED) > SWAP_MAP_MAX)
			err = -EINVAL;
		else if (swap_count_continued(p, offset, count))
			count = COUNT_CONTINUED;
		else
			err = -ENOMEM;
	} else
		err = -ENOENT;			/* unused swap entry */

	p->swap_map[offset] = count | has_cache;

unlock_out:
	spin_unlock(&swap_lock);
out:
	return err;

bad_file:
	printk(KERN_ERR "swap_dup: %s%08lx\n", Bad_file, entry.val);
	goto out;
}

/*
 * Help swapoff by noting that swap entry belongs to shmem/tmpfs
 * (in which case its reference count is never incremented).
 */
void swap_shmem_alloc(swp_entry_t entry)
{
	__swap_duplicate(entry, SWAP_MAP_SHMEM);
}

/*
 * Increase reference count of swap entry by 1.
 * Returns 0 for success, or -ENOMEM if a swap_count_continuation is required
 * but could not be atomically allocated.  Returns 0, just as if it succeeded,
 * if __swap_duplicate() fails for another reason (-EINVAL or -ENOENT), which
 * might occur if a page table entry has got corrupted.
 */
int swap_duplicate(swp_entry_t entry)
{
	int err = 0;

	while (!err && __swap_duplicate(entry, 1) == -ENOMEM)
		err = add_swap_count_continuation(entry, GFP_ATOMIC);
	return err;
}

/*
 * @entry: swap entry for which we allocate swap cache.
 *
 * Called when allocating swap cache for existing swap entry,
 * This can return error codes. Returns 0 at success.
 * -EBUSY means there is a swap cache.
 * Note: return code is different from swap_duplicate().
 */
int swapcache_prepare(swp_entry_t entry)
{
	return __swap_duplicate(entry, SWAP_HAS_CACHE);
}

<<<<<<< HEAD

struct swap_info_struct *get_swap_info_struct(unsigned type)
{
	return swap_info[type];
}
EXPORT_SYMBOL_GPL(get_swap_info_struct);
=======
struct swap_info_struct *page_swap_info(struct page *page)
{
	swp_entry_t swap = { .val = page_private(page) };
	BUG_ON(!PageSwapCache(page));
	return swap_info[swp_type(swap)];
}

/*
 * out-of-line __page_file_ methods to avoid include hell.
 */
struct address_space *__page_file_mapping(struct page *page)
{
	VM_BUG_ON(!PageSwapCache(page));
	return page_swap_info(page)->swap_file->f_mapping;
}
EXPORT_SYMBOL_GPL(__page_file_mapping);

pgoff_t __page_file_index(struct page *page)
{
	swp_entry_t swap = { .val = page_private(page) };
	VM_BUG_ON(!PageSwapCache(page));
	return swp_offset(swap);
}
EXPORT_SYMBOL_GPL(__page_file_index);
>>>>>>> 1a9b4993

/*
 * add_swap_count_continuation - called when a swap count is duplicated
 * beyond SWAP_MAP_MAX, it allocates a new page and links that to the entry's
 * page of the original vmalloc'ed swap_map, to hold the continuation count
 * (for that entry and for its neighbouring PAGE_SIZE swap entries).  Called
 * again when count is duplicated beyond SWAP_MAP_MAX * SWAP_CONT_MAX, etc.
 *
 * These continuation pages are seldom referenced: the common paths all work
 * on the original swap_map, only referring to a continuation page when the
 * low "digit" of a count is incremented or decremented through SWAP_MAP_MAX.
 *
 * add_swap_count_continuation(, GFP_ATOMIC) can be called while holding
 * page table locks; if it fails, add_swap_count_continuation(, GFP_KERNEL)
 * can be called after dropping locks.
 */
int add_swap_count_continuation(swp_entry_t entry, gfp_t gfp_mask)
{
	struct swap_info_struct *si;
	struct page *head;
	struct page *page;
	struct page *list_page;
	pgoff_t offset;
	unsigned char count;

	/*
	 * When debugging, it's easier to use __GFP_ZERO here; but it's better
	 * for latency not to zero a page while GFP_ATOMIC and holding locks.
	 */
	page = alloc_page(gfp_mask | __GFP_HIGHMEM);

	si = swap_info_get(entry);
	if (!si) {
		/*
		 * An acceptable race has occurred since the failing
		 * __swap_duplicate(): the swap entry has been freed,
		 * perhaps even the whole swap_map cleared for swapoff.
		 */
		goto outer;
	}

	offset = swp_offset(entry);
	count = si->swap_map[offset] & ~SWAP_HAS_CACHE;

	if ((count & ~COUNT_CONTINUED) != SWAP_MAP_MAX) {
		/*
		 * The higher the swap count, the more likely it is that tasks
		 * will race to add swap count continuation: we need to avoid
		 * over-provisioning.
		 */
		goto out;
	}

	if (!page) {
		spin_unlock(&swap_lock);
		return -ENOMEM;
	}

	/*
	 * We are fortunate that although vmalloc_to_page uses pte_offset_map,
	 * no architecture is using highmem pages for kernel pagetables: so it
	 * will not corrupt the GFP_ATOMIC caller's atomic pagetable kmaps.
	 */
	head = vmalloc_to_page(si->swap_map + offset);
	offset &= ~PAGE_MASK;

	/*
	 * Page allocation does not initialize the page's lru field,
	 * but it does always reset its private field.
	 */
	if (!page_private(head)) {
		BUG_ON(count & COUNT_CONTINUED);
		INIT_LIST_HEAD(&head->lru);
		set_page_private(head, SWP_CONTINUED);
		si->flags |= SWP_CONTINUED;
	}

	list_for_each_entry(list_page, &head->lru, lru) {
		unsigned char *map;

		/*
		 * If the previous map said no continuation, but we've found
		 * a continuation page, free our allocation and use this one.
		 */
		if (!(count & COUNT_CONTINUED))
			goto out;

		map = kmap_atomic(list_page) + offset;
		count = *map;
		kunmap_atomic(map);

		/*
		 * If this continuation count now has some space in it,
		 * free our allocation and use this one.
		 */
		if ((count & ~COUNT_CONTINUED) != SWAP_CONT_MAX)
			goto out;
	}

	list_add_tail(&page->lru, &head->lru);
	page = NULL;			/* now it's attached, don't free it */
out:
	spin_unlock(&swap_lock);
outer:
	if (page)
		__free_page(page);
	return 0;
}

/*
 * swap_count_continued - when the original swap_map count is incremented
 * from SWAP_MAP_MAX, check if there is already a continuation page to carry
 * into, carry if so, or else fail until a new continuation page is allocated;
 * when the original swap_map count is decremented from 0 with continuation,
 * borrow from the continuation and report whether it still holds more.
 * Called while __swap_duplicate() or swap_entry_free() holds swap_lock.
 */
static bool swap_count_continued(struct swap_info_struct *si,
				 pgoff_t offset, unsigned char count)
{
	struct page *head;
	struct page *page;
	unsigned char *map;

	head = vmalloc_to_page(si->swap_map + offset);
	if (page_private(head) != SWP_CONTINUED) {
		BUG_ON(count & COUNT_CONTINUED);
		return false;		/* need to add count continuation */
	}

	offset &= ~PAGE_MASK;
	page = list_entry(head->lru.next, struct page, lru);
	map = kmap_atomic(page) + offset;

	if (count == SWAP_MAP_MAX)	/* initial increment from swap_map */
		goto init_map;		/* jump over SWAP_CONT_MAX checks */

	if (count == (SWAP_MAP_MAX | COUNT_CONTINUED)) { /* incrementing */
		/*
		 * Think of how you add 1 to 999
		 */
		while (*map == (SWAP_CONT_MAX | COUNT_CONTINUED)) {
			kunmap_atomic(map);
			page = list_entry(page->lru.next, struct page, lru);
			BUG_ON(page == head);
			map = kmap_atomic(page) + offset;
		}
		if (*map == SWAP_CONT_MAX) {
			kunmap_atomic(map);
			page = list_entry(page->lru.next, struct page, lru);
			if (page == head)
				return false;	/* add count continuation */
			map = kmap_atomic(page) + offset;
init_map:		*map = 0;		/* we didn't zero the page */
		}
		*map += 1;
		kunmap_atomic(map);
		page = list_entry(page->lru.prev, struct page, lru);
		while (page != head) {
			map = kmap_atomic(page) + offset;
			*map = COUNT_CONTINUED;
			kunmap_atomic(map);
			page = list_entry(page->lru.prev, struct page, lru);
		}
		return true;			/* incremented */

	} else {				/* decrementing */
		/*
		 * Think of how you subtract 1 from 1000
		 */
		BUG_ON(count != COUNT_CONTINUED);
		while (*map == COUNT_CONTINUED) {
			kunmap_atomic(map);
			page = list_entry(page->lru.next, struct page, lru);
			BUG_ON(page == head);
			map = kmap_atomic(page) + offset;
		}
		BUG_ON(*map == 0);
		*map -= 1;
		if (*map == 0)
			count = 0;
		kunmap_atomic(map);
		page = list_entry(page->lru.prev, struct page, lru);
		while (page != head) {
			map = kmap_atomic(page) + offset;
			*map = SWAP_CONT_MAX | count;
			count = COUNT_CONTINUED;
			kunmap_atomic(map);
			page = list_entry(page->lru.prev, struct page, lru);
		}
		return count == COUNT_CONTINUED;
	}
}

/*
 * free_swap_count_continuations - swapoff free all the continuation pages
 * appended to the swap_map, after swap_map is quiesced, before vfree'ing it.
 */
static void free_swap_count_continuations(struct swap_info_struct *si)
{
	pgoff_t offset;

	for (offset = 0; offset < si->max; offset += PAGE_SIZE) {
		struct page *head;
		head = vmalloc_to_page(si->swap_map + offset);
		if (page_private(head)) {
			struct list_head *this, *next;
			list_for_each_safe(this, next, &head->lru) {
				struct page *page;
				page = list_entry(this, struct page, lru);
				list_del(this);
				__free_page(page);
			}
		}
	}
}<|MERGE_RESOLUTION|>--- conflicted
+++ resolved
@@ -2280,14 +2280,6 @@
 	return __swap_duplicate(entry, SWAP_HAS_CACHE);
 }
 
-<<<<<<< HEAD
-
-struct swap_info_struct *get_swap_info_struct(unsigned type)
-{
-	return swap_info[type];
-}
-EXPORT_SYMBOL_GPL(get_swap_info_struct);
-=======
 struct swap_info_struct *page_swap_info(struct page *page)
 {
 	swp_entry_t swap = { .val = page_private(page) };
@@ -2311,8 +2303,12 @@
 	VM_BUG_ON(!PageSwapCache(page));
 	return swp_offset(swap);
 }
-EXPORT_SYMBOL_GPL(__page_file_index);
->>>>>>> 1a9b4993
+
+struct swap_info_struct *get_swap_info_struct(unsigned type)
+{
+	return swap_info[type];
+}
+EXPORT_SYMBOL_GPL(get_swap_info_struct);
 
 /*
  * add_swap_count_continuation - called when a swap count is duplicated
