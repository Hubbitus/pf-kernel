--- conflicted
+++ resolved
@@ -745,10 +745,7 @@
 	si = swap_info[type];
 	spin_lock(&si->lock);
 	if (si && (si->flags & SWP_WRITEOK)) {
-<<<<<<< HEAD
-=======
 		atomic_long_dec(&nr_swap_pages);
->>>>>>> 5a02e5de
 		/* This is called for allocating swap entry, not cache */
 		start_at = scan_swap_map(si, 1);
 		if (start_at) {
@@ -767,27 +764,15 @@
 			/* first page already done above */
 			si->inuse_pages += stop_at - start_at;
 
-<<<<<<< HEAD
-			atomic_long_sub(stop_at - start_at + 1, &nr_swap_pages);
-			if (start_at + 1 == si->lowest_bit)
-				si->lowest_bit = stop_at + 1;
-=======
 			atomic_long_sub(stop_at - start_at, &nr_swap_pages);
 			if (start_at == si->lowest_bit)
 				si->lowest_bit = stop_at + 1;
 			if (stop_at == si->highest_bit)
 				si->highest_bit = start_at - 1;
->>>>>>> 5a02e5de
 			if (si->inuse_pages == si->pages) {
 				si->lowest_bit = si->max;
 				si->highest_bit = 0;
 			}
-<<<<<<< HEAD
-			si->cluster_next = stop_at + 1;
-			*start = swp_entry(type, start_at);
-			*end = swp_entry(type, stop_at);
-		}
-=======
 			for (i = start_at; i <= stop_at; i++)
 				inc_cluster_info_page(si, si->cluster_info, i);
 			si->cluster_next = stop_at + 1;
@@ -795,7 +780,6 @@
 			*end = swp_entry(type, stop_at);
 		} else
 			atomic_long_inc(&nr_swap_pages);
->>>>>>> 5a02e5de
 	}
 	spin_unlock(&si->lock);
 }
