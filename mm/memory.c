--- conflicted
+++ resolved
@@ -118,9 +118,8 @@
 unsigned long zero_pfn __read_mostly;
 unsigned long highest_memmap_pfn __read_mostly;
 
-<<<<<<< HEAD
 EXPORT_SYMBOL(zero_pfn);
-=======
+
 #ifdef CONFIG_UKSM
 unsigned long uksm_zero_pfn __read_mostly;
 struct page *empty_uksm_zero_page;
@@ -141,7 +140,6 @@
 }
 core_initcall(setup_uksm_zero_page);
 #endif
->>>>>>> 1f812909
 
 /*
  * CONFIG_MMU architectures set up ZERO_PAGE in their paging_init()
