/*
 * mm/mmap.c
 *
 * Written by obz.
 *
 * Address space accounting code	<alan@lxorguk.ukuu.org.uk>
 */

#define pr_fmt(fmt) KBUILD_MODNAME ": " fmt

#include <linux/kernel.h>
#include <linux/slab.h>
#include <linux/backing-dev.h>
#include <linux/mm.h>
#include <linux/vmacache.h>
#include <linux/shm.h>
#include <linux/mman.h>
#include <linux/pagemap.h>
#include <linux/swap.h>
#include <linux/syscalls.h>
#include <linux/capability.h>
#include <linux/init.h>
#include <linux/file.h>
#include <linux/fs.h>
#include <linux/personality.h>
#include <linux/security.h>
#include <linux/hugetlb.h>
#include <linux/profile.h>
#include <linux/export.h>
#include <linux/mount.h>
#include <linux/mempolicy.h>
#include <linux/rmap.h>
#include <linux/mmu_notifier.h>
#include <linux/mmdebug.h>
#include <linux/perf_event.h>
#include <linux/audit.h>
#include <linux/khugepaged.h>
#include <linux/uprobes.h>
#include <linux/rbtree_augmented.h>
#include <linux/sched/sysctl.h>
#include <linux/notifier.h>
#include <linux/memory.h>
#include <linux/printk.h>
#include <linux/ksm.h>

#include <asm/uaccess.h>
#include <asm/cacheflush.h>
#include <asm/tlb.h>
#include <asm/mmu_context.h>

#include "internal.h"

#ifndef arch_mmap_check
#define arch_mmap_check(addr, len, flags)	(0)
#endif

#ifndef arch_rebalance_pgtables
#define arch_rebalance_pgtables(addr, len)		(addr)
#endif

static void unmap_region(struct mm_struct *mm,
		struct vm_area_struct *vma, struct vm_area_struct *prev,
		unsigned long start, unsigned long end);

/* description of effects of mapping type and prot in current implementation.
 * this is due to the limited x86 page protection hardware.  The expected
 * behavior is in parens:
 *
 * map_type	prot
 *		PROT_NONE	PROT_READ	PROT_WRITE	PROT_EXEC
 * MAP_SHARED	r: (no) no	r: (yes) yes	r: (no) yes	r: (no) yes
 *		w: (no) no	w: (no) no	w: (yes) yes	w: (no) no
 *		x: (no) no	x: (no) yes	x: (no) yes	x: (yes) yes
 *
 * MAP_PRIVATE	r: (no) no	r: (yes) yes	r: (no) yes	r: (no) yes
 *		w: (no) no	w: (no) no	w: (copy) copy	w: (no) no
 *		x: (no) no	x: (no) yes	x: (no) yes	x: (yes) yes
 *
 */
pgprot_t protection_map[16] = {
	__P000, __P001, __P010, __P011, __P100, __P101, __P110, __P111,
	__S000, __S001, __S010, __S011, __S100, __S101, __S110, __S111
};

pgprot_t vm_get_page_prot(unsigned long vm_flags)
{
	return __pgprot(pgprot_val(protection_map[vm_flags &
				(VM_READ|VM_WRITE|VM_EXEC|VM_SHARED)]) |
			pgprot_val(arch_vm_get_page_prot(vm_flags)));
}
EXPORT_SYMBOL(vm_get_page_prot);

static pgprot_t vm_pgprot_modify(pgprot_t oldprot, unsigned long vm_flags)
{
	return pgprot_modify(oldprot, vm_get_page_prot(vm_flags));
}

/* Update vma->vm_page_prot to reflect vma->vm_flags. */
void vma_set_page_prot(struct vm_area_struct *vma)
{
	unsigned long vm_flags = vma->vm_flags;

	vma->vm_page_prot = vm_pgprot_modify(vma->vm_page_prot, vm_flags);
	if (vma_wants_writenotify(vma)) {
		vm_flags &= ~VM_SHARED;
		vma->vm_page_prot = vm_pgprot_modify(vma->vm_page_prot,
						     vm_flags);
	}
}


int sysctl_overcommit_memory __read_mostly = OVERCOMMIT_GUESS;  /* heuristic overcommit */
int sysctl_overcommit_ratio __read_mostly = 50;	/* default is 50% */
unsigned long sysctl_overcommit_kbytes __read_mostly;
int sysctl_max_map_count __read_mostly = DEFAULT_MAX_MAP_COUNT;
unsigned long sysctl_user_reserve_kbytes __read_mostly = 1UL << 17; /* 128MB */
unsigned long sysctl_admin_reserve_kbytes __read_mostly = 1UL << 13; /* 8MB */
/*
 * Make sure vm_committed_as in one cacheline and not cacheline shared with
 * other variables. It can be updated by several CPUs frequently.
 */
struct percpu_counter vm_committed_as ____cacheline_aligned_in_smp;

/*
 * The global memory commitment made in the system can be a metric
 * that can be used to drive ballooning decisions when Linux is hosted
 * as a guest. On Hyper-V, the host implements a policy engine for dynamically
 * balancing memory across competing virtual machines that are hosted.
 * Several metrics drive this policy engine including the guest reported
 * memory commitment.
 */
unsigned long vm_memory_committed(void)
{
	return percpu_counter_read_positive(&vm_committed_as);
}
EXPORT_SYMBOL_GPL(vm_memory_committed);

/*
 * Check that a process has enough memory to allocate a new virtual
 * mapping. 0 means there is enough memory for the allocation to
 * succeed and -ENOMEM implies there is not.
 *
 * We currently support three overcommit policies, which are set via the
 * vm.overcommit_memory sysctl.  See Documentation/vm/overcommit-accounting
 *
 * Strict overcommit modes added 2002 Feb 26 by Alan Cox.
 * Additional code 2002 Jul 20 by Robert Love.
 *
 * cap_sys_admin is 1 if the process has admin privileges, 0 otherwise.
 *
 * Note this is a helper function intended to be used by LSMs which
 * wish to use this logic.
 */
int __vm_enough_memory(struct mm_struct *mm, long pages, int cap_sys_admin)
{
	long free, allowed, reserve;

	VM_WARN_ONCE(percpu_counter_read(&vm_committed_as) <
			-(s64)vm_committed_as_batch * num_online_cpus(),
			"memory commitment underflow");

	vm_acct_memory(pages);

	/*
	 * Sometimes we want to use more memory than we have
	 */
	if (sysctl_overcommit_memory == OVERCOMMIT_ALWAYS)
		return 0;

	if (sysctl_overcommit_memory == OVERCOMMIT_GUESS) {
		free = global_page_state(NR_FREE_PAGES);
		free += global_page_state(NR_FILE_PAGES);

		/*
		 * shmem pages shouldn't be counted as free in this
		 * case, they can't be purged, only swapped out, and
		 * that won't affect the overall amount of available
		 * memory in the system.
		 */
		free -= global_page_state(NR_SHMEM);

		free += get_nr_swap_pages();

		/*
		 * Any slabs which are created with the
		 * SLAB_RECLAIM_ACCOUNT flag claim to have contents
		 * which are reclaimable, under pressure.  The dentry
		 * cache and most inode caches should fall into this
		 */
		free += global_page_state(NR_SLAB_RECLAIMABLE);

		/*
		 * Leave reserved pages. The pages are not for anonymous pages.
		 */
		if (free <= totalreserve_pages)
			goto error;
		else
			free -= totalreserve_pages;

		/*
		 * Reserve some for root
		 */
		if (!cap_sys_admin)
			free -= sysctl_admin_reserve_kbytes >> (PAGE_SHIFT - 10);

		if (free > pages)
			return 0;

		goto error;
	}

	allowed = vm_commit_limit();
	/*
	 * Reserve some for root
	 */
	if (!cap_sys_admin)
		allowed -= sysctl_admin_reserve_kbytes >> (PAGE_SHIFT - 10);

	/*
	 * Don't let a single process grow so big a user can't recover
	 */
	if (mm) {
		reserve = sysctl_user_reserve_kbytes >> (PAGE_SHIFT - 10);
		allowed -= min_t(long, mm->total_vm / 32, reserve);
	}

	if (percpu_counter_read_positive(&vm_committed_as) < allowed)
		return 0;
error:
	vm_unacct_memory(pages);

	return -ENOMEM;
}

/*
 * Requires inode->i_mapping->i_mmap_rwsem
 */
static void __remove_shared_vm_struct(struct vm_area_struct *vma,
		struct file *file, struct address_space *mapping)
{
	if (vma->vm_flags & VM_DENYWRITE)
		atomic_inc(&file_inode(file)->i_writecount);
	if (vma->vm_flags & VM_SHARED)
		mapping_unmap_writable(mapping);

	flush_dcache_mmap_lock(mapping);
	vma_interval_tree_remove(vma, &mapping->i_mmap);
	flush_dcache_mmap_unlock(mapping);
}

/*
 * Unlink a file-based vm structure from its interval tree, to hide
 * vma from rmap and vmtruncate before freeing its page tables.
 */
void unlink_file_vma(struct vm_area_struct *vma)
{
	struct file *file = vma->vm_file;

	if (file) {
		struct address_space *mapping = file->f_mapping;
		i_mmap_lock_write(mapping);
		__remove_shared_vm_struct(vma, file, mapping);
		i_mmap_unlock_write(mapping);
	}
}

/*
 * Close a vm structure and free it, returning the next.
 */
static struct vm_area_struct *remove_vma(struct vm_area_struct *vma)
{
	struct vm_area_struct *next = vma->vm_next;

	might_sleep();
	if (vma->vm_ops && vma->vm_ops->close)
		vma->vm_ops->close(vma);
	if (vma->vm_file)
		fput(vma->vm_file);
	mpol_put(vma_policy(vma));
	uksm_remove_vma(vma);
	kmem_cache_free(vm_area_cachep, vma);
	return next;
}

static unsigned long do_brk(unsigned long addr, unsigned long len);

SYSCALL_DEFINE1(brk, unsigned long, brk)
{
	unsigned long retval;
	unsigned long newbrk, oldbrk;
	struct mm_struct *mm = current->mm;
	unsigned long min_brk;
	bool populate;

	down_write(&mm->mmap_sem);

#ifdef CONFIG_COMPAT_BRK
	/*
	 * CONFIG_COMPAT_BRK can still be overridden by setting
	 * randomize_va_space to 2, which will still cause mm->start_brk
	 * to be arbitrarily shifted
	 */
	if (current->brk_randomized)
		min_brk = mm->start_brk;
	else
		min_brk = mm->end_data;
#else
	min_brk = mm->start_brk;
#endif
	if (brk < min_brk)
		goto out;

	/*
	 * Check against rlimit here. If this check is done later after the test
	 * of oldbrk with newbrk then it can escape the test and let the data
	 * segment grow beyond its set limit the in case where the limit is
	 * not page aligned -Ram Gupta
	 */
	if (check_data_rlimit(rlimit(RLIMIT_DATA), brk, mm->start_brk,
			      mm->end_data, mm->start_data))
		goto out;

	newbrk = PAGE_ALIGN(brk);
	oldbrk = PAGE_ALIGN(mm->brk);
	if (oldbrk == newbrk)
		goto set_brk;

	/* Always allow shrinking brk. */
	if (brk <= mm->brk) {
		if (!do_munmap(mm, newbrk, oldbrk-newbrk))
			goto set_brk;
		goto out;
	}

	/* Check against existing mmap mappings. */
	if (find_vma_intersection(mm, oldbrk, newbrk+PAGE_SIZE))
		goto out;

	/* Ok, looks good - let it rip. */
	if (do_brk(oldbrk, newbrk-oldbrk) != oldbrk)
		goto out;

set_brk:
	mm->brk = brk;
	populate = newbrk > oldbrk && (mm->def_flags & VM_LOCKED) != 0;
	up_write(&mm->mmap_sem);
	if (populate)
		mm_populate(oldbrk, newbrk - oldbrk);
	return brk;

out:
	retval = mm->brk;
	up_write(&mm->mmap_sem);
	return retval;
}

static long vma_compute_subtree_gap(struct vm_area_struct *vma)
{
	unsigned long max, subtree_gap;
	max = vma->vm_start;
	if (vma->vm_prev)
		max -= vma->vm_prev->vm_end;
	if (vma->vm_rb.rb_left) {
		subtree_gap = rb_entry(vma->vm_rb.rb_left,
				struct vm_area_struct, vm_rb)->rb_subtree_gap;
		if (subtree_gap > max)
			max = subtree_gap;
	}
	if (vma->vm_rb.rb_right) {
		subtree_gap = rb_entry(vma->vm_rb.rb_right,
				struct vm_area_struct, vm_rb)->rb_subtree_gap;
		if (subtree_gap > max)
			max = subtree_gap;
	}
	return max;
}

#ifdef CONFIG_DEBUG_VM_RB
static int browse_rb(struct rb_root *root)
{
	int i = 0, j, bug = 0;
	struct rb_node *nd, *pn = NULL;
	unsigned long prev = 0, pend = 0;

	for (nd = rb_first(root); nd; nd = rb_next(nd)) {
		struct vm_area_struct *vma;
		vma = rb_entry(nd, struct vm_area_struct, vm_rb);
		if (vma->vm_start < prev) {
			pr_emerg("vm_start %lx < prev %lx\n",
				  vma->vm_start, prev);
			bug = 1;
		}
		if (vma->vm_start < pend) {
			pr_emerg("vm_start %lx < pend %lx\n",
				  vma->vm_start, pend);
			bug = 1;
		}
		if (vma->vm_start > vma->vm_end) {
			pr_emerg("vm_start %lx > vm_end %lx\n",
				  vma->vm_start, vma->vm_end);
			bug = 1;
		}
		if (vma->rb_subtree_gap != vma_compute_subtree_gap(vma)) {
			pr_emerg("free gap %lx, correct %lx\n",
			       vma->rb_subtree_gap,
			       vma_compute_subtree_gap(vma));
			bug = 1;
		}
		i++;
		pn = nd;
		prev = vma->vm_start;
		pend = vma->vm_end;
	}
	j = 0;
	for (nd = pn; nd; nd = rb_prev(nd))
		j++;
	if (i != j) {
		pr_emerg("backwards %d, forwards %d\n", j, i);
		bug = 1;
	}
	return bug ? -1 : i;
}

static void validate_mm_rb(struct rb_root *root, struct vm_area_struct *ignore)
{
	struct rb_node *nd;

	for (nd = rb_first(root); nd; nd = rb_next(nd)) {
		struct vm_area_struct *vma;
		vma = rb_entry(nd, struct vm_area_struct, vm_rb);
		VM_BUG_ON_VMA(vma != ignore &&
			vma->rb_subtree_gap != vma_compute_subtree_gap(vma),
			vma);
	}
}

static void validate_mm(struct mm_struct *mm)
{
	int bug = 0;
	int i = 0;
	unsigned long highest_address = 0;
	struct vm_area_struct *vma = mm->mmap;

	while (vma) {
		struct anon_vma_chain *avc;

		vma_lock_anon_vma(vma);
		list_for_each_entry(avc, &vma->anon_vma_chain, same_vma)
			anon_vma_interval_tree_verify(avc);
		vma_unlock_anon_vma(vma);
		highest_address = vma->vm_end;
		vma = vma->vm_next;
		i++;
	}
	if (i != mm->map_count) {
		pr_emerg("map_count %d vm_next %d\n", mm->map_count, i);
		bug = 1;
	}
	if (highest_address != mm->highest_vm_end) {
		pr_emerg("mm->highest_vm_end %lx, found %lx\n",
			  mm->highest_vm_end, highest_address);
		bug = 1;
	}
	i = browse_rb(&mm->mm_rb);
	if (i != mm->map_count) {
		if (i != -1)
			pr_emerg("map_count %d rb %d\n", mm->map_count, i);
		bug = 1;
	}
	VM_BUG_ON_MM(bug, mm);
}
#else
#define validate_mm_rb(root, ignore) do { } while (0)
#define validate_mm(mm) do { } while (0)
#endif

RB_DECLARE_CALLBACKS(static, vma_gap_callbacks, struct vm_area_struct, vm_rb,
		     unsigned long, rb_subtree_gap, vma_compute_subtree_gap)

/*
 * Update augmented rbtree rb_subtree_gap values after vma->vm_start or
 * vma->vm_prev->vm_end values changed, without modifying the vma's position
 * in the rbtree.
 */
static void vma_gap_update(struct vm_area_struct *vma)
{
	/*
	 * As it turns out, RB_DECLARE_CALLBACKS() already created a callback
	 * function that does exacltly what we want.
	 */
	vma_gap_callbacks_propagate(&vma->vm_rb, NULL);
}

static inline void vma_rb_insert(struct vm_area_struct *vma,
				 struct rb_root *root)
{
	/* All rb_subtree_gap values must be consistent prior to insertion */
	validate_mm_rb(root, NULL);

	rb_insert_augmented(&vma->vm_rb, root, &vma_gap_callbacks);
}

static void vma_rb_erase(struct vm_area_struct *vma, struct rb_root *root)
{
	/*
	 * All rb_subtree_gap values must be consistent prior to erase,
	 * with the possible exception of the vma being erased.
	 */
	validate_mm_rb(root, vma);

	/*
	 * Note rb_erase_augmented is a fairly large inline function,
	 * so make sure we instantiate it only once with our desired
	 * augmented rbtree callbacks.
	 */
	rb_erase_augmented(&vma->vm_rb, root, &vma_gap_callbacks);
}

/*
 * vma has some anon_vma assigned, and is already inserted on that
 * anon_vma's interval trees.
 *
 * Before updating the vma's vm_start / vm_end / vm_pgoff fields, the
 * vma must be removed from the anon_vma's interval trees using
 * anon_vma_interval_tree_pre_update_vma().
 *
 * After the update, the vma will be reinserted using
 * anon_vma_interval_tree_post_update_vma().
 *
 * The entire update must be protected by exclusive mmap_sem and by
 * the root anon_vma's mutex.
 */
static inline void
anon_vma_interval_tree_pre_update_vma(struct vm_area_struct *vma)
{
	struct anon_vma_chain *avc;

	list_for_each_entry(avc, &vma->anon_vma_chain, same_vma)
		anon_vma_interval_tree_remove(avc, &avc->anon_vma->rb_root);
}

static inline void
anon_vma_interval_tree_post_update_vma(struct vm_area_struct *vma)
{
	struct anon_vma_chain *avc;

	list_for_each_entry(avc, &vma->anon_vma_chain, same_vma)
		anon_vma_interval_tree_insert(avc, &avc->anon_vma->rb_root);
}

static int find_vma_links(struct mm_struct *mm, unsigned long addr,
		unsigned long end, struct vm_area_struct **pprev,
		struct rb_node ***rb_link, struct rb_node **rb_parent)
{
	struct rb_node **__rb_link, *__rb_parent, *rb_prev;

	__rb_link = &mm->mm_rb.rb_node;
	rb_prev = __rb_parent = NULL;

	while (*__rb_link) {
		struct vm_area_struct *vma_tmp;

		__rb_parent = *__rb_link;
		vma_tmp = rb_entry(__rb_parent, struct vm_area_struct, vm_rb);

		if (vma_tmp->vm_end > addr) {
			/* Fail if an existing vma overlaps the area */
			if (vma_tmp->vm_start < end)
				return -ENOMEM;
			__rb_link = &__rb_parent->rb_left;
		} else {
			rb_prev = __rb_parent;
			__rb_link = &__rb_parent->rb_right;
		}
	}

	*pprev = NULL;
	if (rb_prev)
		*pprev = rb_entry(rb_prev, struct vm_area_struct, vm_rb);
	*rb_link = __rb_link;
	*rb_parent = __rb_parent;
	return 0;
}

static unsigned long count_vma_pages_range(struct mm_struct *mm,
		unsigned long addr, unsigned long end)
{
	unsigned long nr_pages = 0;
	struct vm_area_struct *vma;

	/* Find first overlaping mapping */
	vma = find_vma_intersection(mm, addr, end);
	if (!vma)
		return 0;

	nr_pages = (min(end, vma->vm_end) -
		max(addr, vma->vm_start)) >> PAGE_SHIFT;

	/* Iterate over the rest of the overlaps */
	for (vma = vma->vm_next; vma; vma = vma->vm_next) {
		unsigned long overlap_len;

		if (vma->vm_start > end)
			break;

		overlap_len = min(end, vma->vm_end) - vma->vm_start;
		nr_pages += overlap_len >> PAGE_SHIFT;
	}

	return nr_pages;
}

void __vma_link_rb(struct mm_struct *mm, struct vm_area_struct *vma,
		struct rb_node **rb_link, struct rb_node *rb_parent)
{
	/* Update tracking information for the gap following the new vma. */
	if (vma->vm_next)
		vma_gap_update(vma->vm_next);
	else
		mm->highest_vm_end = vma->vm_end;

	/*
	 * vma->vm_prev wasn't known when we followed the rbtree to find the
	 * correct insertion point for that vma. As a result, we could not
	 * update the vma vm_rb parents rb_subtree_gap values on the way down.
	 * So, we first insert the vma with a zero rb_subtree_gap value
	 * (to be consistent with what we did on the way down), and then
	 * immediately update the gap to the correct value. Finally we
	 * rebalance the rbtree after all augmented values have been set.
	 */
	rb_link_node(&vma->vm_rb, rb_parent, rb_link);
	vma->rb_subtree_gap = 0;
	vma_gap_update(vma);
	vma_rb_insert(vma, &mm->mm_rb);
}

static void __vma_link_file(struct vm_area_struct *vma)
{
	struct file *file;

	file = vma->vm_file;
	if (file) {
		struct address_space *mapping = file->f_mapping;

		if (vma->vm_flags & VM_DENYWRITE)
			atomic_dec(&file_inode(file)->i_writecount);
		if (vma->vm_flags & VM_SHARED)
			atomic_inc(&mapping->i_mmap_writable);

		flush_dcache_mmap_lock(mapping);
		vma_interval_tree_insert(vma, &mapping->i_mmap);
		flush_dcache_mmap_unlock(mapping);
	}
}

static void
__vma_link(struct mm_struct *mm, struct vm_area_struct *vma,
	struct vm_area_struct *prev, struct rb_node **rb_link,
	struct rb_node *rb_parent)
{
	__vma_link_list(mm, vma, prev, rb_parent);
	__vma_link_rb(mm, vma, rb_link, rb_parent);
}

static void vma_link(struct mm_struct *mm, struct vm_area_struct *vma,
			struct vm_area_struct *prev, struct rb_node **rb_link,
			struct rb_node *rb_parent)
{
	struct address_space *mapping = NULL;

	if (vma->vm_file) {
		mapping = vma->vm_file->f_mapping;
		i_mmap_lock_write(mapping);
	}

	__vma_link(mm, vma, prev, rb_link, rb_parent);
	__vma_link_file(vma);

	if (mapping)
		i_mmap_unlock_write(mapping);

	mm->map_count++;
	validate_mm(mm);
}

/*
 * Helper for vma_adjust() in the split_vma insert case: insert a vma into the
 * mm's list and rbtree.  It has already been inserted into the interval tree.
 */
static void __insert_vm_struct(struct mm_struct *mm, struct vm_area_struct *vma)
{
	struct vm_area_struct *prev;
	struct rb_node **rb_link, *rb_parent;

	if (find_vma_links(mm, vma->vm_start, vma->vm_end,
			   &prev, &rb_link, &rb_parent))
		BUG();
	__vma_link(mm, vma, prev, rb_link, rb_parent);
	mm->map_count++;
}

static inline void
__vma_unlink(struct mm_struct *mm, struct vm_area_struct *vma,
		struct vm_area_struct *prev)
{
	struct vm_area_struct *next;

	vma_rb_erase(vma, &mm->mm_rb);
	prev->vm_next = next = vma->vm_next;
	if (next)
		next->vm_prev = prev;

	/* Kill the cache */
	vmacache_invalidate(mm);
}

/*
 * We cannot adjust vm_start, vm_end, vm_pgoff fields of a vma that
 * is already present in an i_mmap tree without adjusting the tree.
 * The following helper function should be used when such adjustments
 * are necessary.  The "insert" vma (if any) is to be inserted
 * before we drop the necessary locks.
 */
int vma_adjust(struct vm_area_struct *vma, unsigned long start,
	unsigned long end, pgoff_t pgoff, struct vm_area_struct *insert)
{
	struct mm_struct *mm = vma->vm_mm;
	struct vm_area_struct *next = vma->vm_next;
	struct vm_area_struct *importer = NULL;
	struct address_space *mapping = NULL;
	struct rb_root *root = NULL;
	struct anon_vma *anon_vma = NULL;
	struct file *file = vma->vm_file;
	bool start_changed = false, end_changed = false;
	long adjust_next = 0;
	int remove_next = 0;

/*
 * to avoid deadlock, ksm_remove_vma must be done before any spin_lock is
 * acquired
 */
	uksm_remove_vma(vma);

	if (next && !insert) {
		struct vm_area_struct *exporter = NULL;

		uksm_remove_vma(next);
		if (end >= next->vm_end) {
			/*
			 * vma expands, overlapping all the next, and
			 * perhaps the one after too (mprotect case 6).
			 */
again:			remove_next = 1 + (end > next->vm_end);
			end = next->vm_end;
			exporter = next;
			importer = vma;
		} else if (end > next->vm_start) {
			/*
			 * vma expands, overlapping part of the next:
			 * mprotect case 5 shifting the boundary up.
			 */
			adjust_next = (end - next->vm_start) >> PAGE_SHIFT;
			exporter = next;
			importer = vma;
		} else if (end < vma->vm_end) {
			/*
			 * vma shrinks, and !insert tells it's not
			 * split_vma inserting another: so it must be
			 * mprotect case 4 shifting the boundary down.
			 */
			adjust_next = -((vma->vm_end - end) >> PAGE_SHIFT);
			exporter = vma;
			importer = next;
		}

		/*
		 * Easily overlooked: when mprotect shifts the boundary,
		 * make sure the expanding vma has anon_vma set if the
		 * shrinking vma had, to cover any anon pages imported.
		 */
		if (exporter && exporter->anon_vma && !importer->anon_vma) {
			int error;

			importer->anon_vma = exporter->anon_vma;
			error = anon_vma_clone(importer, exporter);
			if (error)
				return error;
		}
	}

	if (file) {
		mapping = file->f_mapping;
		root = &mapping->i_mmap;
		uprobe_munmap(vma, vma->vm_start, vma->vm_end);

		if (adjust_next)
			uprobe_munmap(next, next->vm_start, next->vm_end);

		i_mmap_lock_write(mapping);
		if (insert) {
			/*
			 * Put into interval tree now, so instantiated pages
			 * are visible to arm/parisc __flush_dcache_page
			 * throughout; but we cannot insert into address
			 * space until vma start or end is updated.
			 */
			__vma_link_file(insert);
		}
	}

	vma_adjust_trans_huge(vma, start, end, adjust_next);

	anon_vma = vma->anon_vma;
	if (!anon_vma && adjust_next)
		anon_vma = next->anon_vma;
	if (anon_vma) {
		VM_BUG_ON_VMA(adjust_next && next->anon_vma &&
			  anon_vma != next->anon_vma, next);
		anon_vma_lock_write(anon_vma);
		anon_vma_interval_tree_pre_update_vma(vma);
		if (adjust_next)
			anon_vma_interval_tree_pre_update_vma(next);
	}

	if (root) {
		flush_dcache_mmap_lock(mapping);
		vma_interval_tree_remove(vma, root);
		if (adjust_next)
			vma_interval_tree_remove(next, root);
	}

	if (start != vma->vm_start) {
		vma->vm_start = start;
		start_changed = true;
	}
	if (end != vma->vm_end) {
		vma->vm_end = end;
		end_changed = true;
	}
	vma->vm_pgoff = pgoff;

	if (adjust_next) {
		next->vm_start += adjust_next << PAGE_SHIFT;
		next->vm_pgoff += adjust_next;
	}

	if (root) {
		if (adjust_next)
			vma_interval_tree_insert(next, root);
		vma_interval_tree_insert(vma, root);
		flush_dcache_mmap_unlock(mapping);
	}

	if (remove_next) {
		/*
		 * vma_merge has merged next into vma, and needs
		 * us to remove next before dropping the locks.
		 */
		__vma_unlink(mm, next, vma);
		if (file)
			__remove_shared_vm_struct(next, file, mapping);
	} else if (insert) {
		/*
		 * split_vma has split insert from vma, and needs
		 * us to insert it before dropping the locks
		 * (it may either follow vma or precede it).
		 */
		__insert_vm_struct(mm, insert);
	} else {
		if (start_changed)
			vma_gap_update(vma);
		if (end_changed) {
			if (!next)
				mm->highest_vm_end = end;
			else if (!adjust_next)
				vma_gap_update(next);
		}
	}

	if (anon_vma) {
		anon_vma_interval_tree_post_update_vma(vma);
		if (adjust_next)
			anon_vma_interval_tree_post_update_vma(next);
		anon_vma_unlock_write(anon_vma);
	}
	if (mapping)
		i_mmap_unlock_write(mapping);

	if (root) {
		uprobe_mmap(vma);

		if (adjust_next)
			uprobe_mmap(next);
	}

	if (remove_next) {
		if (file) {
			uprobe_munmap(next, next->vm_start, next->vm_end);
			fput(file);
		}
		if (next->anon_vma)
			anon_vma_merge(vma, next);
		mm->map_count--;
		mpol_put(vma_policy(next));
		kmem_cache_free(vm_area_cachep, next);
		/*
		 * In mprotect's case 6 (see comments on vma_merge),
		 * we must remove another next too. It would clutter
		 * up the code too much to do both in one go.
		 */
		next = vma->vm_next;
		if (remove_next == 2) {
			uksm_remove_vma(next);
			goto again;
		} else if (next) {
			vma_gap_update(next);
		} else {
			mm->highest_vm_end = end;
		}
	} else {
		if (next && !insert)
			uksm_vma_add_new(next);
	}
	if (insert && file)
		uprobe_mmap(insert);

	uksm_vma_add_new(vma);
	validate_mm(mm);

	return 0;
}

/*
 * If the vma has a ->close operation then the driver probably needs to release
 * per-vma resources, so we don't attempt to merge those.
 */
static inline int is_mergeable_vma(struct vm_area_struct *vma,
			struct file *file, unsigned long vm_flags)
{
	/*
	 * VM_SOFTDIRTY should not prevent from VMA merging, if we
	 * match the flags but dirty bit -- the caller should mark
	 * merged VMA as dirty. If dirty bit won't be excluded from
	 * comparison, we increase pressue on the memory system forcing
	 * the kernel to generate new VMAs when old one could be
	 * extended instead.
	 */
	if ((vma->vm_flags ^ vm_flags) & ~VM_SOFTDIRTY)
		return 0;
	if (vma->vm_file != file)
		return 0;
	if (vma->vm_ops && vma->vm_ops->close)
		return 0;
	return 1;
}

static inline int is_mergeable_anon_vma(struct anon_vma *anon_vma1,
					struct anon_vma *anon_vma2,
					struct vm_area_struct *vma)
{
	/*
	 * The list_is_singular() test is to avoid merging VMA cloned from
	 * parents. This can improve scalability caused by anon_vma lock.
	 */
	if ((!anon_vma1 || !anon_vma2) && (!vma ||
		list_is_singular(&vma->anon_vma_chain)))
		return 1;
	return anon_vma1 == anon_vma2;
}

/*
 * Return true if we can merge this (vm_flags,anon_vma,file,vm_pgoff)
 * in front of (at a lower virtual address and file offset than) the vma.
 *
 * We cannot merge two vmas if they have differently assigned (non-NULL)
 * anon_vmas, nor if same anon_vma is assigned but offsets incompatible.
 *
 * We don't check here for the merged mmap wrapping around the end of pagecache
 * indices (16TB on ia32) because do_mmap_pgoff() does not permit mmap's which
 * wrap, nor mmaps which cover the final page at index -1UL.
 */
static int
can_vma_merge_before(struct vm_area_struct *vma, unsigned long vm_flags,
	struct anon_vma *anon_vma, struct file *file, pgoff_t vm_pgoff)
{
	if (is_mergeable_vma(vma, file, vm_flags) &&
	    is_mergeable_anon_vma(anon_vma, vma->anon_vma, vma)) {
		if (vma->vm_pgoff == vm_pgoff)
			return 1;
	}
	return 0;
}

/*
 * Return true if we can merge this (vm_flags,anon_vma,file,vm_pgoff)
 * beyond (at a higher virtual address and file offset than) the vma.
 *
 * We cannot merge two vmas if they have differently assigned (non-NULL)
 * anon_vmas, nor if same anon_vma is assigned but offsets incompatible.
 */
static int
can_vma_merge_after(struct vm_area_struct *vma, unsigned long vm_flags,
	struct anon_vma *anon_vma, struct file *file, pgoff_t vm_pgoff)
{
	if (is_mergeable_vma(vma, file, vm_flags) &&
	    is_mergeable_anon_vma(anon_vma, vma->anon_vma, vma)) {
		pgoff_t vm_pglen;
		vm_pglen = vma_pages(vma);
		if (vma->vm_pgoff + vm_pglen == vm_pgoff)
			return 1;
	}
	return 0;
}

/*
 * Given a mapping request (addr,end,vm_flags,file,pgoff), figure out
 * whether that can be merged with its predecessor or its successor.
 * Or both (it neatly fills a hole).
 *
 * In most cases - when called for mmap, brk or mremap - [addr,end) is
 * certain not to be mapped by the time vma_merge is called; but when
 * called for mprotect, it is certain to be already mapped (either at
 * an offset within prev, or at the start of next), and the flags of
 * this area are about to be changed to vm_flags - and the no-change
 * case has already been eliminated.
 *
 * The following mprotect cases have to be considered, where AAAA is
 * the area passed down from mprotect_fixup, never extending beyond one
 * vma, PPPPPP is the prev vma specified, and NNNNNN the next vma after:
 *
 *     AAAA             AAAA                AAAA          AAAA
 *    PPPPPPNNNNNN    PPPPPPNNNNNN    PPPPPPNNNNNN    PPPPNNNNXXXX
 *    cannot merge    might become    might become    might become
 *                    PPNNNNNNNNNN    PPPPPPPPPPNN    PPPPPPPPPPPP 6 or
 *    mmap, brk or    case 4 below    case 5 below    PPPPPPPPXXXX 7 or
 *    mremap move:                                    PPPPNNNNNNNN 8
 *        AAAA
 *    PPPP    NNNN    PPPPPPPPPPPP    PPPPPPPPNNNN    PPPPNNNNNNNN
 *    might become    case 1 below    case 2 below    case 3 below
 *
 * Odd one out? Case 8, because it extends NNNN but needs flags of XXXX:
 * mprotect_fixup updates vm_flags & vm_page_prot on successful return.
 */
struct vm_area_struct *vma_merge(struct mm_struct *mm,
			struct vm_area_struct *prev, unsigned long addr,
			unsigned long end, unsigned long vm_flags,
			struct anon_vma *anon_vma, struct file *file,
			pgoff_t pgoff, struct mempolicy *policy)
{
	pgoff_t pglen = (end - addr) >> PAGE_SHIFT;
	struct vm_area_struct *area, *next;
	int err;

	/*
	 * We later require that vma->vm_flags == vm_flags,
	 * so this tests vma->vm_flags & VM_SPECIAL, too.
	 */
	if (vm_flags & VM_SPECIAL)
		return NULL;

	if (prev)
		next = prev->vm_next;
	else
		next = mm->mmap;
	area = next;
	if (next && next->vm_end == end)		/* cases 6, 7, 8 */
		next = next->vm_next;

	/*
	 * Can it merge with the predecessor?
	 */
	if (prev && prev->vm_end == addr &&
			mpol_equal(vma_policy(prev), policy) &&
			can_vma_merge_after(prev, vm_flags,
						anon_vma, file, pgoff)) {
		/*
		 * OK, it can.  Can we now merge in the successor as well?
		 */
		if (next && end == next->vm_start &&
				mpol_equal(policy, vma_policy(next)) &&
				can_vma_merge_before(next, vm_flags,
					anon_vma, file, pgoff+pglen) &&
				is_mergeable_anon_vma(prev->anon_vma,
						      next->anon_vma, NULL)) {
							/* cases 1, 6 */
			err = vma_adjust(prev, prev->vm_start,
				next->vm_end, prev->vm_pgoff, NULL);
		} else					/* cases 2, 5, 7 */
			err = vma_adjust(prev, prev->vm_start,
				end, prev->vm_pgoff, NULL);
		if (err)
			return NULL;
		khugepaged_enter_vma_merge(prev, vm_flags);
		return prev;
	}

	/*
	 * Can this new request be merged in front of next?
	 */
	if (next && end == next->vm_start &&
			mpol_equal(policy, vma_policy(next)) &&
			can_vma_merge_before(next, vm_flags,
					anon_vma, file, pgoff+pglen)) {
		if (prev && addr < prev->vm_end)	/* case 4 */
			err = vma_adjust(prev, prev->vm_start,
				addr, prev->vm_pgoff, NULL);
		else					/* cases 3, 8 */
			err = vma_adjust(area, addr, next->vm_end,
				next->vm_pgoff - pglen, NULL);
		if (err)
			return NULL;
		khugepaged_enter_vma_merge(area, vm_flags);
		return area;
	}

	return NULL;
}

/*
 * Rough compatbility check to quickly see if it's even worth looking
 * at sharing an anon_vma.
 *
 * They need to have the same vm_file, and the flags can only differ
 * in things that mprotect may change.
 *
 * NOTE! The fact that we share an anon_vma doesn't _have_ to mean that
 * we can merge the two vma's. For example, we refuse to merge a vma if
 * there is a vm_ops->close() function, because that indicates that the
 * driver is doing some kind of reference counting. But that doesn't
 * really matter for the anon_vma sharing case.
 */
static int anon_vma_compatible(struct vm_area_struct *a, struct vm_area_struct *b)
{
	return a->vm_end == b->vm_start &&
		mpol_equal(vma_policy(a), vma_policy(b)) &&
		a->vm_file == b->vm_file &&
		!((a->vm_flags ^ b->vm_flags) & ~(VM_READ|VM_WRITE|VM_EXEC|VM_SOFTDIRTY)) &&
		b->vm_pgoff == a->vm_pgoff + ((b->vm_start - a->vm_start) >> PAGE_SHIFT);
}

/*
 * Do some basic sanity checking to see if we can re-use the anon_vma
 * from 'old'. The 'a'/'b' vma's are in VM order - one of them will be
 * the same as 'old', the other will be the new one that is trying
 * to share the anon_vma.
 *
 * NOTE! This runs with mm_sem held for reading, so it is possible that
 * the anon_vma of 'old' is concurrently in the process of being set up
 * by another page fault trying to merge _that_. But that's ok: if it
 * is being set up, that automatically means that it will be a singleton
 * acceptable for merging, so we can do all of this optimistically. But
 * we do that ACCESS_ONCE() to make sure that we never re-load the pointer.
 *
 * IOW: that the "list_is_singular()" test on the anon_vma_chain only
 * matters for the 'stable anon_vma' case (ie the thing we want to avoid
 * is to return an anon_vma that is "complex" due to having gone through
 * a fork).
 *
 * We also make sure that the two vma's are compatible (adjacent,
 * and with the same memory policies). That's all stable, even with just
 * a read lock on the mm_sem.
 */
static struct anon_vma *reusable_anon_vma(struct vm_area_struct *old, struct vm_area_struct *a, struct vm_area_struct *b)
{
	if (anon_vma_compatible(a, b)) {
		struct anon_vma *anon_vma = ACCESS_ONCE(old->anon_vma);

		if (anon_vma && list_is_singular(&old->anon_vma_chain))
			return anon_vma;
	}
	return NULL;
}

/*
 * find_mergeable_anon_vma is used by anon_vma_prepare, to check
 * neighbouring vmas for a suitable anon_vma, before it goes off
 * to allocate a new anon_vma.  It checks because a repetitive
 * sequence of mprotects and faults may otherwise lead to distinct
 * anon_vmas being allocated, preventing vma merge in subsequent
 * mprotect.
 */
struct anon_vma *find_mergeable_anon_vma(struct vm_area_struct *vma)
{
	struct anon_vma *anon_vma;
	struct vm_area_struct *near;

	near = vma->vm_next;
	if (!near)
		goto try_prev;

	anon_vma = reusable_anon_vma(near, vma, near);
	if (anon_vma)
		return anon_vma;
try_prev:
	near = vma->vm_prev;
	if (!near)
		goto none;

	anon_vma = reusable_anon_vma(near, near, vma);
	if (anon_vma)
		return anon_vma;
none:
	/*
	 * There's no absolute need to look only at touching neighbours:
	 * we could search further afield for "compatible" anon_vmas.
	 * But it would probably just be a waste of time searching,
	 * or lead to too many vmas hanging off the same anon_vma.
	 * We're trying to allow mprotect remerging later on,
	 * not trying to minimize memory used for anon_vmas.
	 */
	return NULL;
}

#ifdef CONFIG_PROC_FS
void vm_stat_account(struct mm_struct *mm, unsigned long flags,
						struct file *file, long pages)
{
	const unsigned long stack_flags
		= VM_STACK_FLAGS & (VM_GROWSUP|VM_GROWSDOWN);

	mm->total_vm += pages;

	if (file) {
		mm->shared_vm += pages;
		if ((flags & (VM_EXEC|VM_WRITE)) == VM_EXEC)
			mm->exec_vm += pages;
	} else if (flags & stack_flags)
		mm->stack_vm += pages;
}
#endif /* CONFIG_PROC_FS */

/*
 * If a hint addr is less than mmap_min_addr change hint to be as
 * low as possible but still greater than mmap_min_addr
 */
static inline unsigned long round_hint_to_min(unsigned long hint)
{
	hint &= PAGE_MASK;
	if (((void *)hint != NULL) &&
	    (hint < mmap_min_addr))
		return PAGE_ALIGN(mmap_min_addr);
	return hint;
}

static inline int mlock_future_check(struct mm_struct *mm,
				     unsigned long flags,
				     unsigned long len)
{
	unsigned long locked, lock_limit;

	/*  mlock MCL_FUTURE? */
	if (flags & VM_LOCKED) {
		locked = len >> PAGE_SHIFT;
		locked += mm->locked_vm;
		lock_limit = rlimit(RLIMIT_MEMLOCK);
		lock_limit >>= PAGE_SHIFT;
		if (locked > lock_limit && !capable(CAP_IPC_LOCK))
			return -EAGAIN;
	}
	return 0;
}

/*
 * The caller must hold down_write(&current->mm->mmap_sem).
 */

unsigned long do_mmap_pgoff(struct file *file, unsigned long addr,
			unsigned long len, unsigned long prot,
			unsigned long flags, unsigned long pgoff,
			unsigned long *populate)
{
	struct mm_struct *mm = current->mm;
	vm_flags_t vm_flags;

	*populate = 0;

	/*
	 * Does the application expect PROT_READ to imply PROT_EXEC?
	 *
	 * (the exception is when the underlying filesystem is noexec
	 *  mounted, in which case we dont add PROT_EXEC.)
	 */
	if ((prot & PROT_READ) && (current->personality & READ_IMPLIES_EXEC))
		if (!(file && (file->f_path.mnt->mnt_flags & MNT_NOEXEC)))
			prot |= PROT_EXEC;

	if (!len)
		return -EINVAL;

	if (!(flags & MAP_FIXED))
		addr = round_hint_to_min(addr);

	/* Careful about overflows.. */
	len = PAGE_ALIGN(len);
	if (!len)
		return -ENOMEM;

	/* offset overflow? */
	if ((pgoff + (len >> PAGE_SHIFT)) < pgoff)
		return -EOVERFLOW;

	/* Too many mappings? */
	if (mm->map_count > sysctl_max_map_count)
		return -ENOMEM;

	/* Obtain the address to map to. we verify (or select) it and ensure
	 * that it represents a valid section of the address space.
	 */
	addr = get_unmapped_area(file, addr, len, pgoff, flags);
	if (addr & ~PAGE_MASK)
		return addr;

	/* Do simple checking here so the lower-level routines won't have
	 * to. we assume access permissions have been handled by the open
	 * of the memory object, so we don't do any here.
	 */
	vm_flags = calc_vm_prot_bits(prot) | calc_vm_flag_bits(flags) |
			mm->def_flags | VM_MAYREAD | VM_MAYWRITE | VM_MAYEXEC;

	/* If uksm is enabled, we add VM_MERGABLE to new VMAs. */
	uksm_vm_flags_mod(&vm_flags);

	if (flags & MAP_LOCKED)
		if (!can_do_mlock())
			return -EPERM;

	if (mlock_future_check(mm, vm_flags, len))
		return -EAGAIN;

	if (file) {
		struct inode *inode = file_inode(file);

		switch (flags & MAP_TYPE) {
		case MAP_SHARED:
			if ((prot&PROT_WRITE) && !(file->f_mode&FMODE_WRITE))
				return -EACCES;

			/*
			 * Make sure we don't allow writing to an append-only
			 * file..
			 */
			if (IS_APPEND(inode) && (file->f_mode & FMODE_WRITE))
				return -EACCES;

			/*
			 * Make sure there are no mandatory locks on the file.
			 */
			if (locks_verify_locked(file))
				return -EAGAIN;

			vm_flags |= VM_SHARED | VM_MAYSHARE;
			if (!(file->f_mode & FMODE_WRITE))
				vm_flags &= ~(VM_MAYWRITE | VM_SHARED);

			/* fall through */
		case MAP_PRIVATE:
			if (!(file->f_mode & FMODE_READ))
				return -EACCES;
			if (file->f_path.mnt->mnt_flags & MNT_NOEXEC) {
				if (vm_flags & VM_EXEC)
					return -EPERM;
				vm_flags &= ~VM_MAYEXEC;
			}

			if (!file->f_op->mmap)
				return -ENODEV;
			if (vm_flags & (VM_GROWSDOWN|VM_GROWSUP))
				return -EINVAL;
			break;

		default:
			return -EINVAL;
		}
	} else {
		switch (flags & MAP_TYPE) {
		case MAP_SHARED:
			if (vm_flags & (VM_GROWSDOWN|VM_GROWSUP))
				return -EINVAL;
			/*
			 * Ignore pgoff.
			 */
			pgoff = 0;
			vm_flags |= VM_SHARED | VM_MAYSHARE;
			break;
		case MAP_PRIVATE:
			/*
			 * Set pgoff according to addr for anon_vma.
			 */
			pgoff = addr >> PAGE_SHIFT;
			break;
		default:
			return -EINVAL;
		}
	}

	/*
	 * Set 'VM_NORESERVE' if we should not account for the
	 * memory use of this mapping.
	 */
	if (flags & MAP_NORESERVE) {
		/* We honor MAP_NORESERVE if allowed to overcommit */
		if (sysctl_overcommit_memory != OVERCOMMIT_NEVER)
			vm_flags |= VM_NORESERVE;

		/* hugetlb applies strict overcommit unless MAP_NORESERVE */
		if (file && is_file_hugepages(file))
			vm_flags |= VM_NORESERVE;
	}

	addr = mmap_region(file, addr, len, vm_flags, pgoff);
	if (!IS_ERR_VALUE(addr) &&
	    ((vm_flags & VM_LOCKED) ||
	     (flags & (MAP_POPULATE | MAP_NONBLOCK)) == MAP_POPULATE))
		*populate = len;
	return addr;
}

SYSCALL_DEFINE6(mmap_pgoff, unsigned long, addr, unsigned long, len,
		unsigned long, prot, unsigned long, flags,
		unsigned long, fd, unsigned long, pgoff)
{
	struct file *file = NULL;
	unsigned long retval = -EBADF;

	if (!(flags & MAP_ANONYMOUS)) {
		audit_mmap_fd(fd, flags);
		file = fget(fd);
		if (!file)
			goto out;
		if (is_file_hugepages(file))
			len = ALIGN(len, huge_page_size(hstate_file(file)));
		retval = -EINVAL;
		if (unlikely(flags & MAP_HUGETLB && !is_file_hugepages(file)))
			goto out_fput;
	} else if (flags & MAP_HUGETLB) {
		struct user_struct *user = NULL;
		struct hstate *hs;

		hs = hstate_sizelog((flags >> MAP_HUGE_SHIFT) & SHM_HUGE_MASK);
		if (!hs)
			return -EINVAL;

		len = ALIGN(len, huge_page_size(hs));
		/*
		 * VM_NORESERVE is used because the reservations will be
		 * taken when vm_ops->mmap() is called
		 * A dummy user value is used because we are not locking
		 * memory so no accounting is necessary
		 */
		file = hugetlb_file_setup(HUGETLB_ANON_FILE, len,
				VM_NORESERVE,
				&user, HUGETLB_ANONHUGE_INODE,
				(flags >> MAP_HUGE_SHIFT) & MAP_HUGE_MASK);
		if (IS_ERR(file))
			return PTR_ERR(file);
	}

	flags &= ~(MAP_EXECUTABLE | MAP_DENYWRITE);

	retval = vm_mmap_pgoff(file, addr, len, prot, flags, pgoff);
out_fput:
	if (file)
		fput(file);
out:
	return retval;
}

#ifdef __ARCH_WANT_SYS_OLD_MMAP
struct mmap_arg_struct {
	unsigned long addr;
	unsigned long len;
	unsigned long prot;
	unsigned long flags;
	unsigned long fd;
	unsigned long offset;
};

SYSCALL_DEFINE1(old_mmap, struct mmap_arg_struct __user *, arg)
{
	struct mmap_arg_struct a;

	if (copy_from_user(&a, arg, sizeof(a)))
		return -EFAULT;
	if (a.offset & ~PAGE_MASK)
		return -EINVAL;

	return sys_mmap_pgoff(a.addr, a.len, a.prot, a.flags, a.fd,
			      a.offset >> PAGE_SHIFT);
}
#endif /* __ARCH_WANT_SYS_OLD_MMAP */

/*
 * Some shared mappigns will want the pages marked read-only
 * to track write events. If so, we'll downgrade vm_page_prot
 * to the private version (using protection_map[] without the
 * VM_SHARED bit).
 */
int vma_wants_writenotify(struct vm_area_struct *vma)
{
	vm_flags_t vm_flags = vma->vm_flags;

	/* If it was private or non-writable, the write bit is already clear */
	if ((vm_flags & (VM_WRITE|VM_SHARED)) != ((VM_WRITE|VM_SHARED)))
		return 0;

	/* The backer wishes to know when pages are first written to? */
	if (vma->vm_ops && vma->vm_ops->page_mkwrite)
		return 1;

	/* The open routine did something to the protections that pgprot_modify
	 * won't preserve? */
	if (pgprot_val(vma->vm_page_prot) !=
	    pgprot_val(vm_pgprot_modify(vma->vm_page_prot, vm_flags)))
		return 0;

	/* Do we need to track softdirty? */
	if (IS_ENABLED(CONFIG_MEM_SOFT_DIRTY) && !(vm_flags & VM_SOFTDIRTY))
		return 1;

	/* Specialty mapping? */
	if (vm_flags & VM_PFNMAP)
		return 0;

	/* Can the mapping track the dirty pages? */
	return vma->vm_file && vma->vm_file->f_mapping &&
		mapping_cap_account_dirty(vma->vm_file->f_mapping);
}

/*
 * We account for memory if it's a private writeable mapping,
 * not hugepages and VM_NORESERVE wasn't set.
 */
static inline int accountable_mapping(struct file *file, vm_flags_t vm_flags)
{
	/*
	 * hugetlb has its own accounting separate from the core VM
	 * VM_HUGETLB may not be set yet so we cannot check for that flag.
	 */
	if (file && is_file_hugepages(file))
		return 0;

	return (vm_flags & (VM_NORESERVE | VM_SHARED | VM_WRITE)) == VM_WRITE;
}

unsigned long mmap_region(struct file *file, unsigned long addr,
		unsigned long len, vm_flags_t vm_flags, unsigned long pgoff)
{
	struct mm_struct *mm = current->mm;
	struct vm_area_struct *vma, *prev;
	int error;
	struct rb_node **rb_link, *rb_parent;
	unsigned long charged = 0;

	/* Check against address space limit. */
	if (!may_expand_vm(mm, len >> PAGE_SHIFT)) {
		unsigned long nr_pages;

		/*
		 * MAP_FIXED may remove pages of mappings that intersects with
		 * requested mapping. Account for the pages it would unmap.
		 */
		if (!(vm_flags & MAP_FIXED))
			return -ENOMEM;

		nr_pages = count_vma_pages_range(mm, addr, addr + len);

		if (!may_expand_vm(mm, (len >> PAGE_SHIFT) - nr_pages))
			return -ENOMEM;
	}

	/* Clear old maps */
	error = -ENOMEM;
munmap_back:
	if (find_vma_links(mm, addr, addr + len, &prev, &rb_link, &rb_parent)) {
		if (do_munmap(mm, addr, len))
			return -ENOMEM;
		goto munmap_back;
	}

	/*
	 * Private writable mapping: check memory availability
	 */
	if (accountable_mapping(file, vm_flags)) {
		charged = len >> PAGE_SHIFT;
		if (security_vm_enough_memory_mm(mm, charged))
			return -ENOMEM;
		vm_flags |= VM_ACCOUNT;
	}

	/*
	 * Can we just expand an old mapping?
	 */
	vma = vma_merge(mm, prev, addr, addr + len, vm_flags, NULL, file, pgoff, NULL);
	if (vma)
		goto out;

	/*
	 * Determine the object being mapped and call the appropriate
	 * specific mapper. the address has already been validated, but
	 * not unmapped, but the maps are removed from the list.
	 */
	vma = kmem_cache_zalloc(vm_area_cachep, GFP_KERNEL);
	if (!vma) {
		error = -ENOMEM;
		goto unacct_error;
	}

	vma->vm_mm = mm;
	vma->vm_start = addr;
	vma->vm_end = addr + len;
	vma->vm_flags = vm_flags;
	vma->vm_page_prot = vm_get_page_prot(vm_flags);
	vma->vm_pgoff = pgoff;
	INIT_LIST_HEAD(&vma->anon_vma_chain);

	if (file) {
		if (vm_flags & VM_DENYWRITE) {
			error = deny_write_access(file);
			if (error)
				goto free_vma;
		}
		if (vm_flags & VM_SHARED) {
			error = mapping_map_writable(file->f_mapping);
			if (error)
				goto allow_write_and_free_vma;
		}

		/* ->mmap() can change vma->vm_file, but must guarantee that
		 * vma_link() below can deny write-access if VM_DENYWRITE is set
		 * and map writably if VM_SHARED is set. This usually means the
		 * new file must not have been exposed to user-space, yet.
		 */
		vma->vm_file = get_file(file);
		error = file->f_op->mmap(file, vma);
		if (error)
			goto unmap_and_free_vma;

		/* Can addr have changed??
		 *
		 * Answer: Yes, several device drivers can do it in their
		 *         f_op->mmap method. -DaveM
		 * Bug: If addr is changed, prev, rb_link, rb_parent should
		 *      be updated for vma_link()
		 */
		WARN_ON_ONCE(addr != vma->vm_start);

		addr = vma->vm_start;
		vm_flags = vma->vm_flags;
	} else if (vm_flags & VM_SHARED) {
		error = shmem_zero_setup(vma);
		if (error)
			goto free_vma;
	}

	vma_link(mm, vma, prev, rb_link, rb_parent);
	/* Once vma denies write, undo our temporary denial count */
	if (file) {
		if (vm_flags & VM_SHARED)
			mapping_unmap_writable(file->f_mapping);
		if (vm_flags & VM_DENYWRITE)
			allow_write_access(file);
	}
	file = vma->vm_file;
	uksm_vma_add_new(vma);
out:
	perf_event_mmap(vma);

	vm_stat_account(mm, vm_flags, file, len >> PAGE_SHIFT);
	if (vm_flags & VM_LOCKED) {
		if (!((vm_flags & VM_SPECIAL) || is_vm_hugetlb_page(vma) ||
					vma == get_gate_vma(current->mm)))
			mm->locked_vm += (len >> PAGE_SHIFT);
		else
			vma->vm_flags &= ~VM_LOCKED;
	}

	if (file)
		uprobe_mmap(vma);

	/*
	 * New (or expanded) vma always get soft dirty status.
	 * Otherwise user-space soft-dirty page tracker won't
	 * be able to distinguish situation when vma area unmapped,
	 * then new mapped in-place (which must be aimed as
	 * a completely new data area).
	 */
	vma->vm_flags |= VM_SOFTDIRTY;

	vma_set_page_prot(vma);

	return addr;

unmap_and_free_vma:
	vma->vm_file = NULL;
	fput(file);

	/* Undo any partial mapping done by a device driver. */
	unmap_region(mm, vma, prev, vma->vm_start, vma->vm_end);
	charged = 0;
	if (vm_flags & VM_SHARED)
		mapping_unmap_writable(file->f_mapping);
allow_write_and_free_vma:
	if (vm_flags & VM_DENYWRITE)
		allow_write_access(file);
free_vma:
	uksm_remove_vma(vma);
	kmem_cache_free(vm_area_cachep, vma);
unacct_error:
	if (charged)
		vm_unacct_memory(charged);
	return error;
}

unsigned long unmapped_area(struct vm_unmapped_area_info *info)
{
	/*
	 * We implement the search by looking for an rbtree node that
	 * immediately follows a suitable gap. That is,
	 * - gap_start = vma->vm_prev->vm_end <= info->high_limit - length;
	 * - gap_end   = vma->vm_start        >= info->low_limit  + length;
	 * - gap_end - gap_start >= length
	 */

	struct mm_struct *mm = current->mm;
	struct vm_area_struct *vma;
	unsigned long length, low_limit, high_limit, gap_start, gap_end;

	/* Adjust search length to account for worst case alignment overhead */
	length = info->length + info->align_mask;
	if (length < info->length)
		return -ENOMEM;

	/* Adjust search limits by the desired length */
	if (info->high_limit < length)
		return -ENOMEM;
	high_limit = info->high_limit - length;

	if (info->low_limit > high_limit)
		return -ENOMEM;
	low_limit = info->low_limit + length;

	/* Check if rbtree root looks promising */
	if (RB_EMPTY_ROOT(&mm->mm_rb))
		goto check_highest;
	vma = rb_entry(mm->mm_rb.rb_node, struct vm_area_struct, vm_rb);
	if (vma->rb_subtree_gap < length)
		goto check_highest;

	while (true) {
		/* Visit left subtree if it looks promising */
		gap_end = vma->vm_start;
		if (gap_end >= low_limit && vma->vm_rb.rb_left) {
			struct vm_area_struct *left =
				rb_entry(vma->vm_rb.rb_left,
					 struct vm_area_struct, vm_rb);
			if (left->rb_subtree_gap >= length) {
				vma = left;
				continue;
			}
		}

		gap_start = vma->vm_prev ? vma->vm_prev->vm_end : 0;
check_current:
		/* Check if current node has a suitable gap */
		if (gap_start > high_limit)
			return -ENOMEM;
		if (gap_end >= low_limit && gap_end - gap_start >= length)
			goto found;

		/* Visit right subtree if it looks promising */
		if (vma->vm_rb.rb_right) {
			struct vm_area_struct *right =
				rb_entry(vma->vm_rb.rb_right,
					 struct vm_area_struct, vm_rb);
			if (right->rb_subtree_gap >= length) {
				vma = right;
				continue;
			}
		}

		/* Go back up the rbtree to find next candidate node */
		while (true) {
			struct rb_node *prev = &vma->vm_rb;
			if (!rb_parent(prev))
				goto check_highest;
			vma = rb_entry(rb_parent(prev),
				       struct vm_area_struct, vm_rb);
			if (prev == vma->vm_rb.rb_left) {
				gap_start = vma->vm_prev->vm_end;
				gap_end = vma->vm_start;
				goto check_current;
			}
		}
	}

check_highest:
	/* Check highest gap, which does not precede any rbtree node */
	gap_start = mm->highest_vm_end;
	gap_end = ULONG_MAX;  /* Only for VM_BUG_ON below */
	if (gap_start > high_limit)
		return -ENOMEM;

found:
	/* We found a suitable gap. Clip it with the original low_limit. */
	if (gap_start < info->low_limit)
		gap_start = info->low_limit;

	/* Adjust gap address to the desired alignment */
	gap_start += (info->align_offset - gap_start) & info->align_mask;

	VM_BUG_ON(gap_start + info->length > info->high_limit);
	VM_BUG_ON(gap_start + info->length > gap_end);
	return gap_start;
}

unsigned long unmapped_area_topdown(struct vm_unmapped_area_info *info)
{
	struct mm_struct *mm = current->mm;
	struct vm_area_struct *vma;
	unsigned long length, low_limit, high_limit, gap_start, gap_end;

	/* Adjust search length to account for worst case alignment overhead */
	length = info->length + info->align_mask;
	if (length < info->length)
		return -ENOMEM;

	/*
	 * Adjust search limits by the desired length.
	 * See implementation comment at top of unmapped_area().
	 */
	gap_end = info->high_limit;
	if (gap_end < length)
		return -ENOMEM;
	high_limit = gap_end - length;

	if (info->low_limit > high_limit)
		return -ENOMEM;
	low_limit = info->low_limit + length;

	/* Check highest gap, which does not precede any rbtree node */
	gap_start = mm->highest_vm_end;
	if (gap_start <= high_limit)
		goto found_highest;

	/* Check if rbtree root looks promising */
	if (RB_EMPTY_ROOT(&mm->mm_rb))
		return -ENOMEM;
	vma = rb_entry(mm->mm_rb.rb_node, struct vm_area_struct, vm_rb);
	if (vma->rb_subtree_gap < length)
		return -ENOMEM;

	while (true) {
		/* Visit right subtree if it looks promising */
		gap_start = vma->vm_prev ? vma->vm_prev->vm_end : 0;
		if (gap_start <= high_limit && vma->vm_rb.rb_right) {
			struct vm_area_struct *right =
				rb_entry(vma->vm_rb.rb_right,
					 struct vm_area_struct, vm_rb);
			if (right->rb_subtree_gap >= length) {
				vma = right;
				continue;
			}
		}

check_current:
		/* Check if current node has a suitable gap */
		gap_end = vma->vm_start;
		if (gap_end < low_limit)
			return -ENOMEM;
		if (gap_start <= high_limit && gap_end - gap_start >= length)
			goto found;

		/* Visit left subtree if it looks promising */
		if (vma->vm_rb.rb_left) {
			struct vm_area_struct *left =
				rb_entry(vma->vm_rb.rb_left,
					 struct vm_area_struct, vm_rb);
			if (left->rb_subtree_gap >= length) {
				vma = left;
				continue;
			}
		}

		/* Go back up the rbtree to find next candidate node */
		while (true) {
			struct rb_node *prev = &vma->vm_rb;
			if (!rb_parent(prev))
				return -ENOMEM;
			vma = rb_entry(rb_parent(prev),
				       struct vm_area_struct, vm_rb);
			if (prev == vma->vm_rb.rb_right) {
				gap_start = vma->vm_prev ?
					vma->vm_prev->vm_end : 0;
				goto check_current;
			}
		}
	}

found:
	/* We found a suitable gap. Clip it with the original high_limit. */
	if (gap_end > info->high_limit)
		gap_end = info->high_limit;

found_highest:
	/* Compute highest gap address at the desired alignment */
	gap_end -= info->length;
	gap_end -= (gap_end - info->align_offset) & info->align_mask;

	VM_BUG_ON(gap_end < info->low_limit);
	VM_BUG_ON(gap_end < gap_start);
	return gap_end;
}

/* Get an address range which is currently unmapped.
 * For shmat() with addr=0.
 *
 * Ugly calling convention alert:
 * Return value with the low bits set means error value,
 * ie
 *	if (ret & ~PAGE_MASK)
 *		error = ret;
 *
 * This function "knows" that -ENOMEM has the bits set.
 */
#ifndef HAVE_ARCH_UNMAPPED_AREA
unsigned long
arch_get_unmapped_area(struct file *filp, unsigned long addr,
		unsigned long len, unsigned long pgoff, unsigned long flags)
{
	struct mm_struct *mm = current->mm;
	struct vm_area_struct *vma;
	struct vm_unmapped_area_info info;

	if (len > TASK_SIZE - mmap_min_addr)
		return -ENOMEM;

	if (flags & MAP_FIXED)
		return addr;

	if (addr) {
		addr = PAGE_ALIGN(addr);
		vma = find_vma(mm, addr);
		if (TASK_SIZE - len >= addr && addr >= mmap_min_addr &&
		    (!vma || addr + len <= vma->vm_start))
			return addr;
	}

	info.flags = 0;
	info.length = len;
	info.low_limit = mm->mmap_base;
	info.high_limit = TASK_SIZE;
	info.align_mask = 0;
	return vm_unmapped_area(&info);
}
#endif

/*
 * This mmap-allocator allocates new areas top-down from below the
 * stack's low limit (the base):
 */
#ifndef HAVE_ARCH_UNMAPPED_AREA_TOPDOWN
unsigned long
arch_get_unmapped_area_topdown(struct file *filp, const unsigned long addr0,
			  const unsigned long len, const unsigned long pgoff,
			  const unsigned long flags)
{
	struct vm_area_struct *vma;
	struct mm_struct *mm = current->mm;
	unsigned long addr = addr0;
	struct vm_unmapped_area_info info;

	/* requested length too big for entire address space */
	if (len > TASK_SIZE - mmap_min_addr)
		return -ENOMEM;

	if (flags & MAP_FIXED)
		return addr;

	/* requesting a specific address */
	if (addr) {
		addr = PAGE_ALIGN(addr);
		vma = find_vma(mm, addr);
		if (TASK_SIZE - len >= addr && addr >= mmap_min_addr &&
				(!vma || addr + len <= vma->vm_start))
			return addr;
	}

	info.flags = VM_UNMAPPED_AREA_TOPDOWN;
	info.length = len;
	info.low_limit = max(PAGE_SIZE, mmap_min_addr);
	info.high_limit = mm->mmap_base;
	info.align_mask = 0;
	addr = vm_unmapped_area(&info);

	/*
	 * A failed mmap() very likely causes application failure,
	 * so fall back to the bottom-up function here. This scenario
	 * can happen with large stack limits and large mmap()
	 * allocations.
	 */
	if (addr & ~PAGE_MASK) {
		VM_BUG_ON(addr != -ENOMEM);
		info.flags = 0;
		info.low_limit = TASK_UNMAPPED_BASE;
		info.high_limit = TASK_SIZE;
		addr = vm_unmapped_area(&info);
	}

	return addr;
}
#endif

unsigned long
get_unmapped_area(struct file *file, unsigned long addr, unsigned long len,
		unsigned long pgoff, unsigned long flags)
{
	unsigned long (*get_area)(struct file *, unsigned long,
				  unsigned long, unsigned long, unsigned long);

	unsigned long error = arch_mmap_check(addr, len, flags);
	if (error)
		return error;

	/* Careful about overflows.. */
	if (len > TASK_SIZE)
		return -ENOMEM;

	get_area = current->mm->get_unmapped_area;
	if (file && file->f_op->get_unmapped_area)
		get_area = file->f_op->get_unmapped_area;
	addr = get_area(file, addr, len, pgoff, flags);
	if (IS_ERR_VALUE(addr))
		return addr;

	if (addr > TASK_SIZE - len)
		return -ENOMEM;
	if (addr & ~PAGE_MASK)
		return -EINVAL;

	addr = arch_rebalance_pgtables(addr, len);
	error = security_mmap_addr(addr);
	return error ? error : addr;
}

EXPORT_SYMBOL(get_unmapped_area);

/* Look up the first VMA which satisfies  addr < vm_end,  NULL if none. */
struct vm_area_struct *find_vma(struct mm_struct *mm, unsigned long addr)
{
	struct rb_node *rb_node;
	struct vm_area_struct *vma;

	/* Check the cache first. */
	vma = vmacache_find(mm, addr);
	if (likely(vma))
		return vma;

	rb_node = mm->mm_rb.rb_node;
	vma = NULL;

	while (rb_node) {
		struct vm_area_struct *tmp;

		tmp = rb_entry(rb_node, struct vm_area_struct, vm_rb);

		if (tmp->vm_end > addr) {
			vma = tmp;
			if (tmp->vm_start <= addr)
				break;
			rb_node = rb_node->rb_left;
		} else
			rb_node = rb_node->rb_right;
	}

	if (vma)
		vmacache_update(addr, vma);
	return vma;
}

EXPORT_SYMBOL(find_vma);

/*
 * Same as find_vma, but also return a pointer to the previous VMA in *pprev.
 */
struct vm_area_struct *
find_vma_prev(struct mm_struct *mm, unsigned long addr,
			struct vm_area_struct **pprev)
{
	struct vm_area_struct *vma;

	vma = find_vma(mm, addr);
	if (vma) {
		*pprev = vma->vm_prev;
	} else {
		struct rb_node *rb_node = mm->mm_rb.rb_node;
		*pprev = NULL;
		while (rb_node) {
			*pprev = rb_entry(rb_node, struct vm_area_struct, vm_rb);
			rb_node = rb_node->rb_right;
		}
	}
	return vma;
}

/*
 * Verify that the stack growth is acceptable and
 * update accounting. This is shared with both the
 * grow-up and grow-down cases.
 */
static int acct_stack_growth(struct vm_area_struct *vma, unsigned long size, unsigned long grow)
{
	struct mm_struct *mm = vma->vm_mm;
	struct rlimit *rlim = current->signal->rlim;
	unsigned long new_start, actual_size;

	/* address space limit tests */
	if (!may_expand_vm(mm, grow))
		return -ENOMEM;

	/* Stack limit test */
	actual_size = size;
	if (size && (vma->vm_flags & (VM_GROWSUP | VM_GROWSDOWN)))
		actual_size -= PAGE_SIZE;
	if (actual_size > ACCESS_ONCE(rlim[RLIMIT_STACK].rlim_cur))
		return -ENOMEM;

	/* mlock limit tests */
	if (vma->vm_flags & VM_LOCKED) {
		unsigned long locked;
		unsigned long limit;
		locked = mm->locked_vm + grow;
		limit = ACCESS_ONCE(rlim[RLIMIT_MEMLOCK].rlim_cur);
		limit >>= PAGE_SHIFT;
		if (locked > limit && !capable(CAP_IPC_LOCK))
			return -ENOMEM;
	}

	/* Check to ensure the stack will not grow into a hugetlb-only region */
	new_start = (vma->vm_flags & VM_GROWSUP) ? vma->vm_start :
			vma->vm_end - size;
	if (is_hugepage_only_range(vma->vm_mm, new_start, size))
		return -EFAULT;

	/*
	 * Overcommit..  This must be the final test, as it will
	 * update security statistics.
	 */
	if (security_vm_enough_memory_mm(mm, grow))
		return -ENOMEM;

	/* Ok, everything looks good - let it rip */
	if (vma->vm_flags & VM_LOCKED)
		mm->locked_vm += grow;
	vm_stat_account(mm, vma->vm_flags, vma->vm_file, grow);
	return 0;
}

#if defined(CONFIG_STACK_GROWSUP) || defined(CONFIG_IA64)
/*
 * PA-RISC uses this for its stack; IA64 for its Register Backing Store.
 * vma is the last one with address > vma->vm_end.  Have to extend vma.
 */
int expand_upwards(struct vm_area_struct *vma, unsigned long address)
{
	int error;

	if (!(vma->vm_flags & VM_GROWSUP))
		return -EFAULT;

	/*
	 * We must make sure the anon_vma is allocated
	 * so that the anon_vma locking is not a noop.
	 */
	if (unlikely(anon_vma_prepare(vma)))
		return -ENOMEM;
	vma_lock_anon_vma(vma);

	/*
	 * vma->vm_start/vm_end cannot change under us because the caller
	 * is required to hold the mmap_sem in read mode.  We need the
	 * anon_vma lock to serialize against concurrent expand_stacks.
	 * Also guard against wrapping around to address 0.
	 */
	if (address < PAGE_ALIGN(address+4))
		address = PAGE_ALIGN(address+4);
	else {
		vma_unlock_anon_vma(vma);
		return -ENOMEM;
	}
	error = 0;

	/* Somebody else might have raced and expanded it already */
	if (address > vma->vm_end) {
		unsigned long size, grow;

		size = address - vma->vm_start;
		grow = (address - vma->vm_end) >> PAGE_SHIFT;

		error = -ENOMEM;
		if (vma->vm_pgoff + (size >> PAGE_SHIFT) >= vma->vm_pgoff) {
			error = acct_stack_growth(vma, size, grow);
			if (!error) {
				/*
				 * vma_gap_update() doesn't support concurrent
				 * updates, but we only hold a shared mmap_sem
				 * lock here, so we need to protect against
				 * concurrent vma expansions.
				 * vma_lock_anon_vma() doesn't help here, as
				 * we don't guarantee that all growable vmas
				 * in a mm share the same root anon vma.
				 * So, we reuse mm->page_table_lock to guard
				 * against concurrent vma expansions.
				 */
				spin_lock(&vma->vm_mm->page_table_lock);
				anon_vma_interval_tree_pre_update_vma(vma);
				vma->vm_end = address;
				anon_vma_interval_tree_post_update_vma(vma);
				if (vma->vm_next)
					vma_gap_update(vma->vm_next);
				else
					vma->vm_mm->highest_vm_end = address;
				spin_unlock(&vma->vm_mm->page_table_lock);

				perf_event_mmap(vma);
			}
		}
	}
	vma_unlock_anon_vma(vma);
	khugepaged_enter_vma_merge(vma, vma->vm_flags);
	validate_mm(vma->vm_mm);
	return error;
}
#endif /* CONFIG_STACK_GROWSUP || CONFIG_IA64 */

/*
 * vma is the first one with address < vma->vm_start.  Have to extend vma.
 */
int expand_downwards(struct vm_area_struct *vma,
				   unsigned long address)
{
	int error;

	/*
	 * We must make sure the anon_vma is allocated
	 * so that the anon_vma locking is not a noop.
	 */
	if (unlikely(anon_vma_prepare(vma)))
		return -ENOMEM;

	address &= PAGE_MASK;
	error = security_mmap_addr(address);
	if (error)
		return error;

	vma_lock_anon_vma(vma);

	/*
	 * vma->vm_start/vm_end cannot change under us because the caller
	 * is required to hold the mmap_sem in read mode.  We need the
	 * anon_vma lock to serialize against concurrent expand_stacks.
	 */

	/* Somebody else might have raced and expanded it already */
	if (address < vma->vm_start) {
		unsigned long size, grow;

		size = vma->vm_end - address;
		grow = (vma->vm_start - address) >> PAGE_SHIFT;

		error = -ENOMEM;
		if (grow <= vma->vm_pgoff) {
			error = acct_stack_growth(vma, size, grow);
			if (!error) {
				/*
				 * vma_gap_update() doesn't support concurrent
				 * updates, but we only hold a shared mmap_sem
				 * lock here, so we need to protect against
				 * concurrent vma expansions.
				 * vma_lock_anon_vma() doesn't help here, as
				 * we don't guarantee that all growable vmas
				 * in a mm share the same root anon vma.
				 * So, we reuse mm->page_table_lock to guard
				 * against concurrent vma expansions.
				 */
				spin_lock(&vma->vm_mm->page_table_lock);
				anon_vma_interval_tree_pre_update_vma(vma);
				vma->vm_start = address;
				vma->vm_pgoff -= grow;
				anon_vma_interval_tree_post_update_vma(vma);
				vma_gap_update(vma);
				spin_unlock(&vma->vm_mm->page_table_lock);

				perf_event_mmap(vma);
			}
		}
	}
	vma_unlock_anon_vma(vma);
	khugepaged_enter_vma_merge(vma, vma->vm_flags);
	validate_mm(vma->vm_mm);
	return error;
}

/*
 * Note how expand_stack() refuses to expand the stack all the way to
 * abut the next virtual mapping, *unless* that mapping itself is also
 * a stack mapping. We want to leave room for a guard page, after all
 * (the guard page itself is not added here, that is done by the
 * actual page faulting logic)
 *
 * This matches the behavior of the guard page logic (see mm/memory.c:
 * check_stack_guard_page()), which only allows the guard page to be
 * removed under these circumstances.
 */
#ifdef CONFIG_STACK_GROWSUP
int expand_stack(struct vm_area_struct *vma, unsigned long address)
{
	struct vm_area_struct *next;

	address &= PAGE_MASK;
	next = vma->vm_next;
	if (next && next->vm_start == address + PAGE_SIZE) {
		if (!(next->vm_flags & VM_GROWSUP))
			return -ENOMEM;
	}
	return expand_upwards(vma, address);
}

struct vm_area_struct *
find_extend_vma(struct mm_struct *mm, unsigned long addr)
{
	struct vm_area_struct *vma, *prev;

	addr &= PAGE_MASK;
	vma = find_vma_prev(mm, addr, &prev);
	if (vma && (vma->vm_start <= addr))
		return vma;
	if (!prev || expand_stack(prev, addr))
		return NULL;
	if (prev->vm_flags & VM_LOCKED)
		__mlock_vma_pages_range(prev, addr, prev->vm_end, NULL);
	return prev;
}
#else
int expand_stack(struct vm_area_struct *vma, unsigned long address)
{
	struct vm_area_struct *prev;

	address &= PAGE_MASK;
	prev = vma->vm_prev;
	if (prev && prev->vm_end == address) {
		if (!(prev->vm_flags & VM_GROWSDOWN))
			return -ENOMEM;
	}
	return expand_downwards(vma, address);
}

struct vm_area_struct *
find_extend_vma(struct mm_struct *mm, unsigned long addr)
{
	struct vm_area_struct *vma;
	unsigned long start;

	addr &= PAGE_MASK;
	vma = find_vma(mm, addr);
	if (!vma)
		return NULL;
	if (vma->vm_start <= addr)
		return vma;
	if (!(vma->vm_flags & VM_GROWSDOWN))
		return NULL;
	start = vma->vm_start;
	if (expand_stack(vma, addr))
		return NULL;
	if (vma->vm_flags & VM_LOCKED)
		__mlock_vma_pages_range(vma, addr, start, NULL);
	return vma;
}
#endif

EXPORT_SYMBOL_GPL(find_extend_vma);

/*
 * Ok - we have the memory areas we should free on the vma list,
 * so release them, and do the vma updates.
 *
 * Called with the mm semaphore held.
 */
static void remove_vma_list(struct mm_struct *mm, struct vm_area_struct *vma)
{
	unsigned long nr_accounted = 0;

	/* Update high watermark before we lower total_vm */
	update_hiwater_vm(mm);
	do {
		long nrpages = vma_pages(vma);

		if (vma->vm_flags & VM_ACCOUNT)
			nr_accounted += nrpages;
		vm_stat_account(mm, vma->vm_flags, vma->vm_file, -nrpages);
		vma = remove_vma(vma);
	} while (vma);
	vm_unacct_memory(nr_accounted);
	validate_mm(mm);
}

/*
 * Get rid of page table information in the indicated region.
 *
 * Called with the mm semaphore held.
 */
static void unmap_region(struct mm_struct *mm,
		struct vm_area_struct *vma, struct vm_area_struct *prev,
		unsigned long start, unsigned long end)
{
	struct vm_area_struct *next = prev ? prev->vm_next : mm->mmap;
	struct mmu_gather tlb;

	lru_add_drain();
	tlb_gather_mmu(&tlb, mm, start, end);
	update_hiwater_rss(mm);
	unmap_vmas(&tlb, vma, start, end);
	free_pgtables(&tlb, vma, prev ? prev->vm_end : FIRST_USER_ADDRESS,
				 next ? next->vm_start : USER_PGTABLES_CEILING);
	tlb_finish_mmu(&tlb, start, end);
}

/*
 * Create a list of vma's touched by the unmap, removing them from the mm's
 * vma list as we go..
 */
static void
detach_vmas_to_be_unmapped(struct mm_struct *mm, struct vm_area_struct *vma,
	struct vm_area_struct *prev, unsigned long end)
{
	struct vm_area_struct **insertion_point;
	struct vm_area_struct *tail_vma = NULL;

	insertion_point = (prev ? &prev->vm_next : &mm->mmap);
	vma->vm_prev = NULL;
	do {
		vma_rb_erase(vma, &mm->mm_rb);
		mm->map_count--;
		tail_vma = vma;
		vma = vma->vm_next;
	} while (vma && vma->vm_start < end);
	*insertion_point = vma;
	if (vma) {
		vma->vm_prev = prev;
		vma_gap_update(vma);
	} else
		mm->highest_vm_end = prev ? prev->vm_end : 0;
	tail_vma->vm_next = NULL;

	/* Kill the cache */
	vmacache_invalidate(mm);
}

/*
 * __split_vma() bypasses sysctl_max_map_count checking.  We use this on the
 * munmap path where it doesn't make sense to fail.
 */
static int __split_vma(struct mm_struct *mm, struct vm_area_struct *vma,
	      unsigned long addr, int new_below)
{
	struct vm_area_struct *new;
	int err = -ENOMEM;

	if (is_vm_hugetlb_page(vma) && (addr &
					~(huge_page_mask(hstate_vma(vma)))))
		return -EINVAL;

	new = kmem_cache_alloc(vm_area_cachep, GFP_KERNEL);
	if (!new)
		goto out_err;

	/* most fields are the same, copy all, and then fixup */
	*new = *vma;

	INIT_LIST_HEAD(&new->anon_vma_chain);

	if (new_below)
		new->vm_end = addr;
	else {
		new->vm_start = addr;
		new->vm_pgoff += ((addr - vma->vm_start) >> PAGE_SHIFT);
	}

	err = vma_dup_policy(vma, new);
	if (err)
		goto out_free_vma;

	err = anon_vma_clone(new, vma);
	if (err)
		goto out_free_mpol;

	if (new->vm_file)
		get_file(new->vm_file);

	if (new->vm_ops && new->vm_ops->open)
		new->vm_ops->open(new);

	if (new_below)
		err = vma_adjust(vma, addr, vma->vm_end, vma->vm_pgoff +
			((addr - new->vm_start) >> PAGE_SHIFT), new);
	else
		err = vma_adjust(vma, vma->vm_start, addr, vma->vm_pgoff, new);

	uksm_vma_add_new(new);

	/* Success. */
	if (!err)
		return 0;

	/* Clean everything up if vma_adjust failed. */
	if (new->vm_ops && new->vm_ops->close)
		new->vm_ops->close(new);
	if (new->vm_file)
		fput(new->vm_file);
	unlink_anon_vmas(new);
 out_free_mpol:
	mpol_put(vma_policy(new));
 out_free_vma:
	kmem_cache_free(vm_area_cachep, new);
 out_err:
	return err;
}

/*
 * Split a vma into two pieces at address 'addr', a new vma is allocated
 * either for the first part or the tail.
 */
int split_vma(struct mm_struct *mm, struct vm_area_struct *vma,
	      unsigned long addr, int new_below)
{
	if (mm->map_count >= sysctl_max_map_count)
		return -ENOMEM;

	return __split_vma(mm, vma, addr, new_below);
}

/* Munmap is split into 2 main parts -- this part which finds
 * what needs doing, and the areas themselves, which do the
 * work.  This now handles partial unmappings.
 * Jeremy Fitzhardinge <jeremy@goop.org>
 */
int do_munmap(struct mm_struct *mm, unsigned long start, size_t len)
{
	unsigned long end;
	struct vm_area_struct *vma, *prev, *last;

	if ((start & ~PAGE_MASK) || start > TASK_SIZE || len > TASK_SIZE-start)
		return -EINVAL;

	len = PAGE_ALIGN(len);
	if (len == 0)
		return -EINVAL;

	/* Find the first overlapping VMA */
	vma = find_vma(mm, start);
	if (!vma)
		return 0;
	prev = vma->vm_prev;
	/* we have  start < vma->vm_end  */

	/* if it doesn't overlap, we have nothing.. */
	end = start + len;
	if (vma->vm_start >= end)
		return 0;

	/*
	 * If we need to split any vma, do it now to save pain later.
	 *
	 * Note: mremap's move_vma VM_ACCOUNT handling assumes a partially
	 * unmapped vm_area_struct will remain in use: so lower split_vma
	 * places tmp vma above, and higher split_vma places tmp vma below.
	 */
	if (start > vma->vm_start) {
		int error;

		/*
		 * Make sure that map_count on return from munmap() will
		 * not exceed its limit; but let map_count go just above
		 * its limit temporarily, to help free resources as expected.
		 */
		if (end < vma->vm_end && mm->map_count >= sysctl_max_map_count)
			return -ENOMEM;

		error = __split_vma(mm, vma, start, 0);
		if (error)
			return error;
		prev = vma;
	}

	/* Does it split the last one? */
	last = find_vma(mm, end);
	if (last && end > last->vm_start) {
		int error = __split_vma(mm, last, end, 1);
		if (error)
			return error;
	}
	vma = prev ? prev->vm_next : mm->mmap;

	/*
	 * unlock any mlock()ed ranges before detaching vmas
	 */
	if (mm->locked_vm) {
		struct vm_area_struct *tmp = vma;
		while (tmp && tmp->vm_start < end) {
			if (tmp->vm_flags & VM_LOCKED) {
				mm->locked_vm -= vma_pages(tmp);
				munlock_vma_pages_all(tmp);
			}
			tmp = tmp->vm_next;
		}
	}

	/*
	 * Remove the vma's, and unmap the actual pages
	 */
	detach_vmas_to_be_unmapped(mm, vma, prev, end);
	unmap_region(mm, vma, prev, start, end);

	arch_unmap(mm, vma, start, end);

	/* Fix up all other VM information */
	remove_vma_list(mm, vma);

	return 0;
}

int vm_munmap(unsigned long start, size_t len)
{
	int ret;
	struct mm_struct *mm = current->mm;

	down_write(&mm->mmap_sem);
	ret = do_munmap(mm, start, len);
	up_write(&mm->mmap_sem);
	return ret;
}
EXPORT_SYMBOL(vm_munmap);

SYSCALL_DEFINE2(munmap, unsigned long, addr, size_t, len)
{
	profile_munmap(addr);
	return vm_munmap(addr, len);
}


/*
 * Emulation of deprecated remap_file_pages() syscall.
 */
SYSCALL_DEFINE5(remap_file_pages, unsigned long, start, unsigned long, size,
		unsigned long, prot, unsigned long, pgoff, unsigned long, flags)
{

	struct mm_struct *mm = current->mm;
	struct vm_area_struct *vma;
	unsigned long populate = 0;
	unsigned long ret = -EINVAL;
	struct file *file;

	pr_warn_once("%s (%d) uses deprecated remap_file_pages() syscall. "
			"See Documentation/vm/remap_file_pages.txt.\n",
			current->comm, current->pid);

	if (prot)
		return ret;
	start = start & PAGE_MASK;
	size = size & PAGE_MASK;

	if (start + size <= start)
		return ret;

	/* Does pgoff wrap? */
	if (pgoff + (size >> PAGE_SHIFT) < pgoff)
		return ret;

	down_write(&mm->mmap_sem);
	vma = find_vma(mm, start);

	if (!vma || !(vma->vm_flags & VM_SHARED))
		goto out;

	if (start < vma->vm_start || start + size > vma->vm_end)
		goto out;

	if (pgoff == linear_page_index(vma, start)) {
		ret = 0;
		goto out;
	}

	prot |= vma->vm_flags & VM_READ ? PROT_READ : 0;
	prot |= vma->vm_flags & VM_WRITE ? PROT_WRITE : 0;
	prot |= vma->vm_flags & VM_EXEC ? PROT_EXEC : 0;

	flags &= MAP_NONBLOCK;
	flags |= MAP_SHARED | MAP_FIXED | MAP_POPULATE;
	if (vma->vm_flags & VM_LOCKED) {
		flags |= MAP_LOCKED;
		/* drop PG_Mlocked flag for over-mapped range */
		munlock_vma_pages_range(vma, start, start + size);
	}

	file = get_file(vma->vm_file);
	ret = do_mmap_pgoff(vma->vm_file, start, size,
			prot, flags, pgoff, &populate);
	fput(file);
out:
	up_write(&mm->mmap_sem);
	if (populate)
		mm_populate(ret, populate);
	if (!IS_ERR_VALUE(ret))
		ret = 0;
	return ret;
}

static inline void verify_mm_writelocked(struct mm_struct *mm)
{
#ifdef CONFIG_DEBUG_VM
	if (unlikely(down_read_trylock(&mm->mmap_sem))) {
		WARN_ON(1);
		up_read(&mm->mmap_sem);
	}
#endif
}

/*
 *  this is really a simplified "do_mmap".  it only handles
 *  anonymous maps.  eventually we may be able to do some
 *  brk-specific accounting here.
 */
static unsigned long do_brk(unsigned long addr, unsigned long len)
{
	struct mm_struct *mm = current->mm;
	struct vm_area_struct *vma, *prev;
	unsigned long flags;
	struct rb_node **rb_link, *rb_parent;
	pgoff_t pgoff = addr >> PAGE_SHIFT;
	int error;

	len = PAGE_ALIGN(len);
	if (!len)
		return addr;

	flags = VM_DATA_DEFAULT_FLAGS | VM_ACCOUNT | mm->def_flags;
	uksm_vm_flags_mod(&flags);

	error = get_unmapped_area(NULL, addr, len, 0, MAP_FIXED);
	if (error & ~PAGE_MASK)
		return error;

	error = mlock_future_check(mm, mm->def_flags, len);
	if (error)
		return error;

	/*
	 * mm->mmap_sem is required to protect against another thread
	 * changing the mappings in case we sleep.
	 */
	verify_mm_writelocked(mm);

	/*
	 * Clear old maps.  this also does some error checking for us
	 */
 munmap_back:
	if (find_vma_links(mm, addr, addr + len, &prev, &rb_link, &rb_parent)) {
		if (do_munmap(mm, addr, len))
			return -ENOMEM;
		goto munmap_back;
	}

	/* Check against address space limits *after* clearing old maps... */
	if (!may_expand_vm(mm, len >> PAGE_SHIFT))
		return -ENOMEM;

	if (mm->map_count > sysctl_max_map_count)
		return -ENOMEM;

	if (security_vm_enough_memory_mm(mm, len >> PAGE_SHIFT))
		return -ENOMEM;

	/* Can we just expand an old private anonymous mapping? */
	vma = vma_merge(mm, prev, addr, addr + len, flags,
					NULL, NULL, pgoff, NULL);
	if (vma)
		goto out;

	/*
	 * create a vma struct for an anonymous mapping
	 */
	vma = kmem_cache_zalloc(vm_area_cachep, GFP_KERNEL);
	if (!vma) {
		vm_unacct_memory(len >> PAGE_SHIFT);
		return -ENOMEM;
	}

	INIT_LIST_HEAD(&vma->anon_vma_chain);
	vma->vm_mm = mm;
	vma->vm_start = addr;
	vma->vm_end = addr + len;
	vma->vm_pgoff = pgoff;
	vma->vm_flags = flags;
	vma->vm_page_prot = vm_get_page_prot(flags);
	vma_link(mm, vma, prev, rb_link, rb_parent);
	uksm_vma_add_new(vma);
out:
	perf_event_mmap(vma);
	mm->total_vm += len >> PAGE_SHIFT;
	if (flags & VM_LOCKED)
		mm->locked_vm += (len >> PAGE_SHIFT);
	vma->vm_flags |= VM_SOFTDIRTY;
	return addr;
}

unsigned long vm_brk(unsigned long addr, unsigned long len)
{
	struct mm_struct *mm = current->mm;
	unsigned long ret;
	bool populate;

	down_write(&mm->mmap_sem);
	ret = do_brk(addr, len);
	populate = ((mm->def_flags & VM_LOCKED) != 0);
	up_write(&mm->mmap_sem);
	if (populate)
		mm_populate(addr, len);
	return ret;
}
EXPORT_SYMBOL(vm_brk);

/* Release all mmaps. */
void exit_mmap(struct mm_struct *mm)
{
	struct mmu_gather tlb;
	struct vm_area_struct *vma;
	unsigned long nr_accounted = 0;

	/* mm's last user has gone, and its about to be pulled down */
	mmu_notifier_release(mm);

	/*
	 * Taking write lock on mmap_sem does not harm others,
	 * but it's crucial for uksm to avoid races.
	 */
	down_write(&mm->mmap_sem);

	if (mm->locked_vm) {
		vma = mm->mmap;
		while (vma) {
			if (vma->vm_flags & VM_LOCKED)
				munlock_vma_pages_all(vma);
			vma = vma->vm_next;
		}
	}

	arch_exit_mmap(mm);

	vma = mm->mmap;
	if (!vma)	/* Can happen if dup_mmap() received an OOM */
		return;

	lru_add_drain();
	flush_cache_mm(mm);
	tlb_gather_mmu(&tlb, mm, 0, -1);
	/* update_hiwater_rss(mm) here? but nobody should be looking */
	/* Use -1 here to ensure all VMAs in the mm are unmapped */
	unmap_vmas(&tlb, vma, 0, -1);

	free_pgtables(&tlb, vma, FIRST_USER_ADDRESS, USER_PGTABLES_CEILING);
	tlb_finish_mmu(&tlb, 0, -1);

	/*
	 * Walk the list again, actually closing and freeing it,
	 * with preemption enabled, without holding any MM locks.
	 */
	while (vma) {
		if (vma->vm_flags & VM_ACCOUNT)
			nr_accounted += vma_pages(vma);
		vma = remove_vma(vma);
	}
	vm_unacct_memory(nr_accounted);
<<<<<<< HEAD
=======

	mm->mmap = NULL;
	mm->mm_rb = RB_ROOT;
	vmacache_invalidate(mm);
	up_write(&mm->mmap_sem);

	WARN_ON(atomic_long_read(&mm->nr_ptes) >
			(FIRST_USER_ADDRESS+PMD_SIZE-1)>>PMD_SHIFT);
>>>>>>> ac87dc86
}

/* Insert vm structure into process list sorted by address
 * and into the inode's i_mmap tree.  If vm_file is non-NULL
 * then i_mmap_rwsem is taken here.
 */
int insert_vm_struct(struct mm_struct *mm, struct vm_area_struct *vma)
{
	struct vm_area_struct *prev;
	struct rb_node **rb_link, *rb_parent;

	/*
	 * The vm_pgoff of a purely anonymous vma should be irrelevant
	 * until its first write fault, when page's anon_vma and index
	 * are set.  But now set the vm_pgoff it will almost certainly
	 * end up with (unless mremap moves it elsewhere before that
	 * first wfault), so /proc/pid/maps tells a consistent story.
	 *
	 * By setting it to reflect the virtual start address of the
	 * vma, merges and splits can happen in a seamless way, just
	 * using the existing file pgoff checks and manipulations.
	 * Similarly in do_mmap_pgoff and in do_brk.
	 */
	if (!vma->vm_file) {
		BUG_ON(vma->anon_vma);
		vma->vm_pgoff = vma->vm_start >> PAGE_SHIFT;
	}
	if (find_vma_links(mm, vma->vm_start, vma->vm_end,
			   &prev, &rb_link, &rb_parent))
		return -ENOMEM;
	if ((vma->vm_flags & VM_ACCOUNT) &&
	     security_vm_enough_memory_mm(mm, vma_pages(vma)))
		return -ENOMEM;

	vma_link(mm, vma, prev, rb_link, rb_parent);
	return 0;
}

/*
 * Copy the vma structure to a new location in the same mm,
 * prior to moving page table entries, to effect an mremap move.
 */
struct vm_area_struct *copy_vma(struct vm_area_struct **vmap,
	unsigned long addr, unsigned long len, pgoff_t pgoff,
	bool *need_rmap_locks)
{
	struct vm_area_struct *vma = *vmap;
	unsigned long vma_start = vma->vm_start;
	struct mm_struct *mm = vma->vm_mm;
	struct vm_area_struct *new_vma, *prev;
	struct rb_node **rb_link, *rb_parent;
	bool faulted_in_anon_vma = true;

	/*
	 * If anonymous vma has not yet been faulted, update new pgoff
	 * to match new location, to increase its chance of merging.
	 */
	if (unlikely(!vma->vm_file && !vma->anon_vma)) {
		pgoff = addr >> PAGE_SHIFT;
		faulted_in_anon_vma = false;
	}

	if (find_vma_links(mm, addr, addr + len, &prev, &rb_link, &rb_parent))
		return NULL;	/* should never get here */
	new_vma = vma_merge(mm, prev, addr, addr + len, vma->vm_flags,
			vma->anon_vma, vma->vm_file, pgoff, vma_policy(vma));
	if (new_vma) {
		/*
		 * Source vma may have been merged into new_vma
		 */
		if (unlikely(vma_start >= new_vma->vm_start &&
			     vma_start < new_vma->vm_end)) {
			/*
			 * The only way we can get a vma_merge with
			 * self during an mremap is if the vma hasn't
			 * been faulted in yet and we were allowed to
			 * reset the dst vma->vm_pgoff to the
			 * destination address of the mremap to allow
			 * the merge to happen. mremap must change the
			 * vm_pgoff linearity between src and dst vmas
			 * (in turn preventing a vma_merge) to be
			 * safe. It is only safe to keep the vm_pgoff
			 * linear if there are no pages mapped yet.
			 */
			VM_BUG_ON_VMA(faulted_in_anon_vma, new_vma);
			*vmap = vma = new_vma;
		}
		*need_rmap_locks = (new_vma->vm_pgoff <= vma->vm_pgoff);
	} else {
		new_vma = kmem_cache_alloc(vm_area_cachep, GFP_KERNEL);
		if (new_vma) {
			*new_vma = *vma;
			new_vma->vm_start = addr;
			new_vma->vm_end = addr + len;
			new_vma->vm_pgoff = pgoff;
			if (vma_dup_policy(vma, new_vma))
				goto out_free_vma;
			INIT_LIST_HEAD(&new_vma->anon_vma_chain);
			if (anon_vma_clone(new_vma, vma))
				goto out_free_mempol;
			if (new_vma->vm_file)
				get_file(new_vma->vm_file);
			if (new_vma->vm_ops && new_vma->vm_ops->open)
				new_vma->vm_ops->open(new_vma);
			vma_link(mm, new_vma, prev, rb_link, rb_parent);
			*need_rmap_locks = false;
			uksm_vma_add_new(new_vma);
		}
	}
	return new_vma;

 out_free_mempol:
	mpol_put(vma_policy(new_vma));
 out_free_vma:
	kmem_cache_free(vm_area_cachep, new_vma);
	return NULL;
}

/*
 * Return true if the calling process may expand its vm space by the passed
 * number of pages
 */
int may_expand_vm(struct mm_struct *mm, unsigned long npages)
{
	unsigned long cur = mm->total_vm;	/* pages */
	unsigned long lim;

	lim = rlimit(RLIMIT_AS) >> PAGE_SHIFT;

	if (cur + npages > lim)
		return 0;
	return 1;
}

static int special_mapping_fault(struct vm_area_struct *vma,
				 struct vm_fault *vmf);

/*
 * Having a close hook prevents vma merging regardless of flags.
 */
static void special_mapping_close(struct vm_area_struct *vma)
{
}

static const char *special_mapping_name(struct vm_area_struct *vma)
{
	return ((struct vm_special_mapping *)vma->vm_private_data)->name;
}

static const struct vm_operations_struct special_mapping_vmops = {
	.close = special_mapping_close,
	.fault = special_mapping_fault,
	.name = special_mapping_name,
};

static const struct vm_operations_struct legacy_special_mapping_vmops = {
	.close = special_mapping_close,
	.fault = special_mapping_fault,
};

static int special_mapping_fault(struct vm_area_struct *vma,
				struct vm_fault *vmf)
{
	pgoff_t pgoff;
	struct page **pages;

	/*
	 * special mappings have no vm_file, and in that case, the mm
	 * uses vm_pgoff internally. So we have to subtract it from here.
	 * We are allowed to do this because we are the mm; do not copy
	 * this code into drivers!
	 */
	pgoff = vmf->pgoff - vma->vm_pgoff;

	if (vma->vm_ops == &legacy_special_mapping_vmops)
		pages = vma->vm_private_data;
	else
		pages = ((struct vm_special_mapping *)vma->vm_private_data)->
			pages;

	for (; pgoff && *pages; ++pages)
		pgoff--;

	if (*pages) {
		struct page *page = *pages;
		get_page(page);
		vmf->page = page;
		return 0;
	}

	return VM_FAULT_SIGBUS;
}

static struct vm_area_struct *__install_special_mapping(
	struct mm_struct *mm,
	unsigned long addr, unsigned long len,
	unsigned long vm_flags, const struct vm_operations_struct *ops,
	void *priv)
{
	int ret;
	struct vm_area_struct *vma;

	vma = kmem_cache_zalloc(vm_area_cachep, GFP_KERNEL);
	if (unlikely(vma == NULL))
		return ERR_PTR(-ENOMEM);

	INIT_LIST_HEAD(&vma->anon_vma_chain);
	vma->vm_mm = mm;
	vma->vm_start = addr;
	vma->vm_end = addr + len;

	vma->vm_flags = vm_flags | mm->def_flags | VM_DONTEXPAND | VM_SOFTDIRTY;
	vma->vm_page_prot = vm_get_page_prot(vma->vm_flags);

	vma->vm_ops = ops;
	vma->vm_private_data = priv;

	ret = insert_vm_struct(mm, vma);
	if (ret)
		goto out;
	mm->total_vm += len >> PAGE_SHIFT;

	perf_event_mmap(vma);
	uksm_vma_add_new(vma);

	return vma;

out:
	kmem_cache_free(vm_area_cachep, vma);
	return ERR_PTR(ret);
}

/*
 * Called with mm->mmap_sem held for writing.
 * Insert a new vma covering the given region, with the given flags.
 * Its pages are supplied by the given array of struct page *.
 * The array can be shorter than len >> PAGE_SHIFT if it's null-terminated.
 * The region past the last page supplied will always produce SIGBUS.
 * The array pointer and the pages it points to are assumed to stay alive
 * for as long as this mapping might exist.
 */
struct vm_area_struct *_install_special_mapping(
	struct mm_struct *mm,
	unsigned long addr, unsigned long len,
	unsigned long vm_flags, const struct vm_special_mapping *spec)
{
	return __install_special_mapping(mm, addr, len, vm_flags,
					 &special_mapping_vmops, (void *)spec);
}

int install_special_mapping(struct mm_struct *mm,
			    unsigned long addr, unsigned long len,
			    unsigned long vm_flags, struct page **pages)
{
	struct vm_area_struct *vma = __install_special_mapping(
		mm, addr, len, vm_flags, &legacy_special_mapping_vmops,
		(void *)pages);

	return PTR_ERR_OR_ZERO(vma);
}

static DEFINE_MUTEX(mm_all_locks_mutex);

static void vm_lock_anon_vma(struct mm_struct *mm, struct anon_vma *anon_vma)
{
	if (!test_bit(0, (unsigned long *) &anon_vma->root->rb_root.rb_node)) {
		/*
		 * The LSB of head.next can't change from under us
		 * because we hold the mm_all_locks_mutex.
		 */
		down_write_nest_lock(&anon_vma->root->rwsem, &mm->mmap_sem);
		/*
		 * We can safely modify head.next after taking the
		 * anon_vma->root->rwsem. If some other vma in this mm shares
		 * the same anon_vma we won't take it again.
		 *
		 * No need of atomic instructions here, head.next
		 * can't change from under us thanks to the
		 * anon_vma->root->rwsem.
		 */
		if (__test_and_set_bit(0, (unsigned long *)
				       &anon_vma->root->rb_root.rb_node))
			BUG();
	}
}

static void vm_lock_mapping(struct mm_struct *mm, struct address_space *mapping)
{
	if (!test_bit(AS_MM_ALL_LOCKS, &mapping->flags)) {
		/*
		 * AS_MM_ALL_LOCKS can't change from under us because
		 * we hold the mm_all_locks_mutex.
		 *
		 * Operations on ->flags have to be atomic because
		 * even if AS_MM_ALL_LOCKS is stable thanks to the
		 * mm_all_locks_mutex, there may be other cpus
		 * changing other bitflags in parallel to us.
		 */
		if (test_and_set_bit(AS_MM_ALL_LOCKS, &mapping->flags))
			BUG();
		down_write_nest_lock(&mapping->i_mmap_rwsem, &mm->mmap_sem);
	}
}

/*
 * This operation locks against the VM for all pte/vma/mm related
 * operations that could ever happen on a certain mm. This includes
 * vmtruncate, try_to_unmap, and all page faults.
 *
 * The caller must take the mmap_sem in write mode before calling
 * mm_take_all_locks(). The caller isn't allowed to release the
 * mmap_sem until mm_drop_all_locks() returns.
 *
 * mmap_sem in write mode is required in order to block all operations
 * that could modify pagetables and free pages without need of
 * altering the vma layout. It's also needed in write mode to avoid new
 * anon_vmas to be associated with existing vmas.
 *
 * A single task can't take more than one mm_take_all_locks() in a row
 * or it would deadlock.
 *
 * The LSB in anon_vma->rb_root.rb_node and the AS_MM_ALL_LOCKS bitflag in
 * mapping->flags avoid to take the same lock twice, if more than one
 * vma in this mm is backed by the same anon_vma or address_space.
 *
 * We can take all the locks in random order because the VM code
 * taking i_mmap_rwsem or anon_vma->rwsem outside the mmap_sem never
 * takes more than one of them in a row. Secondly we're protected
 * against a concurrent mm_take_all_locks() by the mm_all_locks_mutex.
 *
 * mm_take_all_locks() and mm_drop_all_locks are expensive operations
 * that may have to take thousand of locks.
 *
 * mm_take_all_locks() can fail if it's interrupted by signals.
 */
int mm_take_all_locks(struct mm_struct *mm)
{
	struct vm_area_struct *vma;
	struct anon_vma_chain *avc;

	BUG_ON(down_read_trylock(&mm->mmap_sem));

	mutex_lock(&mm_all_locks_mutex);

	for (vma = mm->mmap; vma; vma = vma->vm_next) {
		if (signal_pending(current))
			goto out_unlock;
		if (vma->vm_file && vma->vm_file->f_mapping)
			vm_lock_mapping(mm, vma->vm_file->f_mapping);
	}

	for (vma = mm->mmap; vma; vma = vma->vm_next) {
		if (signal_pending(current))
			goto out_unlock;
		if (vma->anon_vma)
			list_for_each_entry(avc, &vma->anon_vma_chain, same_vma)
				vm_lock_anon_vma(mm, avc->anon_vma);
	}

	return 0;

out_unlock:
	mm_drop_all_locks(mm);
	return -EINTR;
}

static void vm_unlock_anon_vma(struct anon_vma *anon_vma)
{
	if (test_bit(0, (unsigned long *) &anon_vma->root->rb_root.rb_node)) {
		/*
		 * The LSB of head.next can't change to 0 from under
		 * us because we hold the mm_all_locks_mutex.
		 *
		 * We must however clear the bitflag before unlocking
		 * the vma so the users using the anon_vma->rb_root will
		 * never see our bitflag.
		 *
		 * No need of atomic instructions here, head.next
		 * can't change from under us until we release the
		 * anon_vma->root->rwsem.
		 */
		if (!__test_and_clear_bit(0, (unsigned long *)
					  &anon_vma->root->rb_root.rb_node))
			BUG();
		anon_vma_unlock_write(anon_vma);
	}
}

static void vm_unlock_mapping(struct address_space *mapping)
{
	if (test_bit(AS_MM_ALL_LOCKS, &mapping->flags)) {
		/*
		 * AS_MM_ALL_LOCKS can't change to 0 from under us
		 * because we hold the mm_all_locks_mutex.
		 */
		i_mmap_unlock_write(mapping);
		if (!test_and_clear_bit(AS_MM_ALL_LOCKS,
					&mapping->flags))
			BUG();
	}
}

/*
 * The mmap_sem cannot be released by the caller until
 * mm_drop_all_locks() returns.
 */
void mm_drop_all_locks(struct mm_struct *mm)
{
	struct vm_area_struct *vma;
	struct anon_vma_chain *avc;

	BUG_ON(down_read_trylock(&mm->mmap_sem));
	BUG_ON(!mutex_is_locked(&mm_all_locks_mutex));

	for (vma = mm->mmap; vma; vma = vma->vm_next) {
		if (vma->anon_vma)
			list_for_each_entry(avc, &vma->anon_vma_chain, same_vma)
				vm_unlock_anon_vma(avc->anon_vma);
		if (vma->vm_file && vma->vm_file->f_mapping)
			vm_unlock_mapping(vma->vm_file->f_mapping);
	}

	mutex_unlock(&mm_all_locks_mutex);
}

/*
 * initialise the VMA slab
 */
void __init mmap_init(void)
{
	int ret;

	ret = percpu_counter_init(&vm_committed_as, 0, GFP_KERNEL);
	VM_BUG_ON(ret);
}

/*
 * Initialise sysctl_user_reserve_kbytes.
 *
 * This is intended to prevent a user from starting a single memory hogging
 * process, such that they cannot recover (kill the hog) in OVERCOMMIT_NEVER
 * mode.
 *
 * The default value is min(3% of free memory, 128MB)
 * 128MB is enough to recover with sshd/login, bash, and top/kill.
 */
static int init_user_reserve(void)
{
	unsigned long free_kbytes;

	free_kbytes = global_page_state(NR_FREE_PAGES) << (PAGE_SHIFT - 10);

	sysctl_user_reserve_kbytes = min(free_kbytes / 32, 1UL << 17);
	return 0;
}
subsys_initcall(init_user_reserve);

/*
 * Initialise sysctl_admin_reserve_kbytes.
 *
 * The purpose of sysctl_admin_reserve_kbytes is to allow the sys admin
 * to log in and kill a memory hogging process.
 *
 * Systems with more than 256MB will reserve 8MB, enough to recover
 * with sshd, bash, and top in OVERCOMMIT_GUESS. Smaller systems will
 * only reserve 3% of free pages by default.
 */
static int init_admin_reserve(void)
{
	unsigned long free_kbytes;

	free_kbytes = global_page_state(NR_FREE_PAGES) << (PAGE_SHIFT - 10);

	sysctl_admin_reserve_kbytes = min(free_kbytes / 32, 1UL << 13);
	return 0;
}
subsys_initcall(init_admin_reserve);

/*
 * Reinititalise user and admin reserves if memory is added or removed.
 *
 * The default user reserve max is 128MB, and the default max for the
 * admin reserve is 8MB. These are usually, but not always, enough to
 * enable recovery from a memory hogging process using login/sshd, a shell,
 * and tools like top. It may make sense to increase or even disable the
 * reserve depending on the existence of swap or variations in the recovery
 * tools. So, the admin may have changed them.
 *
 * If memory is added and the reserves have been eliminated or increased above
 * the default max, then we'll trust the admin.
 *
 * If memory is removed and there isn't enough free memory, then we
 * need to reset the reserves.
 *
 * Otherwise keep the reserve set by the admin.
 */
static int reserve_mem_notifier(struct notifier_block *nb,
			     unsigned long action, void *data)
{
	unsigned long tmp, free_kbytes;

	switch (action) {
	case MEM_ONLINE:
		/* Default max is 128MB. Leave alone if modified by operator. */
		tmp = sysctl_user_reserve_kbytes;
		if (0 < tmp && tmp < (1UL << 17))
			init_user_reserve();

		/* Default max is 8MB.  Leave alone if modified by operator. */
		tmp = sysctl_admin_reserve_kbytes;
		if (0 < tmp && tmp < (1UL << 13))
			init_admin_reserve();

		break;
	case MEM_OFFLINE:
		free_kbytes = global_page_state(NR_FREE_PAGES) << (PAGE_SHIFT - 10);

		if (sysctl_user_reserve_kbytes > free_kbytes) {
			init_user_reserve();
			pr_info("vm.user_reserve_kbytes reset to %lu\n",
				sysctl_user_reserve_kbytes);
		}

		if (sysctl_admin_reserve_kbytes > free_kbytes) {
			init_admin_reserve();
			pr_info("vm.admin_reserve_kbytes reset to %lu\n",
				sysctl_admin_reserve_kbytes);
		}
		break;
	default:
		break;
	}
	return NOTIFY_OK;
}

static struct notifier_block reserve_mem_nb = {
	.notifier_call = reserve_mem_notifier,
};

static int __meminit init_reserve_notifier(void)
{
	if (register_hotmemory_notifier(&reserve_mem_nb))
		pr_err("Failed registering memory add/remove notifier for admin reserve\n");

	return 0;
}
subsys_initcall(init_reserve_notifier);<|MERGE_RESOLUTION|>--- conflicted
+++ resolved
@@ -2880,8 +2880,6 @@
 		vma = remove_vma(vma);
 	}
 	vm_unacct_memory(nr_accounted);
-<<<<<<< HEAD
-=======
 
 	mm->mmap = NULL;
 	mm->mm_rb = RB_ROOT;
@@ -2890,7 +2888,6 @@
 
 	WARN_ON(atomic_long_read(&mm->nr_ptes) >
 			(FIRST_USER_ADDRESS+PMD_SIZE-1)>>PMD_SHIFT);
->>>>>>> ac87dc86
 }
 
 /* Insert vm structure into process list sorted by address
