--- conflicted
+++ resolved
@@ -2920,20 +2920,9 @@
 	.d_dname = simple_dname
 };
 
-<<<<<<< HEAD
-/**
- * shmem_file_setup - get an unlinked file living in tmpfs
- * @name: name for dentry (to be seen in /proc/<pid>/maps
- * @size: size to be set for the file
- * @flags: VM_NORESERVE suppresses pre-accounting of the entire object size
- * @atomic_copy: Atomically copy the area when hibernating?
- */
-struct file *shmem_file_setup(const char *name, loff_t size, unsigned long flags,
-		int atomic_copy)
-=======
 static struct file *__shmem_file_setup(const char *name, loff_t size,
-				       unsigned long flags, unsigned int i_flags)
->>>>>>> 8d276377
+				       unsigned long flags, unsigned int i_flags,
+				       int atomic_copy)
 {
 	struct file *res;
 	struct inode *inode;
@@ -2998,9 +2987,9 @@
  * @size: size to be set for the file
  * @flags: VM_NORESERVE suppresses pre-accounting of the entire object size
  */
-struct file *shmem_kernel_file_setup(const char *name, loff_t size, unsigned long flags)
-{
-	return __shmem_file_setup(name, size, flags, S_PRIVATE);
+struct file *shmem_kernel_file_setup(const char *name, loff_t size, unsigned long flags, atomic_copy)
+{
+	return __shmem_file_setup(name, size, flags, S_PRIVATE, atomic_copy);
 }
 
 /**
@@ -3009,9 +2998,9 @@
  * @size: size to be set for the file
  * @flags: VM_NORESERVE suppresses pre-accounting of the entire object size
  */
-struct file *shmem_file_setup(const char *name, loff_t size, unsigned long flags)
-{
-	return __shmem_file_setup(name, size, flags, 0);
+struct file *shmem_file_setup(const char *name, loff_t size, unsigned long flags, atomic_copy)
+{
+	return __shmem_file_setup(name, size, flags, 0, atomic_copy);
 }
 EXPORT_SYMBOL_GPL(shmem_file_setup);
 
@@ -3024,7 +3013,7 @@
 	struct file *file;
 	loff_t size = vma->vm_end - vma->vm_start;
 
-	file = shmem_file_setup("dev/zero", size, vma->vm_flags, 0);
+	file = shmem_file_setup("dev/zero", size, vma->vm_flags, 0, 0);
 	if (IS_ERR(file))
 		return PTR_ERR(file);
 
