--- conflicted
+++ resolved
@@ -1873,13 +1873,8 @@
 	int file = is_file_lru(lru);
 
 	if (is_active_lru(lru)) {
-<<<<<<< HEAD
-		if (sc->hibernation_mode || inactive_list_is_low(zone, sc, file))
-		    shrink_active_list(nr_to_scan, zone, sc, priority, file);
-=======
-		if (inactive_list_is_low(mz, file))
+		if (sc->hibernation_mode || inactive_list_is_low(mz, file))
 			shrink_active_list(nr_to_scan, mz, sc, priority, file);
->>>>>>> dcd6c922
 		return 0;
 	}
 
@@ -2004,13 +1999,8 @@
 		int file = is_file_lru(lru);
 		unsigned long scan;
 
-<<<<<<< HEAD
-		scan = zone_nr_lru_pages(zone, sc, l);
+		scan = zone_nr_lru_pages(mz, lru);
 		if ((priority || noswap) && !sc->hibernation_mode) {
-=======
-		scan = zone_nr_lru_pages(mz, lru);
-		if (priority || noswap) {
->>>>>>> dcd6c922
 			scan >>= priority;
 			if (!scan && force_scan)
 				scan = SWAP_CLUSTER_MAX;
@@ -2136,13 +2126,8 @@
 	 * Even if we did not try to evict anon pages at all, we want to
 	 * rebalance the anon lru active/inactive ratio.
 	 */
-<<<<<<< HEAD
-	if (sc->hibernation_mode || inactive_anon_is_low(zone, sc))
-		shrink_active_list(SWAP_CLUSTER_MAX, zone, sc, priority, 0);
-=======
-	if (inactive_anon_is_low(mz))
+	if (sc->hibernation_mode || inactive_anon_is_low(mz))
 		shrink_active_list(SWAP_CLUSTER_MAX, mz, sc, priority, 0);
->>>>>>> dcd6c922
 
 	/* reclaim/compaction might need reclaim to continue */
 	if (should_continue_reclaim(mz, nr_reclaimed,
