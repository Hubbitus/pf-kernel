--- conflicted
+++ resolved
@@ -1,14 +1,8 @@
 VERSION = 3
 PATCHLEVEL = 14
-<<<<<<< HEAD
 SUBLEVEL = 0
 EXTRAVERSION = -pf4
 NAME = Codename Pi
-=======
-SUBLEVEL = 28
-EXTRAVERSION =
-NAME = Remembering Coco
->>>>>>> c3b70f0b
 
 # *DOCUMENTATION*
 # To see a list of typical targets execute "make help"
