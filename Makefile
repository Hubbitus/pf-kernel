VERSION = 3
PATCHLEVEL = 7
<<<<<<< HEAD
SUBLEVEL = 3
EXTRAVERSION = -pf
=======
SUBLEVEL = 5
EXTRAVERSION =
>>>>>>> 13280f4e
NAME = Terrified Chipmunk

# *DOCUMENTATION*
# To see a list of typical targets execute "make help"
# More info can be located in ./README
# Comments in this file are targeted only to the developer, do not
# expect to learn how to build the kernel reading this file.

# Do not:
# o  use make's built-in rules and variables
#    (this increases performance and avoids hard-to-debug behaviour);
# o  print "Entering directory ...";
MAKEFLAGS += -rR --no-print-directory

# Avoid funny character set dependencies
unexport LC_ALL
LC_COLLATE=C
LC_NUMERIC=C
export LC_COLLATE LC_NUMERIC

# We are using a recursive build, so we need to do a little thinking
# to get the ordering right.
#
# Most importantly: sub-Makefiles should only ever modify files in
# their own directory. If in some directory we have a dependency on
# a file in another dir (which doesn't happen often, but it's often
# unavoidable when linking the built-in.o targets which finally
# turn into vmlinux), we will call a sub make in that other dir, and
# after that we are sure that everything which is in that other dir
# is now up to date.
#
# The only cases where we need to modify files which have global
# effects are thus separated out and done before the recursive
# descending is started. They are now explicitly listed as the
# prepare rule.

# To put more focus on warnings, be less verbose as default
# Use 'make V=1' to see the full commands

ifeq ("$(origin V)", "command line")
  KBUILD_VERBOSE = $(V)
endif
ifndef KBUILD_VERBOSE
  KBUILD_VERBOSE = 0
endif

# Call a source code checker (by default, "sparse") as part of the
# C compilation.
#
# Use 'make C=1' to enable checking of only re-compiled files.
# Use 'make C=2' to enable checking of *all* source files, regardless
# of whether they are re-compiled or not.
#
# See the file "Documentation/sparse.txt" for more details, including
# where to get the "sparse" utility.

ifeq ("$(origin C)", "command line")
  KBUILD_CHECKSRC = $(C)
endif
ifndef KBUILD_CHECKSRC
  KBUILD_CHECKSRC = 0
endif

# Use make M=dir to specify directory of external module to build
# Old syntax make ... SUBDIRS=$PWD is still supported
# Setting the environment variable KBUILD_EXTMOD take precedence
ifdef SUBDIRS
  KBUILD_EXTMOD ?= $(SUBDIRS)
endif

ifeq ("$(origin M)", "command line")
  KBUILD_EXTMOD := $(M)
endif

# kbuild supports saving output files in a separate directory.
# To locate output files in a separate directory two syntaxes are supported.
# In both cases the working directory must be the root of the kernel src.
# 1) O=
# Use "make O=dir/to/store/output/files/"
#
# 2) Set KBUILD_OUTPUT
# Set the environment variable KBUILD_OUTPUT to point to the directory
# where the output files shall be placed.
# export KBUILD_OUTPUT=dir/to/store/output/files/
# make
#
# The O= assignment takes precedence over the KBUILD_OUTPUT environment
# variable.


# KBUILD_SRC is set on invocation of make in OBJ directory
# KBUILD_SRC is not intended to be used by the regular user (for now)
ifeq ($(KBUILD_SRC),)

# OK, Make called in directory where kernel src resides
# Do we want to locate output files in a separate directory?
ifeq ("$(origin O)", "command line")
  KBUILD_OUTPUT := $(O)
endif

ifeq ("$(origin W)", "command line")
  export KBUILD_ENABLE_EXTRA_GCC_CHECKS := $(W)
endif

# That's our default target when none is given on the command line
PHONY := _all
_all:

# Cancel implicit rules on top Makefile
$(CURDIR)/Makefile Makefile: ;

ifneq ($(KBUILD_OUTPUT),)
# Invoke a second make in the output directory, passing relevant variables
# check that the output directory actually exists
saved-output := $(KBUILD_OUTPUT)
KBUILD_OUTPUT := $(shell cd $(KBUILD_OUTPUT) && /bin/pwd)
$(if $(KBUILD_OUTPUT),, \
     $(error output directory "$(saved-output)" does not exist))

PHONY += $(MAKECMDGOALS) sub-make

$(filter-out _all sub-make $(CURDIR)/Makefile, $(MAKECMDGOALS)) _all: sub-make
	$(Q)@:

sub-make: FORCE
	$(if $(KBUILD_VERBOSE:1=),@)$(MAKE) -C $(KBUILD_OUTPUT) \
	KBUILD_SRC=$(CURDIR) \
	KBUILD_EXTMOD="$(KBUILD_EXTMOD)" -f $(CURDIR)/Makefile \
	$(filter-out _all sub-make,$(MAKECMDGOALS))

# Leave processing to above invocation of make
skip-makefile := 1
endif # ifneq ($(KBUILD_OUTPUT),)
endif # ifeq ($(KBUILD_SRC),)

# We process the rest of the Makefile if this is the final invocation of make
ifeq ($(skip-makefile),)

# If building an external module we do not care about the all: rule
# but instead _all depend on modules
PHONY += all
ifeq ($(KBUILD_EXTMOD),)
_all: all
else
_all: modules
endif

srctree		:= $(if $(KBUILD_SRC),$(KBUILD_SRC),$(CURDIR))
objtree		:= $(CURDIR)
src		:= $(srctree)
obj		:= $(objtree)

VPATH		:= $(srctree)$(if $(KBUILD_EXTMOD),:$(KBUILD_EXTMOD))

export srctree objtree VPATH


# SUBARCH tells the usermode build what the underlying arch is.  That is set
# first, and if a usermode build is happening, the "ARCH=um" on the command
# line overrides the setting of ARCH below.  If a native build is happening,
# then ARCH is assigned, getting whatever value it gets normally, and 
# SUBARCH is subsequently ignored.

SUBARCH := $(shell uname -m | sed -e s/i.86/i386/ -e s/sun4u/sparc64/ \
				  -e s/arm.*/arm/ -e s/sa110/arm/ \
				  -e s/s390x/s390/ -e s/parisc64/parisc/ \
				  -e s/ppc.*/powerpc/ -e s/mips.*/mips/ \
				  -e s/sh[234].*/sh/ -e s/aarch64.*/arm64/ )

# Cross compiling and selecting different set of gcc/bin-utils
# ---------------------------------------------------------------------------
#
# When performing cross compilation for other architectures ARCH shall be set
# to the target architecture. (See arch/* for the possibilities).
# ARCH can be set during invocation of make:
# make ARCH=ia64
# Another way is to have ARCH set in the environment.
# The default ARCH is the host where make is executed.

# CROSS_COMPILE specify the prefix used for all executables used
# during compilation. Only gcc and related bin-utils executables
# are prefixed with $(CROSS_COMPILE).
# CROSS_COMPILE can be set on the command line
# make CROSS_COMPILE=ia64-linux-
# Alternatively CROSS_COMPILE can be set in the environment.
# A third alternative is to store a setting in .config so that plain
# "make" in the configured kernel build directory always uses that.
# Default value for CROSS_COMPILE is not to prefix executables
# Note: Some architectures assign CROSS_COMPILE in their arch/*/Makefile
export KBUILD_BUILDHOST := $(SUBARCH)
ARCH		?= $(SUBARCH)
CROSS_COMPILE	?= $(CONFIG_CROSS_COMPILE:"%"=%)

# Architecture as present in compile.h
UTS_MACHINE 	:= $(ARCH)
SRCARCH 	:= $(ARCH)

# Additional ARCH settings for x86
ifeq ($(ARCH),i386)
        SRCARCH := x86
endif
ifeq ($(ARCH),x86_64)
        SRCARCH := x86
endif

# Additional ARCH settings for sparc
ifeq ($(ARCH),sparc32)
       SRCARCH := sparc
endif
ifeq ($(ARCH),sparc64)
       SRCARCH := sparc
endif

# Additional ARCH settings for sh
ifeq ($(ARCH),sh64)
       SRCARCH := sh
endif

# Additional ARCH settings for tile
ifeq ($(ARCH),tilepro)
       SRCARCH := tile
endif
ifeq ($(ARCH),tilegx)
       SRCARCH := tile
endif

# Where to locate arch specific headers
hdr-arch  := $(SRCARCH)

KCONFIG_CONFIG	?= .config
export KCONFIG_CONFIG

# SHELL used by kbuild
CONFIG_SHELL := $(shell if [ -x "$$BASH" ]; then echo $$BASH; \
	  else if [ -x /bin/bash ]; then echo /bin/bash; \
	  else echo sh; fi ; fi)

HOSTCC       = gcc
HOSTCXX      = g++
HOSTCFLAGS   = -Wall -Wmissing-prototypes -Wstrict-prototypes -O2 -fomit-frame-pointer
HOSTCXXFLAGS = -O2

# Decide whether to build built-in, modular, or both.
# Normally, just do built-in.

KBUILD_MODULES :=
KBUILD_BUILTIN := 1

#	If we have only "make modules", don't compile built-in objects.
#	When we're building modules with modversions, we need to consider
#	the built-in objects during the descend as well, in order to
#	make sure the checksums are up to date before we record them.

ifeq ($(MAKECMDGOALS),modules)
  KBUILD_BUILTIN := $(if $(CONFIG_MODVERSIONS),1)
endif

#	If we have "make <whatever> modules", compile modules
#	in addition to whatever we do anyway.
#	Just "make" or "make all" shall build modules as well

ifneq ($(filter all _all modules,$(MAKECMDGOALS)),)
  KBUILD_MODULES := 1
endif

ifeq ($(MAKECMDGOALS),)
  KBUILD_MODULES := 1
endif

export KBUILD_MODULES KBUILD_BUILTIN
export KBUILD_CHECKSRC KBUILD_SRC KBUILD_EXTMOD

# Beautify output
# ---------------------------------------------------------------------------
#
# Normally, we echo the whole command before executing it. By making
# that echo $($(quiet)$(cmd)), we now have the possibility to set
# $(quiet) to choose other forms of output instead, e.g.
#
#         quiet_cmd_cc_o_c = Compiling $(RELDIR)/$@
#         cmd_cc_o_c       = $(CC) $(c_flags) -c -o $@ $<
#
# If $(quiet) is empty, the whole command will be printed.
# If it is set to "quiet_", only the short version will be printed. 
# If it is set to "silent_", nothing will be printed at all, since
# the variable $(silent_cmd_cc_o_c) doesn't exist.
#
# A simple variant is to prefix commands with $(Q) - that's useful
# for commands that shall be hidden in non-verbose mode.
#
#	$(Q)ln $@ :<
#
# If KBUILD_VERBOSE equals 0 then the above command will be hidden.
# If KBUILD_VERBOSE equals 1 then the above command is displayed.

ifeq ($(KBUILD_VERBOSE),1)
  quiet =
  Q =
else
  quiet=quiet_
  Q = @
endif

# If the user is running make -s (silent mode), suppress echoing of
# commands

ifneq ($(filter s% -s%,$(MAKEFLAGS)),)
  quiet=silent_
endif

export quiet Q KBUILD_VERBOSE


# Look for make include files relative to root of kernel src
MAKEFLAGS += --include-dir=$(srctree)

# We need some generic definitions (do not try to remake the file).
$(srctree)/scripts/Kbuild.include: ;
include $(srctree)/scripts/Kbuild.include

# Make variables (CC, etc...)

AS		= $(CROSS_COMPILE)as
LD		= $(CROSS_COMPILE)ld
CC		= $(CROSS_COMPILE)gcc
CPP		= $(CC) -E
AR		= $(CROSS_COMPILE)ar
NM		= $(CROSS_COMPILE)nm
STRIP		= $(CROSS_COMPILE)strip
OBJCOPY		= $(CROSS_COMPILE)objcopy
OBJDUMP		= $(CROSS_COMPILE)objdump
AWK		= awk
GENKSYMS	= scripts/genksyms/genksyms
INSTALLKERNEL  := installkernel
DEPMOD		= /sbin/depmod
PERL		= perl
CHECK		= sparse

CHECKFLAGS     := -D__linux__ -Dlinux -D__STDC__ -Dunix -D__unix__ \
		  -Wbitwise -Wno-return-void $(CF)
CFLAGS_MODULE   =
AFLAGS_MODULE   =
LDFLAGS_MODULE  =
CFLAGS_KERNEL	=
AFLAGS_KERNEL	=
CFLAGS_GCOV	= -fprofile-arcs -ftest-coverage


# Use USERINCLUDE when you must reference the UAPI directories only.
USERINCLUDE    := \
		-I$(srctree)/arch/$(hdr-arch)/include/uapi \
		-Iarch/$(hdr-arch)/include/generated/uapi \
		-I$(srctree)/include/uapi \
		-Iinclude/generated/uapi \
                -include $(srctree)/include/linux/kconfig.h

# Use LINUXINCLUDE when you must reference the include/ directory.
# Needed to be compatible with the O= option
LINUXINCLUDE    := \
		-I$(srctree)/arch/$(hdr-arch)/include \
		-Iarch/$(hdr-arch)/include/generated \
		$(if $(KBUILD_SRC), -I$(srctree)/include) \
		-Iinclude \
		$(USERINCLUDE)

KBUILD_CPPFLAGS := -D__KERNEL__

KBUILD_CFLAGS   := -Wall -Wundef -Wstrict-prototypes -Wno-trigraphs \
		   -fno-strict-aliasing -fno-common \
		   -Werror-implicit-function-declaration \
		   -Wno-format-security \
		   -fno-delete-null-pointer-checks
KBUILD_AFLAGS_KERNEL :=
KBUILD_CFLAGS_KERNEL :=
KBUILD_AFLAGS   := -D__ASSEMBLY__
KBUILD_AFLAGS_MODULE  := -DMODULE
KBUILD_CFLAGS_MODULE  := -DMODULE
KBUILD_LDFLAGS_MODULE := -T $(srctree)/scripts/module-common.lds

# Read KERNELRELEASE from include/config/kernel.release (if it exists)
KERNELRELEASE = $(shell cat include/config/kernel.release 2> /dev/null)
KERNELVERSION = $(VERSION)$(if $(PATCHLEVEL),.$(PATCHLEVEL)$(if $(SUBLEVEL),.$(SUBLEVEL)))$(EXTRAVERSION)

export VERSION PATCHLEVEL SUBLEVEL KERNELRELEASE KERNELVERSION
export ARCH SRCARCH CONFIG_SHELL HOSTCC HOSTCFLAGS CROSS_COMPILE AS LD CC
export CPP AR NM STRIP OBJCOPY OBJDUMP
export MAKE AWK GENKSYMS INSTALLKERNEL PERL UTS_MACHINE
export HOSTCXX HOSTCXXFLAGS LDFLAGS_MODULE CHECK CHECKFLAGS

export KBUILD_CPPFLAGS NOSTDINC_FLAGS LINUXINCLUDE OBJCOPYFLAGS LDFLAGS
export KBUILD_CFLAGS CFLAGS_KERNEL CFLAGS_MODULE CFLAGS_GCOV
export KBUILD_AFLAGS AFLAGS_KERNEL AFLAGS_MODULE
export KBUILD_AFLAGS_MODULE KBUILD_CFLAGS_MODULE KBUILD_LDFLAGS_MODULE
export KBUILD_AFLAGS_KERNEL KBUILD_CFLAGS_KERNEL
export KBUILD_ARFLAGS

# When compiling out-of-tree modules, put MODVERDIR in the module
# tree rather than in the kernel tree. The kernel tree might
# even be read-only.
export MODVERDIR := $(if $(KBUILD_EXTMOD),$(firstword $(KBUILD_EXTMOD))/).tmp_versions

# Files to ignore in find ... statements

RCS_FIND_IGNORE := \( -name SCCS -o -name BitKeeper -o -name .svn -o -name CVS \
		   -o -name .pc -o -name .hg -o -name .git \) -prune -o
export RCS_TAR_IGNORE := --exclude SCCS --exclude BitKeeper --exclude .svn \
			 --exclude CVS --exclude .pc --exclude .hg --exclude .git

# ===========================================================================
# Rules shared between *config targets and build targets

# Basic helpers built in scripts/
PHONY += scripts_basic
scripts_basic:
	$(Q)$(MAKE) $(build)=scripts/basic
	$(Q)rm -f .tmp_quiet_recordmcount

# To avoid any implicit rule to kick in, define an empty command.
scripts/basic/%: scripts_basic ;

PHONY += outputmakefile
# outputmakefile generates a Makefile in the output directory, if using a
# separate output directory. This allows convenient use of make in the
# output directory.
outputmakefile:
ifneq ($(KBUILD_SRC),)
	$(Q)ln -fsn $(srctree) source
	$(Q)$(CONFIG_SHELL) $(srctree)/scripts/mkmakefile \
	    $(srctree) $(objtree) $(VERSION) $(PATCHLEVEL)
endif

# Support for using generic headers in asm-generic
PHONY += asm-generic
asm-generic:
	$(Q)$(MAKE) -f $(srctree)/scripts/Makefile.asm-generic \
	            src=asm obj=arch/$(SRCARCH)/include/generated/asm
	$(Q)$(MAKE) -f $(srctree)/scripts/Makefile.asm-generic \
	            src=uapi/asm obj=arch/$(SRCARCH)/include/generated/uapi/asm

# To make sure we do not include .config for any of the *config targets
# catch them early, and hand them over to scripts/kconfig/Makefile
# It is allowed to specify more targets when calling make, including
# mixing *config targets and build targets.
# For example 'make oldconfig all'.
# Detect when mixed targets is specified, and make a second invocation
# of make so .config is not included in this case either (for *config).

version_h := include/generated/uapi/linux/version.h

no-dot-config-targets := clean mrproper distclean \
			 cscope gtags TAGS tags help %docs check% coccicheck \
			 $(version_h) headers_% archheaders archscripts \
			 kernelversion %src-pkg

config-targets := 0
mixed-targets  := 0
dot-config     := 1

ifneq ($(filter $(no-dot-config-targets), $(MAKECMDGOALS)),)
	ifeq ($(filter-out $(no-dot-config-targets), $(MAKECMDGOALS)),)
		dot-config := 0
	endif
endif

ifeq ($(KBUILD_EXTMOD),)
        ifneq ($(filter config %config,$(MAKECMDGOALS)),)
                config-targets := 1
                ifneq ($(filter-out config %config,$(MAKECMDGOALS)),)
                        mixed-targets := 1
                endif
        endif
endif

ifeq ($(mixed-targets),1)
# ===========================================================================
# We're called with mixed targets (*config and build targets).
# Handle them one by one.

%:: FORCE
	$(Q)$(MAKE) -C $(srctree) KBUILD_SRC= $@

else
ifeq ($(config-targets),1)
# ===========================================================================
# *config targets only - make sure prerequisites are updated, and descend
# in scripts/kconfig to make the *config target

# Read arch specific Makefile to set KBUILD_DEFCONFIG as needed.
# KBUILD_DEFCONFIG may point out an alternative default configuration
# used for 'make defconfig'
include $(srctree)/arch/$(SRCARCH)/Makefile
export KBUILD_DEFCONFIG KBUILD_KCONFIG

config: scripts_basic outputmakefile FORCE
	$(Q)mkdir -p include/linux include/config
	$(Q)$(MAKE) $(build)=scripts/kconfig $@

%config: scripts_basic outputmakefile FORCE
	$(Q)mkdir -p include/linux include/config
	$(Q)$(MAKE) $(build)=scripts/kconfig $@

else
# ===========================================================================
# Build targets only - this includes vmlinux, arch specific targets, clean
# targets and others. In general all targets except *config targets.

ifeq ($(KBUILD_EXTMOD),)
# Additional helpers built in scripts/
# Carefully list dependencies so we do not try to build scripts twice
# in parallel
PHONY += scripts
scripts: scripts_basic include/config/auto.conf include/config/tristate.conf
	$(Q)$(MAKE) $(build)=$(@)

# Objects we will link into vmlinux / subdirs we need to visit
init-y		:= init/
drivers-y	:= drivers/ sound/ firmware/
net-y		:= net/
libs-y		:= lib/
core-y		:= usr/
endif # KBUILD_EXTMOD

ifeq ($(dot-config),1)
# Read in config
-include include/config/auto.conf

ifeq ($(KBUILD_EXTMOD),)
# Read in dependencies to all Kconfig* files, make sure to run
# oldconfig if changes are detected.
-include include/config/auto.conf.cmd

# To avoid any implicit rule to kick in, define an empty command
$(KCONFIG_CONFIG) include/config/auto.conf.cmd: ;

# If .config is newer than include/config/auto.conf, someone tinkered
# with it and forgot to run make oldconfig.
# if auto.conf.cmd is missing then we are probably in a cleaned tree so
# we execute the config step to be sure to catch updated Kconfig files
include/config/%.conf: $(KCONFIG_CONFIG) include/config/auto.conf.cmd
	$(Q)$(MAKE) -f $(srctree)/Makefile silentoldconfig
else
# external modules needs include/generated/autoconf.h and include/config/auto.conf
# but do not care if they are up-to-date. Use auto.conf to trigger the test
PHONY += include/config/auto.conf

include/config/auto.conf:
	$(Q)test -e include/generated/autoconf.h -a -e $@ || (		\
	echo >&2;							\
	echo >&2 "  ERROR: Kernel configuration is invalid.";		\
	echo >&2 "         include/generated/autoconf.h or $@ are missing.";\
	echo >&2 "         Run 'make oldconfig && make prepare' on kernel src to fix it.";	\
	echo >&2 ;							\
	/bin/false)

endif # KBUILD_EXTMOD

else
# Dummy target needed, because used as prerequisite
include/config/auto.conf: ;
endif # $(dot-config)

# The all: target is the default when no target is given on the
# command line.
# This allow a user to issue only 'make' to build a kernel including modules
# Defaults to vmlinux, but the arch makefile usually adds further targets
all: vmlinux

ifdef CONFIG_CC_OPTIMIZE_FOR_SIZE
KBUILD_CFLAGS	+= -Os
else
KBUILD_CFLAGS	+= -O2
endif

include $(srctree)/arch/$(SRCARCH)/Makefile

ifdef CONFIG_READABLE_ASM
# Disable optimizations that make assembler listings hard to read.
# reorder blocks reorders the control in the function
# ipa clone creates specialized cloned functions
# partial inlining inlines only parts of functions
KBUILD_CFLAGS += $(call cc-option,-fno-reorder-blocks,) \
                 $(call cc-option,-fno-ipa-cp-clone,) \
                 $(call cc-option,-fno-partial-inlining)
endif

ifneq ($(CONFIG_FRAME_WARN),0)
KBUILD_CFLAGS += $(call cc-option,-Wframe-larger-than=${CONFIG_FRAME_WARN})
endif

# Force gcc to behave correct even for buggy distributions
ifndef CONFIG_CC_STACKPROTECTOR
KBUILD_CFLAGS += $(call cc-option, -fno-stack-protector)
endif

# This warning generated too much noise in a regular build.
# Use make W=1 to enable this warning (see scripts/Makefile.build)
KBUILD_CFLAGS += $(call cc-disable-warning, unused-but-set-variable)

ifdef CONFIG_FRAME_POINTER
KBUILD_CFLAGS	+= -fno-omit-frame-pointer -fno-optimize-sibling-calls
else
# Some targets (ARM with Thumb2, for example), can't be built with frame
# pointers.  For those, we don't have FUNCTION_TRACER automatically
# select FRAME_POINTER.  However, FUNCTION_TRACER adds -pg, and this is
# incompatible with -fomit-frame-pointer with current GCC, so we don't use
# -fomit-frame-pointer with FUNCTION_TRACER.
ifndef CONFIG_FUNCTION_TRACER
KBUILD_CFLAGS	+= -fomit-frame-pointer
endif
endif

ifdef CONFIG_DEBUG_INFO
KBUILD_CFLAGS	+= -g
KBUILD_AFLAGS	+= -gdwarf-2
endif

ifdef CONFIG_DEBUG_INFO_REDUCED
KBUILD_CFLAGS 	+= $(call cc-option, -femit-struct-debug-baseonly)
endif

ifdef CONFIG_FUNCTION_TRACER
ifdef CONFIG_HAVE_FENTRY
CC_USING_FENTRY	:= $(call cc-option, -mfentry -DCC_USING_FENTRY)
endif
KBUILD_CFLAGS	+= -pg $(CC_USING_FENTRY)
KBUILD_AFLAGS	+= $(CC_USING_FENTRY)
ifdef CONFIG_DYNAMIC_FTRACE
	ifdef CONFIG_HAVE_C_RECORDMCOUNT
		BUILD_C_RECORDMCOUNT := y
		export BUILD_C_RECORDMCOUNT
	endif
endif
endif

# We trigger additional mismatches with less inlining
ifdef CONFIG_DEBUG_SECTION_MISMATCH
KBUILD_CFLAGS += $(call cc-option, -fno-inline-functions-called-once)
endif

# arch Makefile may override CC so keep this after arch Makefile is included
NOSTDINC_FLAGS += -nostdinc -isystem $(shell $(CC) -print-file-name=include)
CHECKFLAGS     += $(NOSTDINC_FLAGS)

# warn about C99 declaration after statement
KBUILD_CFLAGS += $(call cc-option,-Wdeclaration-after-statement,)

# disable pointer signed / unsigned warnings in gcc 4.0
KBUILD_CFLAGS += $(call cc-disable-warning, pointer-sign)

# disable invalid "can't wrap" optimizations for signed / pointers
KBUILD_CFLAGS	+= $(call cc-option,-fno-strict-overflow)

# conserve stack if available
KBUILD_CFLAGS   += $(call cc-option,-fconserve-stack)

# use the deterministic mode of AR if available
KBUILD_ARFLAGS := $(call ar-option,D)

# check for 'asm goto'
ifeq ($(shell $(CONFIG_SHELL) $(srctree)/scripts/gcc-goto.sh $(CC)), y)
	KBUILD_CFLAGS += -DCC_HAVE_ASM_GOTO
endif

# Add user supplied CPPFLAGS, AFLAGS and CFLAGS as the last assignments
KBUILD_CPPFLAGS += $(KCPPFLAGS)
KBUILD_AFLAGS += $(KAFLAGS)
KBUILD_CFLAGS += $(KCFLAGS)

# Use --build-id when available.
LDFLAGS_BUILD_ID = $(patsubst -Wl$(comma)%,%,\
			      $(call cc-ldoption, -Wl$(comma)--build-id,))
KBUILD_LDFLAGS_MODULE += $(LDFLAGS_BUILD_ID)
LDFLAGS_vmlinux += $(LDFLAGS_BUILD_ID)

ifeq ($(CONFIG_STRIP_ASM_SYMS),y)
LDFLAGS_vmlinux	+= $(call ld-option, -X,)
endif

# Default kernel image to build when no specific target is given.
# KBUILD_IMAGE may be overruled on the command line or
# set in the environment
# Also any assignments in arch/$(ARCH)/Makefile take precedence over
# this default value
export KBUILD_IMAGE ?= vmlinux

#
# INSTALL_PATH specifies where to place the updated kernel and system map
# images. Default is /boot, but you can set it to other values
export	INSTALL_PATH ?= /boot

#
# INSTALL_MOD_PATH specifies a prefix to MODLIB for module directory
# relocations required by build roots.  This is not defined in the
# makefile but the argument can be passed to make if needed.
#

MODLIB	= $(INSTALL_MOD_PATH)/lib/modules/$(KERNELRELEASE)
export MODLIB

#
#  INSTALL_MOD_STRIP, if defined, will cause modules to be
#  stripped after they are installed.  If INSTALL_MOD_STRIP is '1', then
#  the default option --strip-debug will be used.  Otherwise,
#  INSTALL_MOD_STRIP value will be used as the options to the strip command.

ifdef INSTALL_MOD_STRIP
ifeq ($(INSTALL_MOD_STRIP),1)
mod_strip_cmd = $(STRIP) --strip-debug
else
mod_strip_cmd = $(STRIP) $(INSTALL_MOD_STRIP)
endif # INSTALL_MOD_STRIP=1
else
mod_strip_cmd = true
endif # INSTALL_MOD_STRIP
export mod_strip_cmd


ifeq ($(CONFIG_MODULE_SIG),y)
MODSECKEY = ./signing_key.priv
MODPUBKEY = ./signing_key.x509
export MODPUBKEY
mod_sign_cmd = perl $(srctree)/scripts/sign-file $(MODSECKEY) $(MODPUBKEY)
else
mod_sign_cmd = true
endif
export mod_sign_cmd


ifeq ($(KBUILD_EXTMOD),)
core-y		+= kernel/ mm/ fs/ ipc/ security/ crypto/ block/

vmlinux-dirs	:= $(patsubst %/,%,$(filter %/, $(init-y) $(init-m) \
		     $(core-y) $(core-m) $(drivers-y) $(drivers-m) \
		     $(net-y) $(net-m) $(libs-y) $(libs-m)))

vmlinux-alldirs	:= $(sort $(vmlinux-dirs) $(patsubst %/,%,$(filter %/, \
		     $(init-n) $(init-) \
		     $(core-n) $(core-) $(drivers-n) $(drivers-) \
		     $(net-n)  $(net-)  $(libs-n)    $(libs-))))

init-y		:= $(patsubst %/, %/built-in.o, $(init-y))
core-y		:= $(patsubst %/, %/built-in.o, $(core-y))
drivers-y	:= $(patsubst %/, %/built-in.o, $(drivers-y))
net-y		:= $(patsubst %/, %/built-in.o, $(net-y))
libs-y1		:= $(patsubst %/, %/lib.a, $(libs-y))
libs-y2		:= $(patsubst %/, %/built-in.o, $(libs-y))
libs-y		:= $(libs-y1) $(libs-y2)

# Externally visible symbols (used by link-vmlinux.sh)
export KBUILD_VMLINUX_INIT := $(head-y) $(init-y)
export KBUILD_VMLINUX_MAIN := $(core-y) $(libs-y) $(drivers-y) $(net-y)
export KBUILD_LDS          := arch/$(SRCARCH)/kernel/vmlinux.lds
export LDFLAGS_vmlinux

vmlinux-deps := $(KBUILD_LDS) $(KBUILD_VMLINUX_INIT) $(KBUILD_VMLINUX_MAIN)

# Final link of vmlinux
      cmd_link-vmlinux = $(CONFIG_SHELL) $< $(LD) $(LDFLAGS) $(LDFLAGS_vmlinux)
quiet_cmd_link-vmlinux = LINK    $@

# Include targets which we want to
# execute if the rest of the kernel build went well.
vmlinux: scripts/link-vmlinux.sh $(vmlinux-deps) FORCE
ifdef CONFIG_HEADERS_CHECK
	$(Q)$(MAKE) -f $(srctree)/Makefile headers_check
endif
ifdef CONFIG_SAMPLES
	$(Q)$(MAKE) $(build)=samples
endif
ifdef CONFIG_BUILD_DOCSRC
	$(Q)$(MAKE) $(build)=Documentation
endif
	+$(call if_changed,link-vmlinux)

# The actual objects are generated when descending, 
# make sure no implicit rule kicks in
$(sort $(vmlinux-deps)): $(vmlinux-dirs) ;

# Handle descending into subdirectories listed in $(vmlinux-dirs)
# Preset locale variables to speed up the build process. Limit locale
# tweaks to this spot to avoid wrong language settings when running
# make menuconfig etc.
# Error messages still appears in the original language

PHONY += $(vmlinux-dirs)
$(vmlinux-dirs): prepare scripts
	$(Q)$(MAKE) $(build)=$@

# Store (new) KERNELRELASE string in include/config/kernel.release
include/config/kernel.release: include/config/auto.conf FORCE
	$(Q)rm -f $@
	$(Q)echo "$(KERNELVERSION)$$($(CONFIG_SHELL) $(srctree)/scripts/setlocalversion $(srctree))" > $@


# Things we need to do before we recursively start building the kernel
# or the modules are listed in "prepare".
# A multi level approach is used. prepareN is processed before prepareN-1.
# archprepare is used in arch Makefiles and when processed asm symlink,
# version.h and scripts_basic is processed / created.

# Listed in dependency order
PHONY += prepare archprepare prepare0 prepare1 prepare2 prepare3

# prepare3 is used to check if we are building in a separate output directory,
# and if so do:
# 1) Check that make has not been executed in the kernel src $(srctree)
prepare3: include/config/kernel.release
ifneq ($(KBUILD_SRC),)
	@$(kecho) '  Using $(srctree) as source for kernel'
	$(Q)if [ -f $(srctree)/.config -o -d $(srctree)/include/config ]; then \
		echo >&2 "  $(srctree) is not clean, please run 'make mrproper'"; \
		echo >&2 "  in the '$(srctree)' directory.";\
		/bin/false; \
	fi;
endif

# prepare2 creates a makefile if using a separate output directory
prepare2: prepare3 outputmakefile asm-generic

prepare1: prepare2 $(version_h) include/generated/utsrelease.h \
                   include/config/auto.conf
	$(cmd_crmodverdir)

archprepare: archheaders archscripts prepare1 scripts_basic

prepare0: archprepare FORCE
	$(Q)$(MAKE) $(build)=.

# All the preparing..
prepare: prepare0

# Generate some files
# ---------------------------------------------------------------------------

# KERNELRELEASE can change from a few different places, meaning version.h
# needs to be updated, so this check is forced on all builds

uts_len := 64
define filechk_utsrelease.h
	if [ `echo -n "$(KERNELRELEASE)" | wc -c ` -gt $(uts_len) ]; then \
	  echo '"$(KERNELRELEASE)" exceeds $(uts_len) characters' >&2;    \
	  exit 1;                                                         \
	fi;                                                               \
	(echo \#define UTS_RELEASE \"$(KERNELRELEASE)\";)
endef

define filechk_version.h
	(echo \#define LINUX_VERSION_CODE $(shell                         \
	expr $(VERSION) \* 65536 + 0$(PATCHLEVEL) \* 256 + 0$(SUBLEVEL)); \
	echo '#define KERNEL_VERSION(a,b,c) (((a) << 16) + ((b) << 8) + (c))';)
endef

$(version_h): $(srctree)/Makefile FORCE
	$(call filechk,version.h)

include/generated/utsrelease.h: include/config/kernel.release FORCE
	$(call filechk,utsrelease.h)

PHONY += headerdep
headerdep:
	$(Q)find $(srctree)/include/ -name '*.h' | xargs --max-args 1 \
	$(srctree)/scripts/headerdep.pl -I$(srctree)/include

# ---------------------------------------------------------------------------

PHONY += depend dep
depend dep:
	@echo '*** Warning: make $@ is unnecessary now.'

# ---------------------------------------------------------------------------
# Firmware install
INSTALL_FW_PATH=$(INSTALL_MOD_PATH)/lib/firmware
export INSTALL_FW_PATH

PHONY += firmware_install
firmware_install: FORCE
	@mkdir -p $(objtree)/firmware
	$(Q)$(MAKE) -f $(srctree)/scripts/Makefile.fwinst obj=firmware __fw_install

# ---------------------------------------------------------------------------
# Kernel headers

#Default location for installed headers
export INSTALL_HDR_PATH = $(objtree)/usr

hdr-inst := -rR -f $(srctree)/scripts/Makefile.headersinst obj

# If we do an all arch process set dst to asm-$(hdr-arch)
hdr-dst = $(if $(KBUILD_HEADERS), dst=include/asm-$(hdr-arch), dst=include/asm)

PHONY += archheaders
archheaders:

PHONY += archscripts
archscripts:

PHONY += __headers
__headers: $(version_h) scripts_basic asm-generic archheaders archscripts FORCE
	$(Q)$(MAKE) $(build)=scripts build_unifdef

PHONY += headers_install_all
headers_install_all:
	$(Q)$(CONFIG_SHELL) $(srctree)/scripts/headers.sh install

PHONY += headers_install
headers_install: __headers
	$(if $(wildcard $(srctree)/arch/$(hdr-arch)/include/uapi/asm/Kbuild),, \
	  $(error Headers not exportable for the $(SRCARCH) architecture))
	$(Q)$(MAKE) $(hdr-inst)=include/uapi
	$(Q)$(MAKE) $(hdr-inst)=arch/$(hdr-arch)/include/uapi/asm $(hdr-dst)

PHONY += headers_check_all
headers_check_all: headers_install_all
	$(Q)$(CONFIG_SHELL) $(srctree)/scripts/headers.sh check

PHONY += headers_check
headers_check: headers_install
	$(Q)$(MAKE) $(hdr-inst)=include/uapi HDRCHECK=1
	$(Q)$(MAKE) $(hdr-inst)=arch/$(hdr-arch)/include/uapi/asm $(hdr-dst) HDRCHECK=1

# ---------------------------------------------------------------------------
# Modules

ifdef CONFIG_MODULES

# By default, build modules as well

all: modules

#	Build modules
#
#	A module can be listed more than once in obj-m resulting in
#	duplicate lines in modules.order files.  Those are removed
#	using awk while concatenating to the final file.

PHONY += modules
modules: $(vmlinux-dirs) $(if $(KBUILD_BUILTIN),vmlinux) modules.builtin
	$(Q)$(AWK) '!x[$$0]++' $(vmlinux-dirs:%=$(objtree)/%/modules.order) > $(objtree)/modules.order
	@$(kecho) '  Building modules, stage 2.';
	$(Q)$(MAKE) -f $(srctree)/scripts/Makefile.modpost
	$(Q)$(MAKE) -f $(srctree)/scripts/Makefile.fwinst obj=firmware __fw_modbuild

modules.builtin: $(vmlinux-dirs:%=%/modules.builtin)
	$(Q)$(AWK) '!x[$$0]++' $^ > $(objtree)/modules.builtin

%/modules.builtin: include/config/auto.conf
	$(Q)$(MAKE) $(modbuiltin)=$*


# Target to prepare building external modules
PHONY += modules_prepare
modules_prepare: prepare scripts

# Target to install modules
PHONY += modules_install
modules_install: _modinst_ _modinst_post

PHONY += _modinst_
_modinst_:
	@rm -rf $(MODLIB)/kernel
	@rm -f $(MODLIB)/source
	@mkdir -p $(MODLIB)/kernel
	@ln -s $(srctree) $(MODLIB)/source
	@if [ ! $(objtree) -ef  $(MODLIB)/build ]; then \
		rm -f $(MODLIB)/build ; \
		ln -s $(objtree) $(MODLIB)/build ; \
	fi
	@cp -f $(objtree)/modules.order $(MODLIB)/
	@cp -f $(objtree)/modules.builtin $(MODLIB)/
	$(Q)$(MAKE) -f $(srctree)/scripts/Makefile.modinst

# This depmod is only for convenience to give the initial
# boot a modules.dep even before / is mounted read-write.  However the
# boot script depmod is the master version.
PHONY += _modinst_post
_modinst_post: _modinst_
	$(Q)$(MAKE) -f $(srctree)/scripts/Makefile.fwinst obj=firmware __fw_modinst
	$(call cmd,depmod)

else # CONFIG_MODULES

# Modules not configured
# ---------------------------------------------------------------------------

modules modules_install: FORCE
	@echo >&2
	@echo >&2 "The present kernel configuration has modules disabled."
	@echo >&2 "Type 'make config' and enable loadable module support."
	@echo >&2 "Then build a kernel with module support enabled."
	@echo >&2
	@exit 1

endif # CONFIG_MODULES

###
# Cleaning is done on three levels.
# make clean     Delete most generated files
#                Leave enough to build external modules
# make mrproper  Delete the current configuration, and all generated files
# make distclean Remove editor backup files, patch leftover files and the like

# Directories & files removed with 'make clean'
CLEAN_DIRS  += $(MODVERDIR)

# Directories & files removed with 'make mrproper'
MRPROPER_DIRS  += include/config usr/include include/generated          \
                  arch/*/include/generated
MRPROPER_FILES += .config .config.old .version .old_version $(version_h) \
		  Module.symvers tags TAGS cscope* GPATH GTAGS GRTAGS GSYMS \
		  signing_key.priv signing_key.x509 x509.genkey		\
		  extra_certificates signing_key.x509.keyid		\
		  signing_key.x509.signer

# clean - Delete most, but leave enough to build external modules
#
clean: rm-dirs  := $(CLEAN_DIRS)
clean: rm-files := $(CLEAN_FILES)
clean-dirs      := $(addprefix _clean_, . $(vmlinux-alldirs) Documentation samples)

PHONY += $(clean-dirs) clean archclean vmlinuxclean
$(clean-dirs):
	$(Q)$(MAKE) $(clean)=$(patsubst _clean_%,%,$@)

vmlinuxclean:
	$(Q)$(CONFIG_SHELL) $(srctree)/scripts/link-vmlinux.sh clean

clean: archclean vmlinuxclean

# mrproper - Delete all generated files, including .config
#
mrproper: rm-dirs  := $(wildcard $(MRPROPER_DIRS))
mrproper: rm-files := $(wildcard $(MRPROPER_FILES))
mrproper-dirs      := $(addprefix _mrproper_,Documentation/DocBook scripts)

PHONY += $(mrproper-dirs) mrproper archmrproper
$(mrproper-dirs):
	$(Q)$(MAKE) $(clean)=$(patsubst _mrproper_%,%,$@)

mrproper: clean archmrproper $(mrproper-dirs)
	$(call cmd,rmdirs)
	$(call cmd,rmfiles)

# distclean
#
PHONY += distclean

distclean: mrproper
	@find $(srctree) $(RCS_FIND_IGNORE) \
		\( -name '*.orig' -o -name '*.rej' -o -name '*~' \
		-o -name '*.bak' -o -name '#*#' -o -name '.*.orig' \
		-o -name '.*.rej' \
		-o -name '*%' -o -name '.*.cmd' -o -name 'core' \) \
		-type f -print | xargs rm -f


# Packaging of the kernel to various formats
# ---------------------------------------------------------------------------
# rpm target kept for backward compatibility
package-dir	:= $(srctree)/scripts/package

%src-pkg: FORCE
	$(Q)$(MAKE) $(build)=$(package-dir) $@
%pkg: include/config/kernel.release FORCE
	$(Q)$(MAKE) $(build)=$(package-dir) $@
rpm: include/config/kernel.release FORCE
	$(Q)$(MAKE) $(build)=$(package-dir) $@


# Brief documentation of the typical targets used
# ---------------------------------------------------------------------------

boards := $(wildcard $(srctree)/arch/$(SRCARCH)/configs/*_defconfig)
boards := $(notdir $(boards))
board-dirs := $(dir $(wildcard $(srctree)/arch/$(SRCARCH)/configs/*/*_defconfig))
board-dirs := $(sort $(notdir $(board-dirs:/=)))

help:
	@echo  'Cleaning targets:'
	@echo  '  clean		  - Remove most generated files but keep the config and'
	@echo  '                    enough build support to build external modules'
	@echo  '  mrproper	  - Remove all generated files + config + various backup files'
	@echo  '  distclean	  - mrproper + remove editor backup and patch files'
	@echo  ''
	@echo  'Configuration targets:'
	@$(MAKE) -f $(srctree)/scripts/kconfig/Makefile help
	@echo  ''
	@echo  'Other generic targets:'
	@echo  '  all		  - Build all targets marked with [*]'
	@echo  '* vmlinux	  - Build the bare kernel'
	@echo  '* modules	  - Build all modules'
	@echo  '  modules_install - Install all modules to INSTALL_MOD_PATH (default: /)'
	@echo  '  firmware_install- Install all firmware to INSTALL_FW_PATH'
	@echo  '                    (default: $$(INSTALL_MOD_PATH)/lib/firmware)'
	@echo  '  dir/            - Build all files in dir and below'
	@echo  '  dir/file.[oisS] - Build specified target only'
	@echo  '  dir/file.lst    - Build specified mixed source/assembly target only'
	@echo  '                    (requires a recent binutils and recent build (System.map))'
	@echo  '  dir/file.ko     - Build module including final link'
	@echo  '  modules_prepare - Set up for building external modules'
	@echo  '  tags/TAGS	  - Generate tags file for editors'
	@echo  '  cscope	  - Generate cscope index'
	@echo  '  gtags           - Generate GNU GLOBAL index'
	@echo  '  kernelrelease	  - Output the release version string'
	@echo  '  kernelversion	  - Output the version stored in Makefile'
	@echo  '  headers_install - Install sanitised kernel headers to INSTALL_HDR_PATH'; \
	 echo  '                    (default: $(INSTALL_HDR_PATH))'; \
	 echo  ''
	@echo  'Static analysers'
	@echo  '  checkstack      - Generate a list of stack hogs'
	@echo  '  namespacecheck  - Name space analysis on compiled kernel'
	@echo  '  versioncheck    - Sanity check on version.h usage'
	@echo  '  includecheck    - Check for duplicate included header files'
	@echo  '  export_report   - List the usages of all exported symbols'
	@echo  '  headers_check   - Sanity check on exported headers'
	@echo  '  headerdep       - Detect inclusion cycles in headers'
	@$(MAKE) -f $(srctree)/scripts/Makefile.help checker-help
	@echo  ''
	@echo  'Kernel packaging:'
	@$(MAKE) $(build)=$(package-dir) help
	@echo  ''
	@echo  'Documentation targets:'
	@$(MAKE) -f $(srctree)/Documentation/DocBook/Makefile dochelp
	@echo  ''
	@echo  'Architecture specific targets ($(SRCARCH)):'
	@$(if $(archhelp),$(archhelp),\
		echo '  No architecture specific help defined for $(SRCARCH)')
	@echo  ''
	@$(if $(boards), \
		$(foreach b, $(boards), \
		printf "  %-24s - Build for %s\\n" $(b) $(subst _defconfig,,$(b));) \
		echo '')
	@$(if $(board-dirs), \
		$(foreach b, $(board-dirs), \
		printf "  %-16s - Show %s-specific targets\\n" help-$(b) $(b);) \
		printf "  %-16s - Show all of the above\\n" help-boards; \
		echo '')

	@echo  '  make V=0|1 [targets] 0 => quiet build (default), 1 => verbose build'
	@echo  '  make V=2   [targets] 2 => give reason for rebuild of target'
	@echo  '  make O=dir [targets] Locate all output files in "dir", including .config'
	@echo  '  make C=1   [targets] Check all c source with $$CHECK (sparse by default)'
	@echo  '  make C=2   [targets] Force check of all c source with $$CHECK'
	@echo  '  make RECORDMCOUNT_WARN=1 [targets] Warn about ignored mcount sections'
	@echo  '  make W=n   [targets] Enable extra gcc checks, n=1,2,3 where'
	@echo  '		1: warnings which may be relevant and do not occur too often'
	@echo  '		2: warnings which occur quite often but may still be relevant'
	@echo  '		3: more obscure warnings, can most likely be ignored'
	@echo  '		Multiple levels can be combined with W=12 or W=123'
	@echo  ''
	@echo  'Execute "make" or "make all" to build all targets marked with [*] '
	@echo  'For further info see the ./README file'


help-board-dirs := $(addprefix help-,$(board-dirs))

help-boards: $(help-board-dirs)

boards-per-dir = $(notdir $(wildcard $(srctree)/arch/$(SRCARCH)/configs/$*/*_defconfig))

$(help-board-dirs): help-%:
	@echo  'Architecture specific targets ($(SRCARCH) $*):'
	@$(if $(boards-per-dir), \
		$(foreach b, $(boards-per-dir), \
		printf "  %-24s - Build for %s\\n" $*/$(b) $(subst _defconfig,,$(b));) \
		echo '')


# Documentation targets
# ---------------------------------------------------------------------------
%docs: scripts_basic FORCE
	$(Q)$(MAKE) $(build)=scripts build_docproc
	$(Q)$(MAKE) $(build)=Documentation/DocBook $@

else # KBUILD_EXTMOD

###
# External module support.
# When building external modules the kernel used as basis is considered
# read-only, and no consistency checks are made and the make
# system is not used on the basis kernel. If updates are required
# in the basis kernel ordinary make commands (without M=...) must
# be used.
#
# The following are the only valid targets when building external
# modules.
# make M=dir clean     Delete all automatically generated files
# make M=dir modules   Make all modules in specified dir
# make M=dir	       Same as 'make M=dir modules'
# make M=dir modules_install
#                      Install the modules built in the module directory
#                      Assumes install directory is already created

# We are always building modules
KBUILD_MODULES := 1
PHONY += crmodverdir
crmodverdir:
	$(cmd_crmodverdir)

PHONY += $(objtree)/Module.symvers
$(objtree)/Module.symvers:
	@test -e $(objtree)/Module.symvers || ( \
	echo; \
	echo "  WARNING: Symbol version dump $(objtree)/Module.symvers"; \
	echo "           is missing; modules will have no dependencies and modversions."; \
	echo )

module-dirs := $(addprefix _module_,$(KBUILD_EXTMOD))
PHONY += $(module-dirs) modules
$(module-dirs): crmodverdir $(objtree)/Module.symvers
	$(Q)$(MAKE) $(build)=$(patsubst _module_%,%,$@)

modules: $(module-dirs)
	@$(kecho) '  Building modules, stage 2.';
	$(Q)$(MAKE) -f $(srctree)/scripts/Makefile.modpost

PHONY += modules_install
modules_install: _emodinst_ _emodinst_post

install-dir := $(if $(INSTALL_MOD_DIR),$(INSTALL_MOD_DIR),extra)
PHONY += _emodinst_
_emodinst_:
	$(Q)mkdir -p $(MODLIB)/$(install-dir)
	$(Q)$(MAKE) -f $(srctree)/scripts/Makefile.modinst

PHONY += _emodinst_post
_emodinst_post: _emodinst_
	$(call cmd,depmod)

clean-dirs := $(addprefix _clean_,$(KBUILD_EXTMOD))

PHONY += $(clean-dirs) clean
$(clean-dirs):
	$(Q)$(MAKE) $(clean)=$(patsubst _clean_%,%,$@)

clean:	rm-dirs := $(MODVERDIR)
clean: rm-files := $(KBUILD_EXTMOD)/Module.symvers

help:
	@echo  '  Building external modules.'
	@echo  '  Syntax: make -C path/to/kernel/src M=$$PWD target'
	@echo  ''
	@echo  '  modules         - default target, build the module(s)'
	@echo  '  modules_install - install the module'
	@echo  '  clean           - remove generated files in module directory only'
	@echo  ''

# Dummies...
PHONY += prepare scripts
prepare: ;
scripts: ;
endif # KBUILD_EXTMOD

clean: $(clean-dirs)
	$(call cmd,rmdirs)
	$(call cmd,rmfiles)
	@find $(if $(KBUILD_EXTMOD), $(KBUILD_EXTMOD), .) $(RCS_FIND_IGNORE) \
		\( -name '*.[oas]' -o -name '*.ko' -o -name '.*.cmd' \
		-o -name '*.ko.*' \
		-o -name '.*.d' -o -name '.*.tmp' -o -name '*.mod.c' \
		-o -name '*.symtypes' -o -name 'modules.order' \
		-o -name modules.builtin -o -name '.tmp_*.o.*' \
		-o -name '*.gcno' \) -type f -print | xargs rm -f

# Generate tags for editors
# ---------------------------------------------------------------------------
quiet_cmd_tags = GEN     $@
      cmd_tags = $(CONFIG_SHELL) $(srctree)/scripts/tags.sh $@

tags TAGS cscope gtags: FORCE
	$(call cmd,tags)

# Scripts to check various things for consistency
# ---------------------------------------------------------------------------

PHONY += includecheck versioncheck coccicheck namespacecheck export_report

includecheck:
	find $(srctree)/* $(RCS_FIND_IGNORE) \
		-name '*.[hcS]' -type f -print | sort \
		| xargs $(PERL) -w $(srctree)/scripts/checkincludes.pl

versioncheck:
	find $(srctree)/* $(RCS_FIND_IGNORE) \
		-name '*.[hcS]' -type f -print | sort \
		| xargs $(PERL) -w $(srctree)/scripts/checkversion.pl

coccicheck:
	$(Q)$(CONFIG_SHELL) $(srctree)/scripts/$@

namespacecheck:
	$(PERL) $(srctree)/scripts/namespace.pl

export_report:
	$(PERL) $(srctree)/scripts/export_report.pl

endif #ifeq ($(config-targets),1)
endif #ifeq ($(mixed-targets),1)

PHONY += checkstack kernelrelease kernelversion

# UML needs a little special treatment here.  It wants to use the host
# toolchain, so needs $(SUBARCH) passed to checkstack.pl.  Everyone
# else wants $(ARCH), including people doing cross-builds, which means
# that $(SUBARCH) doesn't work here.
ifeq ($(ARCH), um)
CHECKSTACK_ARCH := $(SUBARCH)
else
CHECKSTACK_ARCH := $(ARCH)
endif
checkstack:
	$(OBJDUMP) -d vmlinux $$(find . -name '*.ko') | \
	$(PERL) $(src)/scripts/checkstack.pl $(CHECKSTACK_ARCH)

kernelrelease:
	@echo "$(KERNELVERSION)$$($(CONFIG_SHELL) $(srctree)/scripts/setlocalversion $(srctree))"

kernelversion:
	@echo $(KERNELVERSION)

# Clear a bunch of variables before executing the submake
tools/: FORCE
	$(Q)mkdir -p $(objtree)/tools
	$(Q)$(MAKE) LDFLAGS= MAKEFLAGS= O=$(objtree) subdir=tools -C $(src)/tools/

tools/%: FORCE
	$(Q)mkdir -p $(objtree)/tools
	$(Q)$(MAKE) LDFLAGS= MAKEFLAGS= O=$(objtree) subdir=tools -C $(src)/tools/ $*

# Single targets
# ---------------------------------------------------------------------------
# Single targets are compatible with:
# - build with mixed source and output
# - build with separate output dir 'make O=...'
# - external modules
#
#  target-dir => where to store outputfile
#  build-dir  => directory in kernel source tree to use

ifeq ($(KBUILD_EXTMOD),)
        build-dir  = $(patsubst %/,%,$(dir $@))
        target-dir = $(dir $@)
else
        zap-slash=$(filter-out .,$(patsubst %/,%,$(dir $@)))
        build-dir  = $(KBUILD_EXTMOD)$(if $(zap-slash),/$(zap-slash))
        target-dir = $(if $(KBUILD_EXTMOD),$(dir $<),$(dir $@))
endif

%.s: %.c prepare scripts FORCE
	$(Q)$(MAKE) $(build)=$(build-dir) $(target-dir)$(notdir $@)
%.i: %.c prepare scripts FORCE
	$(Q)$(MAKE) $(build)=$(build-dir) $(target-dir)$(notdir $@)
%.o: %.c prepare scripts FORCE
	$(Q)$(MAKE) $(build)=$(build-dir) $(target-dir)$(notdir $@)
%.lst: %.c prepare scripts FORCE
	$(Q)$(MAKE) $(build)=$(build-dir) $(target-dir)$(notdir $@)
%.s: %.S prepare scripts FORCE
	$(Q)$(MAKE) $(build)=$(build-dir) $(target-dir)$(notdir $@)
%.o: %.S prepare scripts FORCE
	$(Q)$(MAKE) $(build)=$(build-dir) $(target-dir)$(notdir $@)
%.symtypes: %.c prepare scripts FORCE
	$(Q)$(MAKE) $(build)=$(build-dir) $(target-dir)$(notdir $@)

# Modules
/: prepare scripts FORCE
	$(cmd_crmodverdir)
	$(Q)$(MAKE) KBUILD_MODULES=$(if $(CONFIG_MODULES),1) \
	$(build)=$(build-dir)
%/: prepare scripts FORCE
	$(cmd_crmodverdir)
	$(Q)$(MAKE) KBUILD_MODULES=$(if $(CONFIG_MODULES),1) \
	$(build)=$(build-dir)
%.ko: prepare scripts FORCE
	$(cmd_crmodverdir)
	$(Q)$(MAKE) KBUILD_MODULES=$(if $(CONFIG_MODULES),1)   \
	$(build)=$(build-dir) $(@:.ko=.o)
	$(Q)$(MAKE) -f $(srctree)/scripts/Makefile.modpost

# FIXME Should go into a make.lib or something 
# ===========================================================================

quiet_cmd_rmdirs = $(if $(wildcard $(rm-dirs)),CLEAN   $(wildcard $(rm-dirs)))
      cmd_rmdirs = rm -rf $(rm-dirs)

quiet_cmd_rmfiles = $(if $(wildcard $(rm-files)),CLEAN   $(wildcard $(rm-files)))
      cmd_rmfiles = rm -f $(rm-files)

# Run depmod only if we have System.map and depmod is executable
quiet_cmd_depmod = DEPMOD  $(KERNELRELEASE)
      cmd_depmod = $(CONFIG_SHELL) $(srctree)/scripts/depmod.sh $(DEPMOD) \
                   $(KERNELRELEASE)

# Create temporary dir for module support files
# clean it up only when building all modules
cmd_crmodverdir = $(Q)mkdir -p $(MODVERDIR) \
                  $(if $(KBUILD_MODULES),; rm -f $(MODVERDIR)/*)

# read all saved command lines

targets := $(wildcard $(sort $(targets)))
cmd_files := $(wildcard .*.cmd $(foreach f,$(targets),$(dir $(f)).$(notdir $(f)).cmd))

ifneq ($(cmd_files),)
  $(cmd_files): ;	# Do not try to update included dependency files
  include $(cmd_files)
endif

# Shorthand for $(Q)$(MAKE) -f scripts/Makefile.clean obj=dir
# Usage:
# $(Q)$(MAKE) $(clean)=dir
clean := -f $(if $(KBUILD_SRC),$(srctree)/)scripts/Makefile.clean obj

endif	# skip-makefile

PHONY += FORCE
FORCE:

# Declare the contents of the .PHONY variable as phony.  We keep that
# information in a variable so we can use it in if_changed and friends.
.PHONY: $(PHONY)<|MERGE_RESOLUTION|>--- conflicted
+++ resolved
@@ -1,12 +1,7 @@
 VERSION = 3
 PATCHLEVEL = 7
-<<<<<<< HEAD
 SUBLEVEL = 3
 EXTRAVERSION = -pf
-=======
-SUBLEVEL = 5
-EXTRAVERSION =
->>>>>>> 13280f4e
 NAME = Terrified Chipmunk
 
 # *DOCUMENTATION*
