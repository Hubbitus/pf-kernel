--- conflicted
+++ resolved
@@ -1,14 +1,8 @@
 VERSION = 3
 PATCHLEVEL = 15
-<<<<<<< HEAD
 SUBLEVEL = 0
 EXTRAVERSION = -pf4
 NAME = United Ukraine
-=======
-SUBLEVEL = 8
-EXTRAVERSION =
-NAME = Double Funky Skunk
->>>>>>> edfabbd4
 
 # *DOCUMENTATION*
 # To see a list of typical targets execute "make help"
