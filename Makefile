--- conflicted
+++ resolved
@@ -1,11 +1,7 @@
 VERSION = 2
 PATCHLEVEL = 6
 SUBLEVEL = 38
-<<<<<<< HEAD
-EXTRAVERSION = .1
-=======
 EXTRAVERSION = -pf1
->>>>>>> 2e79204c
 NAME = Flesh-Eating Bats with Fangs
 
 # *DOCUMENTATION*
