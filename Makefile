VERSION = 2
PATCHLEVEL = 6
SUBLEVEL = 33
<<<<<<< HEAD
EXTRAVERSION = .1
=======
EXTRAVERSION = -pf1
>>>>>>> dc3945b2
NAME = Man-Eating Seals of Antiquity

# *DOCUMENTATION*
# To see a list of typical targets execute "make help"
# More info can be located in ./README
# Comments in this file are targeted only to the developer, do not
# expect to learn how to build the kernel reading this file.

# Do not:
# o  use make's built-in rules and variables
#    (this increases performance and avoids hard-to-debug behaviour);
# o  print "Entering directory ...";
MAKEFLAGS += -rR --no-print-directory

# Avoid funny character set dependencies
unexport LC_ALL
LC_COLLATE=C
LC_NUMERIC=C
export LC_COLLATE LC_NUMERIC

# We are using a recursive build, so we need to do a little thinking
# to get the ordering right.
#
# Most importantly: sub-Makefiles should only ever modify files in
# their own directory. If in some directory we have a dependency on
# a file in another dir (which doesn't happen often, but it's often
# unavoidable when linking the built-in.o targets which finally
# turn into vmlinux), we will call a sub make in that other dir, and
# after that we are sure that everything which is in that other dir
# is now up to date.
#
# The only cases where we need to modify files which have global
# effects are thus separated out and done before the recursive
# descending is started. They are now explicitly listed as the
# prepare rule.

# To put more focus on warnings, be less verbose as default
# Use 'make V=1' to see the full commands

ifeq ("$(origin V)", "command line")
  KBUILD_VERBOSE = $(V)
endif
ifndef KBUILD_VERBOSE
  KBUILD_VERBOSE = 0
endif

# Call a source code checker (by default, "sparse") as part of the
# C compilation.
#
# Use 'make C=1' to enable checking of only re-compiled files.
# Use 'make C=2' to enable checking of *all* source files, regardless
# of whether they are re-compiled or not.
#
# See the file "Documentation/sparse.txt" for more details, including
# where to get the "sparse" utility.

ifeq ("$(origin C)", "command line")
  KBUILD_CHECKSRC = $(C)
endif
ifndef KBUILD_CHECKSRC
  KBUILD_CHECKSRC = 0
endif

# Use make M=dir to specify directory of external module to build
# Old syntax make ... SUBDIRS=$PWD is still supported
# Setting the environment variable KBUILD_EXTMOD take precedence
ifdef SUBDIRS
  KBUILD_EXTMOD ?= $(SUBDIRS)
endif

ifeq ("$(origin M)", "command line")
  KBUILD_EXTMOD := $(M)
endif

# kbuild supports saving output files in a separate directory.
# To locate output files in a separate directory two syntaxes are supported.
# In both cases the working directory must be the root of the kernel src.
# 1) O=
# Use "make O=dir/to/store/output/files/"
#
# 2) Set KBUILD_OUTPUT
# Set the environment variable KBUILD_OUTPUT to point to the directory
# where the output files shall be placed.
# export KBUILD_OUTPUT=dir/to/store/output/files/
# make
#
# The O= assignment takes precedence over the KBUILD_OUTPUT environment
# variable.


# KBUILD_SRC is set on invocation of make in OBJ directory
# KBUILD_SRC is not intended to be used by the regular user (for now)
ifeq ($(KBUILD_SRC),)

# OK, Make called in directory where kernel src resides
# Do we want to locate output files in a separate directory?
ifeq ("$(origin O)", "command line")
  KBUILD_OUTPUT := $(O)
endif

# That's our default target when none is given on the command line
PHONY := _all
_all:

# Cancel implicit rules on top Makefile
$(CURDIR)/Makefile Makefile: ;

ifneq ($(KBUILD_OUTPUT),)
# Invoke a second make in the output directory, passing relevant variables
# check that the output directory actually exists
saved-output := $(KBUILD_OUTPUT)
KBUILD_OUTPUT := $(shell cd $(KBUILD_OUTPUT) && /bin/pwd)
$(if $(KBUILD_OUTPUT),, \
     $(error output directory "$(saved-output)" does not exist))

PHONY += $(MAKECMDGOALS) sub-make

$(filter-out _all sub-make $(CURDIR)/Makefile, $(MAKECMDGOALS)) _all: sub-make
	$(Q)@:

sub-make: FORCE
	$(if $(KBUILD_VERBOSE:1=),@)$(MAKE) -C $(KBUILD_OUTPUT) \
	KBUILD_SRC=$(CURDIR) \
	KBUILD_EXTMOD="$(KBUILD_EXTMOD)" -f $(CURDIR)/Makefile \
	$(filter-out _all sub-make,$(MAKECMDGOALS))

# Leave processing to above invocation of make
skip-makefile := 1
endif # ifneq ($(KBUILD_OUTPUT),)
endif # ifeq ($(KBUILD_SRC),)

# We process the rest of the Makefile if this is the final invocation of make
ifeq ($(skip-makefile),)

# If building an external module we do not care about the all: rule
# but instead _all depend on modules
PHONY += all
ifeq ($(KBUILD_EXTMOD),)
_all: all
else
_all: modules
endif

srctree		:= $(if $(KBUILD_SRC),$(KBUILD_SRC),$(CURDIR))
objtree		:= $(CURDIR)
src		:= $(srctree)
obj		:= $(objtree)

VPATH		:= $(srctree)$(if $(KBUILD_EXTMOD),:$(KBUILD_EXTMOD))

export srctree objtree VPATH


# SUBARCH tells the usermode build what the underlying arch is.  That is set
# first, and if a usermode build is happening, the "ARCH=um" on the command
# line overrides the setting of ARCH below.  If a native build is happening,
# then ARCH is assigned, getting whatever value it gets normally, and 
# SUBARCH is subsequently ignored.

SUBARCH := $(shell uname -m | sed -e s/i.86/i386/ -e s/sun4u/sparc64/ \
				  -e s/arm.*/arm/ -e s/sa110/arm/ \
				  -e s/s390x/s390/ -e s/parisc64/parisc/ \
				  -e s/ppc.*/powerpc/ -e s/mips.*/mips/ \
				  -e s/sh[234].*/sh/ )

# Cross compiling and selecting different set of gcc/bin-utils
# ---------------------------------------------------------------------------
#
# When performing cross compilation for other architectures ARCH shall be set
# to the target architecture. (See arch/* for the possibilities).
# ARCH can be set during invocation of make:
# make ARCH=ia64
# Another way is to have ARCH set in the environment.
# The default ARCH is the host where make is executed.

# CROSS_COMPILE specify the prefix used for all executables used
# during compilation. Only gcc and related bin-utils executables
# are prefixed with $(CROSS_COMPILE).
# CROSS_COMPILE can be set on the command line
# make CROSS_COMPILE=ia64-linux-
# Alternatively CROSS_COMPILE can be set in the environment.
# Default value for CROSS_COMPILE is not to prefix executables
# Note: Some architectures assign CROSS_COMPILE in their arch/*/Makefile
export KBUILD_BUILDHOST := $(SUBARCH)
ARCH		?= $(SUBARCH)
CROSS_COMPILE	?=

# Architecture as present in compile.h
UTS_MACHINE 	:= $(ARCH)
SRCARCH 	:= $(ARCH)

# Additional ARCH settings for x86
ifeq ($(ARCH),i386)
        SRCARCH := x86
endif
ifeq ($(ARCH),x86_64)
        SRCARCH := x86
endif

# Additional ARCH settings for sparc
ifeq ($(ARCH),sparc64)
       SRCARCH := sparc
endif

# Additional ARCH settings for sh
ifeq ($(ARCH),sh64)
       SRCARCH := sh
endif

# Where to locate arch specific headers
hdr-arch  := $(SRCARCH)

ifeq ($(ARCH),m68knommu)
       hdr-arch  := m68k
endif

KCONFIG_CONFIG	?= .config

# SHELL used by kbuild
CONFIG_SHELL := $(shell if [ -x "$$BASH" ]; then echo $$BASH; \
	  else if [ -x /bin/bash ]; then echo /bin/bash; \
	  else echo sh; fi ; fi)

HOSTCC       = gcc
HOSTCXX      = g++
HOSTCFLAGS   = -Wall -Wmissing-prototypes -Wstrict-prototypes -O2 -fomit-frame-pointer
HOSTCXXFLAGS = -O2

# Decide whether to build built-in, modular, or both.
# Normally, just do built-in.

KBUILD_MODULES :=
KBUILD_BUILTIN := 1

#	If we have only "make modules", don't compile built-in objects.
#	When we're building modules with modversions, we need to consider
#	the built-in objects during the descend as well, in order to
#	make sure the checksums are up to date before we record them.

ifeq ($(MAKECMDGOALS),modules)
  KBUILD_BUILTIN := $(if $(CONFIG_MODVERSIONS),1)
endif

#	If we have "make <whatever> modules", compile modules
#	in addition to whatever we do anyway.
#	Just "make" or "make all" shall build modules as well

ifneq ($(filter all _all modules,$(MAKECMDGOALS)),)
  KBUILD_MODULES := 1
endif

ifeq ($(MAKECMDGOALS),)
  KBUILD_MODULES := 1
endif

export KBUILD_MODULES KBUILD_BUILTIN
export KBUILD_CHECKSRC KBUILD_SRC KBUILD_EXTMOD

# Beautify output
# ---------------------------------------------------------------------------
#
# Normally, we echo the whole command before executing it. By making
# that echo $($(quiet)$(cmd)), we now have the possibility to set
# $(quiet) to choose other forms of output instead, e.g.
#
#         quiet_cmd_cc_o_c = Compiling $(RELDIR)/$@
#         cmd_cc_o_c       = $(CC) $(c_flags) -c -o $@ $<
#
# If $(quiet) is empty, the whole command will be printed.
# If it is set to "quiet_", only the short version will be printed. 
# If it is set to "silent_", nothing will be printed at all, since
# the variable $(silent_cmd_cc_o_c) doesn't exist.
#
# A simple variant is to prefix commands with $(Q) - that's useful
# for commands that shall be hidden in non-verbose mode.
#
#	$(Q)ln $@ :<
#
# If KBUILD_VERBOSE equals 0 then the above command will be hidden.
# If KBUILD_VERBOSE equals 1 then the above command is displayed.

ifeq ($(KBUILD_VERBOSE),1)
  quiet =
  Q =
else
  quiet=quiet_
  Q = @
endif

# If the user is running make -s (silent mode), suppress echoing of
# commands

ifneq ($(findstring s,$(MAKEFLAGS)),)
  quiet=silent_
endif

export quiet Q KBUILD_VERBOSE


# Look for make include files relative to root of kernel src
MAKEFLAGS += --include-dir=$(srctree)

# We need some generic definitions (do not try to remake the file).
$(srctree)/scripts/Kbuild.include: ;
include $(srctree)/scripts/Kbuild.include

# Make variables (CC, etc...)

AS		= $(CROSS_COMPILE)as
LD		= $(CROSS_COMPILE)ld
CC		= $(CROSS_COMPILE)gcc
CPP		= $(CC) -E
AR		= $(CROSS_COMPILE)ar
NM		= $(CROSS_COMPILE)nm
STRIP		= $(CROSS_COMPILE)strip
OBJCOPY		= $(CROSS_COMPILE)objcopy
OBJDUMP		= $(CROSS_COMPILE)objdump
AWK		= awk
GENKSYMS	= scripts/genksyms/genksyms
INSTALLKERNEL  := installkernel
DEPMOD		= /sbin/depmod
KALLSYMS	= scripts/kallsyms
PERL		= perl
CHECK		= sparse

CHECKFLAGS     := -D__linux__ -Dlinux -D__STDC__ -Dunix -D__unix__ \
		  -Wbitwise -Wno-return-void $(CF)
MODFLAGS	= -DMODULE
CFLAGS_MODULE   = $(MODFLAGS)
AFLAGS_MODULE   = $(MODFLAGS)
LDFLAGS_MODULE  = -T $(srctree)/scripts/module-common.lds
CFLAGS_KERNEL	=
AFLAGS_KERNEL	=
CFLAGS_GCOV	= -fprofile-arcs -ftest-coverage


# Use LINUXINCLUDE when you must reference the include/ directory.
# Needed to be compatible with the O= option
LINUXINCLUDE    := -I$(srctree)/arch/$(hdr-arch)/include -Iinclude \
                   $(if $(KBUILD_SRC), -I$(srctree)/include) \
                   -include include/generated/autoconf.h

KBUILD_CPPFLAGS := -D__KERNEL__

KBUILD_CFLAGS   := -Wall -Wundef -Wstrict-prototypes -Wno-trigraphs \
		   -fno-strict-aliasing -fno-common \
		   -Werror-implicit-function-declaration \
		   -Wno-format-security \
		   -fno-delete-null-pointer-checks
KBUILD_AFLAGS   := -D__ASSEMBLY__

# Read KERNELRELEASE from include/config/kernel.release (if it exists)
KERNELRELEASE = $(shell cat include/config/kernel.release 2> /dev/null)
KERNELVERSION = $(VERSION).$(PATCHLEVEL).$(SUBLEVEL)$(EXTRAVERSION)

export VERSION PATCHLEVEL SUBLEVEL KERNELRELEASE KERNELVERSION
export ARCH SRCARCH CONFIG_SHELL HOSTCC HOSTCFLAGS CROSS_COMPILE AS LD CC
export CPP AR NM STRIP OBJCOPY OBJDUMP
export MAKE AWK GENKSYMS INSTALLKERNEL PERL UTS_MACHINE
export HOSTCXX HOSTCXXFLAGS LDFLAGS_MODULE CHECK CHECKFLAGS

export KBUILD_CPPFLAGS NOSTDINC_FLAGS LINUXINCLUDE OBJCOPYFLAGS LDFLAGS
export KBUILD_CFLAGS CFLAGS_KERNEL CFLAGS_MODULE CFLAGS_GCOV
export KBUILD_AFLAGS AFLAGS_KERNEL AFLAGS_MODULE

# When compiling out-of-tree modules, put MODVERDIR in the module
# tree rather than in the kernel tree. The kernel tree might
# even be read-only.
export MODVERDIR := $(if $(KBUILD_EXTMOD),$(firstword $(KBUILD_EXTMOD))/).tmp_versions

# Files to ignore in find ... statements

RCS_FIND_IGNORE := \( -name SCCS -o -name BitKeeper -o -name .svn -o -name CVS -o -name .pc -o -name .hg -o -name .git \) -prune -o
export RCS_TAR_IGNORE := --exclude SCCS --exclude BitKeeper --exclude .svn --exclude CVS --exclude .pc --exclude .hg --exclude .git

# ===========================================================================
# Rules shared between *config targets and build targets

# Basic helpers built in scripts/
PHONY += scripts_basic
scripts_basic:
	$(Q)$(MAKE) $(build)=scripts/basic
	$(Q)rm -f .tmp_quiet_recordmcount

# To avoid any implicit rule to kick in, define an empty command.
scripts/basic/%: scripts_basic ;

PHONY += outputmakefile
# outputmakefile generates a Makefile in the output directory, if using a
# separate output directory. This allows convenient use of make in the
# output directory.
outputmakefile:
ifneq ($(KBUILD_SRC),)
	$(Q)ln -fsn $(srctree) source
	$(Q)$(CONFIG_SHELL) $(srctree)/scripts/mkmakefile \
	    $(srctree) $(objtree) $(VERSION) $(PATCHLEVEL)
endif

# To make sure we do not include .config for any of the *config targets
# catch them early, and hand them over to scripts/kconfig/Makefile
# It is allowed to specify more targets when calling make, including
# mixing *config targets and build targets.
# For example 'make oldconfig all'.
# Detect when mixed targets is specified, and make a second invocation
# of make so .config is not included in this case either (for *config).

no-dot-config-targets := clean mrproper distclean \
			 cscope TAGS tags help %docs check% \
			 include/linux/version.h headers_% \
			 kernelrelease kernelversion

config-targets := 0
mixed-targets  := 0
dot-config     := 1

ifneq ($(filter $(no-dot-config-targets), $(MAKECMDGOALS)),)
	ifeq ($(filter-out $(no-dot-config-targets), $(MAKECMDGOALS)),)
		dot-config := 0
	endif
endif

ifeq ($(KBUILD_EXTMOD),)
        ifneq ($(filter config %config,$(MAKECMDGOALS)),)
                config-targets := 1
                ifneq ($(filter-out config %config,$(MAKECMDGOALS)),)
                        mixed-targets := 1
                endif
        endif
endif

ifeq ($(mixed-targets),1)
# ===========================================================================
# We're called with mixed targets (*config and build targets).
# Handle them one by one.

%:: FORCE
	$(Q)$(MAKE) -C $(srctree) KBUILD_SRC= $@

else
ifeq ($(config-targets),1)
# ===========================================================================
# *config targets only - make sure prerequisites are updated, and descend
# in scripts/kconfig to make the *config target

# Read arch specific Makefile to set KBUILD_DEFCONFIG as needed.
# KBUILD_DEFCONFIG may point out an alternative default configuration
# used for 'make defconfig'
include $(srctree)/arch/$(SRCARCH)/Makefile
export KBUILD_DEFCONFIG KBUILD_KCONFIG

config: scripts_basic outputmakefile FORCE
	$(Q)mkdir -p include/linux include/config
	$(Q)$(MAKE) $(build)=scripts/kconfig $@

%config: scripts_basic outputmakefile FORCE
	$(Q)mkdir -p include/linux include/config
	$(Q)$(MAKE) $(build)=scripts/kconfig $@

else
# ===========================================================================
# Build targets only - this includes vmlinux, arch specific targets, clean
# targets and others. In general all targets except *config targets.

ifeq ($(KBUILD_EXTMOD),)
# Additional helpers built in scripts/
# Carefully list dependencies so we do not try to build scripts twice
# in parallel
PHONY += scripts
scripts: scripts_basic include/config/auto.conf include/config/tristate.conf
	$(Q)$(MAKE) $(build)=$(@)

# Objects we will link into vmlinux / subdirs we need to visit
init-y		:= init/
drivers-y	:= drivers/ sound/ firmware/
net-y		:= net/
libs-y		:= lib/
core-y		:= usr/
endif # KBUILD_EXTMOD

ifeq ($(dot-config),1)
# Read in config
-include include/config/auto.conf

ifeq ($(KBUILD_EXTMOD),)
# Read in dependencies to all Kconfig* files, make sure to run
# oldconfig if changes are detected.
-include include/config/auto.conf.cmd

# To avoid any implicit rule to kick in, define an empty command
$(KCONFIG_CONFIG) include/config/auto.conf.cmd: ;

# If .config is newer than include/config/auto.conf, someone tinkered
# with it and forgot to run make oldconfig.
# if auto.conf.cmd is missing then we are probably in a cleaned tree so
# we execute the config step to be sure to catch updated Kconfig files
include/config/%.conf: $(KCONFIG_CONFIG) include/config/auto.conf.cmd
	$(Q)$(MAKE) -f $(srctree)/Makefile silentoldconfig
else
# external modules needs include/generated/autoconf.h and include/config/auto.conf
# but do not care if they are up-to-date. Use auto.conf to trigger the test
PHONY += include/config/auto.conf

include/config/auto.conf:
	$(Q)test -e include/generated/autoconf.h -a -e $@ || (		\
	echo;								\
	echo "  ERROR: Kernel configuration is invalid.";		\
	echo "         include/generated/autoconf.h or $@ are missing.";\
	echo "         Run 'make oldconfig && make prepare' on kernel src to fix it.";	\
	echo;								\
	/bin/false)

endif # KBUILD_EXTMOD

else
# Dummy target needed, because used as prerequisite
include/config/auto.conf: ;
endif # $(dot-config)

# The all: target is the default when no target is given on the
# command line.
# This allow a user to issue only 'make' to build a kernel including modules
# Defaults vmlinux but it is usually overridden in the arch makefile
all: vmlinux

ifdef CONFIG_CC_OPTIMIZE_FOR_SIZE
KBUILD_CFLAGS	+= -Os
else
KBUILD_CFLAGS	+= -O2
endif

include $(srctree)/arch/$(SRCARCH)/Makefile

ifneq ($(CONFIG_FRAME_WARN),0)
KBUILD_CFLAGS += $(call cc-option,-Wframe-larger-than=${CONFIG_FRAME_WARN})
endif

# Force gcc to behave correct even for buggy distributions
ifndef CONFIG_CC_STACKPROTECTOR
KBUILD_CFLAGS += $(call cc-option, -fno-stack-protector)
endif

ifdef CONFIG_FRAME_POINTER
KBUILD_CFLAGS	+= -fno-omit-frame-pointer -fno-optimize-sibling-calls
else
KBUILD_CFLAGS	+= -fomit-frame-pointer
endif

ifdef CONFIG_DEBUG_INFO
KBUILD_CFLAGS	+= -g
KBUILD_AFLAGS	+= -gdwarf-2
endif

ifdef CONFIG_FUNCTION_TRACER
KBUILD_CFLAGS	+= -pg
endif

# We trigger additional mismatches with less inlining
ifdef CONFIG_DEBUG_SECTION_MISMATCH
KBUILD_CFLAGS += $(call cc-option, -fno-inline-functions-called-once)
endif

# arch Makefile may override CC so keep this after arch Makefile is included
NOSTDINC_FLAGS += -nostdinc -isystem $(shell $(CC) -print-file-name=include)
CHECKFLAGS     += $(NOSTDINC_FLAGS)

# warn about C99 declaration after statement
KBUILD_CFLAGS += $(call cc-option,-Wdeclaration-after-statement,)

# disable pointer signed / unsigned warnings in gcc 4.0
KBUILD_CFLAGS += $(call cc-option,-Wno-pointer-sign,)

# disable invalid "can't wrap" optimizations for signed / pointers
KBUILD_CFLAGS	+= $(call cc-option,-fno-strict-overflow)

# revert to pre-gcc-4.4 behaviour of .eh_frame
KBUILD_CFLAGS	+= $(call cc-option,-fno-dwarf2-cfi-asm)

# conserve stack if available
KBUILD_CFLAGS   += $(call cc-option,-fconserve-stack)

# Add user supplied CPPFLAGS, AFLAGS and CFLAGS as the last assignments
# But warn user when we do so
warn-assign = \
$(warning "WARNING: Appending $$K$(1) ($(K$(1))) from $(origin K$(1)) to kernel $$$(1)")

ifneq ($(KCPPFLAGS),)
        $(call warn-assign,CPPFLAGS)
        KBUILD_CPPFLAGS += $(KCPPFLAGS)
endif
ifneq ($(KAFLAGS),)
        $(call warn-assign,AFLAGS)
        KBUILD_AFLAGS += $(KAFLAGS)
endif
ifneq ($(KCFLAGS),)
        $(call warn-assign,CFLAGS)
        KBUILD_CFLAGS += $(KCFLAGS)
endif

# Use --build-id when available.
LDFLAGS_BUILD_ID = $(patsubst -Wl$(comma)%,%,\
			      $(call cc-ldoption, -Wl$(comma)--build-id,))
LDFLAGS_MODULE += $(LDFLAGS_BUILD_ID)
LDFLAGS_vmlinux += $(LDFLAGS_BUILD_ID)

ifeq ($(CONFIG_STRIP_ASM_SYMS),y)
LDFLAGS_vmlinux	+= $(call ld-option, -X,)
endif

# Default kernel image to build when no specific target is given.
# KBUILD_IMAGE may be overruled on the command line or
# set in the environment
# Also any assignments in arch/$(ARCH)/Makefile take precedence over
# this default value
export KBUILD_IMAGE ?= vmlinux

#
# INSTALL_PATH specifies where to place the updated kernel and system map
# images. Default is /boot, but you can set it to other values
export	INSTALL_PATH ?= /boot

#
# INSTALL_MOD_PATH specifies a prefix to MODLIB for module directory
# relocations required by build roots.  This is not defined in the
# makefile but the argument can be passed to make if needed.
#

MODLIB	= $(INSTALL_MOD_PATH)/lib/modules/$(KERNELRELEASE)
export MODLIB

#
#  INSTALL_MOD_STRIP, if defined, will cause modules to be
#  stripped after they are installed.  If INSTALL_MOD_STRIP is '1', then
#  the default option --strip-debug will be used.  Otherwise,
#  INSTALL_MOD_STRIP will used as the options to the strip command.

ifdef INSTALL_MOD_STRIP
ifeq ($(INSTALL_MOD_STRIP),1)
mod_strip_cmd = $(STRIP) --strip-debug
else
mod_strip_cmd = $(STRIP) $(INSTALL_MOD_STRIP)
endif # INSTALL_MOD_STRIP=1
else
mod_strip_cmd = true
endif # INSTALL_MOD_STRIP
export mod_strip_cmd


ifeq ($(KBUILD_EXTMOD),)
core-y		+= kernel/ mm/ fs/ ipc/ security/ crypto/ block/

vmlinux-dirs	:= $(patsubst %/,%,$(filter %/, $(init-y) $(init-m) \
		     $(core-y) $(core-m) $(drivers-y) $(drivers-m) \
		     $(net-y) $(net-m) $(libs-y) $(libs-m)))

vmlinux-alldirs	:= $(sort $(vmlinux-dirs) $(patsubst %/,%,$(filter %/, \
		     $(init-n) $(init-) \
		     $(core-n) $(core-) $(drivers-n) $(drivers-) \
		     $(net-n)  $(net-)  $(libs-n)    $(libs-))))

init-y		:= $(patsubst %/, %/built-in.o, $(init-y))
core-y		:= $(patsubst %/, %/built-in.o, $(core-y))
drivers-y	:= $(patsubst %/, %/built-in.o, $(drivers-y))
net-y		:= $(patsubst %/, %/built-in.o, $(net-y))
libs-y1		:= $(patsubst %/, %/lib.a, $(libs-y))
libs-y2		:= $(patsubst %/, %/built-in.o, $(libs-y))
libs-y		:= $(libs-y1) $(libs-y2)

# Build vmlinux
# ---------------------------------------------------------------------------
# vmlinux is built from the objects selected by $(vmlinux-init) and
# $(vmlinux-main). Most are built-in.o files from top-level directories
# in the kernel tree, others are specified in arch/$(ARCH)/Makefile.
# Ordering when linking is important, and $(vmlinux-init) must be first.
#
# vmlinux
#   ^
#   |
#   +-< $(vmlinux-init)
#   |   +--< init/version.o + more
#   |
#   +--< $(vmlinux-main)
#   |    +--< driver/built-in.o mm/built-in.o + more
#   |
#   +-< kallsyms.o (see description in CONFIG_KALLSYMS section)
#
# vmlinux version (uname -v) cannot be updated during normal
# descending-into-subdirs phase since we do not yet know if we need to
# update vmlinux.
# Therefore this step is delayed until just before final link of vmlinux -
# except in the kallsyms case where it is done just before adding the
# symbols to the kernel.
#
# System.map is generated to document addresses of all kernel symbols

vmlinux-init := $(head-y) $(init-y)
vmlinux-main := $(core-y) $(libs-y) $(drivers-y) $(net-y)
vmlinux-all  := $(vmlinux-init) $(vmlinux-main)
vmlinux-lds  := arch/$(SRCARCH)/kernel/vmlinux.lds
export KBUILD_VMLINUX_OBJS := $(vmlinux-all)

# Rule to link vmlinux - also used during CONFIG_KALLSYMS
# May be overridden by arch/$(ARCH)/Makefile
quiet_cmd_vmlinux__ ?= LD      $@
      cmd_vmlinux__ ?= $(LD) $(LDFLAGS) $(LDFLAGS_vmlinux) -o $@ \
      -T $(vmlinux-lds) $(vmlinux-init)                          \
      --start-group $(vmlinux-main) --end-group                  \
      $(filter-out $(vmlinux-lds) $(vmlinux-init) $(vmlinux-main) vmlinux.o FORCE ,$^)

# Generate new vmlinux version
quiet_cmd_vmlinux_version = GEN     .version
      cmd_vmlinux_version = set -e;                     \
	if [ ! -r .version ]; then			\
	  rm -f .version;				\
	  echo 1 >.version;				\
	else						\
	  mv .version .old_version;			\
	  expr 0$$(cat .old_version) + 1 >.version;	\
	fi;						\
	$(MAKE) $(build)=init

# Generate System.map
quiet_cmd_sysmap = SYSMAP
      cmd_sysmap = $(CONFIG_SHELL) $(srctree)/scripts/mksysmap

# Link of vmlinux
# If CONFIG_KALLSYMS is set .version is already updated
# Generate System.map and verify that the content is consistent
# Use + in front of the vmlinux_version rule to silent warning with make -j2
# First command is ':' to allow us to use + in front of the rule
define rule_vmlinux__
	:
	$(if $(CONFIG_KALLSYMS),,+$(call cmd,vmlinux_version))

	$(call cmd,vmlinux__)
	$(Q)echo 'cmd_$@ := $(cmd_vmlinux__)' > $(@D)/.$(@F).cmd

	$(Q)$(if $($(quiet)cmd_sysmap),                                      \
	  echo '  $($(quiet)cmd_sysmap)  System.map' &&)                     \
	$(cmd_sysmap) $@ System.map;                                         \
	if [ $$? -ne 0 ]; then                                               \
		rm -f $@;                                                    \
		/bin/false;                                                  \
	fi;
	$(verify_kallsyms)
endef


ifdef CONFIG_KALLSYMS
# Generate section listing all symbols and add it into vmlinux $(kallsyms.o)
# It's a three stage process:
# o .tmp_vmlinux1 has all symbols and sections, but __kallsyms is
#   empty
#   Running kallsyms on that gives us .tmp_kallsyms1.o with
#   the right size - vmlinux version (uname -v) is updated during this step
# o .tmp_vmlinux2 now has a __kallsyms section of the right size,
#   but due to the added section, some addresses have shifted.
#   From here, we generate a correct .tmp_kallsyms2.o
# o The correct .tmp_kallsyms2.o is linked into the final vmlinux.
# o Verify that the System.map from vmlinux matches the map from
#   .tmp_vmlinux2, just in case we did not generate kallsyms correctly.
# o If CONFIG_KALLSYMS_EXTRA_PASS is set, do an extra pass using
#   .tmp_vmlinux3 and .tmp_kallsyms3.o.  This is only meant as a
#   temporary bypass to allow the kernel to be built while the
#   maintainers work out what went wrong with kallsyms.

ifdef CONFIG_KALLSYMS_EXTRA_PASS
last_kallsyms := 3
else
last_kallsyms := 2
endif

kallsyms.o := .tmp_kallsyms$(last_kallsyms).o

define verify_kallsyms
	$(Q)$(if $($(quiet)cmd_sysmap),                                      \
	  echo '  $($(quiet)cmd_sysmap)  .tmp_System.map' &&)                \
	  $(cmd_sysmap) .tmp_vmlinux$(last_kallsyms) .tmp_System.map
	$(Q)cmp -s System.map .tmp_System.map ||                             \
		(echo Inconsistent kallsyms data;                            \
		 echo Try setting CONFIG_KALLSYMS_EXTRA_PASS;                \
		 rm .tmp_kallsyms* ; /bin/false )
endef

# Update vmlinux version before link
# Use + in front of this rule to silent warning about make -j1
# First command is ':' to allow us to use + in front of this rule
cmd_ksym_ld = $(cmd_vmlinux__)
define rule_ksym_ld
	: 
	+$(call cmd,vmlinux_version)
	$(call cmd,vmlinux__)
	$(Q)echo 'cmd_$@ := $(cmd_vmlinux__)' > $(@D)/.$(@F).cmd
endef

# Generate .S file with all kernel symbols
quiet_cmd_kallsyms = KSYM    $@
      cmd_kallsyms = $(NM) -n $< | $(KALLSYMS) \
                     $(if $(CONFIG_KALLSYMS_ALL),--all-symbols) > $@

.tmp_kallsyms1.o .tmp_kallsyms2.o .tmp_kallsyms3.o: %.o: %.S scripts FORCE
	$(call if_changed_dep,as_o_S)

.tmp_kallsyms%.S: .tmp_vmlinux% $(KALLSYMS)
	$(call cmd,kallsyms)

# .tmp_vmlinux1 must be complete except kallsyms, so update vmlinux version
.tmp_vmlinux1: $(vmlinux-lds) $(vmlinux-all) FORCE
	$(call if_changed_rule,ksym_ld)

.tmp_vmlinux2: $(vmlinux-lds) $(vmlinux-all) .tmp_kallsyms1.o FORCE
	$(call if_changed,vmlinux__)

.tmp_vmlinux3: $(vmlinux-lds) $(vmlinux-all) .tmp_kallsyms2.o FORCE
	$(call if_changed,vmlinux__)

# Needs to visit scripts/ before $(KALLSYMS) can be used.
$(KALLSYMS): scripts ;

# Generate some data for debugging strange kallsyms problems
debug_kallsyms: .tmp_map$(last_kallsyms)

.tmp_map%: .tmp_vmlinux% FORCE
	($(OBJDUMP) -h $< | $(AWK) '/^ +[0-9]/{print $$4 " 0 " $$2}'; $(NM) $<) | sort > $@

.tmp_map3: .tmp_map2

.tmp_map2: .tmp_map1

endif # ifdef CONFIG_KALLSYMS

# Do modpost on a prelinked vmlinux. The finally linked vmlinux has
# relevant sections renamed as per the linker script.
quiet_cmd_vmlinux-modpost = LD      $@
      cmd_vmlinux-modpost = $(LD) $(LDFLAGS) -r -o $@                          \
	 $(vmlinux-init) --start-group $(vmlinux-main) --end-group             \
	 $(filter-out $(vmlinux-init) $(vmlinux-main) FORCE ,$^)
define rule_vmlinux-modpost
	:
	+$(call cmd,vmlinux-modpost)
	$(Q)$(MAKE) -f $(srctree)/scripts/Makefile.modpost $@
	$(Q)echo 'cmd_$@ := $(cmd_vmlinux-modpost)' > $(dot-target).cmd
endef

# vmlinux image - including updated kernel symbols
vmlinux: $(vmlinux-lds) $(vmlinux-init) $(vmlinux-main) vmlinux.o $(kallsyms.o) FORCE
ifdef CONFIG_HEADERS_CHECK
	$(Q)$(MAKE) -f $(srctree)/Makefile headers_check
endif
ifdef CONFIG_SAMPLES
	$(Q)$(MAKE) $(build)=samples
endif
ifdef CONFIG_BUILD_DOCSRC
	$(Q)$(MAKE) $(build)=Documentation
endif
	$(call vmlinux-modpost)
	$(call if_changed_rule,vmlinux__)
	$(Q)rm -f .old_version

# build vmlinux.o first to catch section mismatch errors early
ifdef CONFIG_KALLSYMS
.tmp_vmlinux1: vmlinux.o
endif

modpost-init := $(filter-out init/built-in.o, $(vmlinux-init))
vmlinux.o: $(modpost-init) $(vmlinux-main) FORCE
	$(call if_changed_rule,vmlinux-modpost)

# The actual objects are generated when descending, 
# make sure no implicit rule kicks in
$(sort $(vmlinux-init) $(vmlinux-main)) $(vmlinux-lds): $(vmlinux-dirs) ;

# Handle descending into subdirectories listed in $(vmlinux-dirs)
# Preset locale variables to speed up the build process. Limit locale
# tweaks to this spot to avoid wrong language settings when running
# make menuconfig etc.
# Error messages still appears in the original language

PHONY += $(vmlinux-dirs)
$(vmlinux-dirs): prepare scripts
	$(Q)$(MAKE) $(build)=$@
ifdef CONFIG_MODULES
	$(Q)$(MAKE) $(modbuiltin)=$@
endif

# Build the kernel release string
#
# The KERNELRELEASE value built here is stored in the file
# include/config/kernel.release, and is used when executing several
# make targets, such as "make install" or "make modules_install."
#
# The eventual kernel release string consists of the following fields,
# shown in a hierarchical format to show how smaller parts are concatenated
# to form the larger and final value, with values coming from places like
# the Makefile, kernel config options, make command line options and/or
# SCM tag information.
#
#	$(KERNELVERSION)
#	  $(VERSION)			eg, 2
#	  $(PATCHLEVEL)			eg, 6
#	  $(SUBLEVEL)			eg, 18
#	  $(EXTRAVERSION)		eg, -rc6
#	$(localver-full)
#	  $(localver)
#	    localversion*		(files without backups, containing '~')
#	    $(CONFIG_LOCALVERSION)	(from kernel config setting)
#	  $(localver-auto)		(only if CONFIG_LOCALVERSION_AUTO is set)
#	    ./scripts/setlocalversion	(SCM tag, if one exists)
#	    $(LOCALVERSION)		(from make command line if provided)
#
#  Note how the final $(localver-auto) string is included *only* if the
# kernel config option CONFIG_LOCALVERSION_AUTO is selected.  Also, at the
# moment, only git is supported but other SCMs can edit the script
# scripts/setlocalversion and add the appropriate checks as needed.

pattern = ".*/localversion[^~]*"
string  = $(shell cat /dev/null \
	   `find $(objtree) $(srctree) -maxdepth 1 -regex $(pattern) | sort -u`)

localver = $(subst $(space),, $(string) \
			      $(patsubst "%",%,$(CONFIG_LOCALVERSION)))

# If CONFIG_LOCALVERSION_AUTO is set scripts/setlocalversion is called
# and if the SCM is know a tag from the SCM is appended.
# The appended tag is determined by the SCM used.
#
# .scmversion is used when generating rpm packages so we do not loose
# the version information from the SCM when we do the build of the kernel
# from the copied source
ifdef CONFIG_LOCALVERSION_AUTO

ifeq ($(wildcard .scmversion),)
        _localver-auto = $(shell $(CONFIG_SHELL) \
                         $(srctree)/scripts/setlocalversion $(srctree))
else
        _localver-auto = $(shell cat .scmversion 2> /dev/null)
endif

	localver-auto  = $(LOCALVERSION)$(_localver-auto)
endif

localver-full = $(localver)$(localver-auto)

# Store (new) KERNELRELASE string in include/config/kernel.release
kernelrelease = $(KERNELVERSION)$(localver-full)
include/config/kernel.release: include/config/auto.conf FORCE
	$(Q)rm -f $@
	$(Q)echo $(kernelrelease) > $@


# Things we need to do before we recursively start building the kernel
# or the modules are listed in "prepare".
# A multi level approach is used. prepareN is processed before prepareN-1.
# archprepare is used in arch Makefiles and when processed asm symlink,
# version.h and scripts_basic is processed / created.

# Listed in dependency order
PHONY += prepare archprepare prepare0 prepare1 prepare2 prepare3

# prepare3 is used to check if we are building in a separate output directory,
# and if so do:
# 1) Check that make has not been executed in the kernel src $(srctree)
prepare3: include/config/kernel.release
ifneq ($(KBUILD_SRC),)
	@$(kecho) '  Using $(srctree) as source for kernel'
	$(Q)if [ -f $(srctree)/.config -o -d $(srctree)/include/config ]; then \
		echo "  $(srctree) is not clean, please run 'make mrproper'";\
		echo "  in the '$(srctree)' directory.";\
		/bin/false; \
	fi;
endif

# prepare2 creates a makefile if using a separate output directory
prepare2: prepare3 outputmakefile

prepare1: prepare2 include/linux/version.h include/generated/utsrelease.h \
                   include/config/auto.conf
	$(cmd_crmodverdir)

archprepare: prepare1 scripts_basic

prepare0: archprepare FORCE
	$(Q)$(MAKE) $(build)=.
	$(Q)$(MAKE) $(build)=. missing-syscalls

# All the preparing..
prepare: prepare0

# Generate some files
# ---------------------------------------------------------------------------

# KERNELRELEASE can change from a few different places, meaning version.h
# needs to be updated, so this check is forced on all builds

uts_len := 64
define filechk_utsrelease.h
	if [ `echo -n "$(KERNELRELEASE)" | wc -c ` -gt $(uts_len) ]; then \
	  echo '"$(KERNELRELEASE)" exceeds $(uts_len) characters' >&2;    \
	  exit 1;                                                         \
	fi;                                                               \
	(echo \#define UTS_RELEASE \"$(KERNELRELEASE)\";)
endef

define filechk_version.h
	(echo \#define LINUX_VERSION_CODE $(shell                             \
	expr $(VERSION) \* 65536 + $(PATCHLEVEL) \* 256 + $(SUBLEVEL));     \
	echo '#define KERNEL_VERSION(a,b,c) (((a) << 16) + ((b) << 8) + (c))';)
endef

include/linux/version.h: $(srctree)/Makefile FORCE
	$(call filechk,version.h)

include/generated/utsrelease.h: include/config/kernel.release FORCE
	$(call filechk,utsrelease.h)

PHONY += headerdep
headerdep:
	$(Q)find include/ -name '*.h' | xargs --max-args 1 scripts/headerdep.pl

# ---------------------------------------------------------------------------

PHONY += depend dep
depend dep:
	@echo '*** Warning: make $@ is unnecessary now.'

# ---------------------------------------------------------------------------
# Firmware install
INSTALL_FW_PATH=$(INSTALL_MOD_PATH)/lib/firmware
export INSTALL_FW_PATH

PHONY += firmware_install
firmware_install: FORCE
	@mkdir -p $(objtree)/firmware
	$(Q)$(MAKE) -f $(srctree)/scripts/Makefile.fwinst obj=firmware __fw_install

# ---------------------------------------------------------------------------
# Kernel headers

#Default location for installed headers
export INSTALL_HDR_PATH = $(objtree)/usr

hdr-inst := -rR -f $(srctree)/scripts/Makefile.headersinst obj

# If we do an all arch process set dst to asm-$(hdr-arch)
hdr-dst = $(if $(KBUILD_HEADERS), dst=include/asm-$(hdr-arch), dst=include/asm)

PHONY += __headers
__headers: include/linux/version.h scripts_basic FORCE
	$(Q)$(MAKE) $(build)=scripts scripts/unifdef

PHONY += headers_install_all
headers_install_all:
	$(Q)$(CONFIG_SHELL) $(srctree)/scripts/headers.sh install

PHONY += headers_install
headers_install: __headers
	$(if $(wildcard $(srctree)/arch/$(hdr-arch)/include/asm/Kbuild),, \
	$(error Headers not exportable for the $(SRCARCH) architecture))
	$(Q)$(MAKE) $(hdr-inst)=include
	$(Q)$(MAKE) $(hdr-inst)=arch/$(hdr-arch)/include/asm $(hdr-dst)

PHONY += headers_check_all
headers_check_all: headers_install_all
	$(Q)$(CONFIG_SHELL) $(srctree)/scripts/headers.sh check

PHONY += headers_check
headers_check: headers_install
	$(Q)$(MAKE) $(hdr-inst)=include HDRCHECK=1
	$(Q)$(MAKE) $(hdr-inst)=arch/$(hdr-arch)/include/asm $(hdr-dst) HDRCHECK=1

# ---------------------------------------------------------------------------
# Modules

ifdef CONFIG_MODULES

# By default, build modules as well

all: modules

#	Build modules
#
#	A module can be listed more than once in obj-m resulting in
#	duplicate lines in modules.order files.  Those are removed
#	using awk while concatenating to the final file.

PHONY += modules
modules: $(vmlinux-dirs) $(if $(KBUILD_BUILTIN),vmlinux)
	$(Q)$(AWK) '!x[$$0]++' $(vmlinux-dirs:%=$(objtree)/%/modules.order) > $(objtree)/modules.order
	$(Q)$(AWK) '!x[$$0]++' $(vmlinux-dirs:%=$(objtree)/%/modules.builtin) > $(objtree)/modules.builtin
	@$(kecho) '  Building modules, stage 2.';
	$(Q)$(MAKE) -f $(srctree)/scripts/Makefile.modpost
	$(Q)$(MAKE) -f $(srctree)/scripts/Makefile.fwinst obj=firmware __fw_modbuild


# Target to prepare building external modules
PHONY += modules_prepare
modules_prepare: prepare scripts

# Target to install modules
PHONY += modules_install
modules_install: _modinst_ _modinst_post

PHONY += _modinst_
_modinst_:
	@if [ -z "`$(DEPMOD) -V 2>/dev/null | grep module-init-tools`" ]; then \
		echo "Warning: you may need to install module-init-tools"; \
		echo "See http://www.codemonkey.org.uk/docs/post-halloween-2.6.txt";\
		sleep 1; \
	fi
	@rm -rf $(MODLIB)/kernel
	@rm -f $(MODLIB)/source
	@mkdir -p $(MODLIB)/kernel
	@ln -s $(srctree) $(MODLIB)/source
	@if [ ! $(objtree) -ef  $(MODLIB)/build ]; then \
		rm -f $(MODLIB)/build ; \
		ln -s $(objtree) $(MODLIB)/build ; \
	fi
	@cp -f $(objtree)/modules.order $(MODLIB)/
	@cp -f $(objtree)/modules.builtin $(MODLIB)/
	$(Q)$(MAKE) -f $(srctree)/scripts/Makefile.modinst

# This depmod is only for convenience to give the initial
# boot a modules.dep even before / is mounted read-write.  However the
# boot script depmod is the master version.
PHONY += _modinst_post
_modinst_post: _modinst_
	$(Q)$(MAKE) -f $(srctree)/scripts/Makefile.fwinst obj=firmware __fw_modinst
	$(call cmd,depmod)

else # CONFIG_MODULES

# Modules not configured
# ---------------------------------------------------------------------------

modules modules_install: FORCE
	@echo
	@echo "The present kernel configuration has modules disabled."
	@echo "Type 'make config' and enable loadable module support."
	@echo "Then build a kernel with module support enabled."
	@echo
	@exit 1

endif # CONFIG_MODULES

###
# Cleaning is done on three levels.
# make clean     Delete most generated files
#                Leave enough to build external modules
# make mrproper  Delete the current configuration, and all generated files
# make distclean Remove editor backup files, patch leftover files and the like

# Directories & files removed with 'make clean'
CLEAN_DIRS  += $(MODVERDIR)
CLEAN_FILES +=	vmlinux System.map \
                .tmp_kallsyms* .tmp_version .tmp_vmlinux* .tmp_System.map

# Directories & files removed with 'make mrproper'
MRPROPER_DIRS  += include/config usr/include include/generated
MRPROPER_FILES += .config .config.old .version .old_version             \
                  include/linux/version.h                               \
		  Module.symvers tags TAGS cscope*

# clean - Delete most, but leave enough to build external modules
#
clean: rm-dirs  := $(CLEAN_DIRS)
clean: rm-files := $(CLEAN_FILES)
clean-dirs      := $(addprefix _clean_,$(srctree) $(vmlinux-alldirs) Documentation)

PHONY += $(clean-dirs) clean archclean
$(clean-dirs):
	$(Q)$(MAKE) $(clean)=$(patsubst _clean_%,%,$@)

clean: archclean $(clean-dirs)
	$(call cmd,rmdirs)
	$(call cmd,rmfiles)
	@find . $(RCS_FIND_IGNORE) \
		\( -name '*.[oas]' -o -name '*.ko' -o -name '.*.cmd' \
		-o -name '.*.d' -o -name '.*.tmp' -o -name '*.mod.c' \
		-o -name '*.symtypes' -o -name 'modules.order' \
		-o -name modules.builtin -o -name '.tmp_*.o.*' \
		-o -name '*.gcno' \) -type f -print | xargs rm -f

# mrproper - Delete all generated files, including .config
#
mrproper: rm-dirs  := $(wildcard $(MRPROPER_DIRS))
mrproper: rm-files := $(wildcard $(MRPROPER_FILES))
mrproper-dirs      := $(addprefix _mrproper_,Documentation/DocBook scripts)

PHONY += $(mrproper-dirs) mrproper archmrproper
$(mrproper-dirs):
	$(Q)$(MAKE) $(clean)=$(patsubst _mrproper_%,%,$@)

mrproper: clean archmrproper $(mrproper-dirs)
	$(call cmd,rmdirs)
	$(call cmd,rmfiles)

# distclean
#
PHONY += distclean

distclean: mrproper
	@find $(srctree) $(RCS_FIND_IGNORE) \
		\( -name '*.orig' -o -name '*.rej' -o -name '*~' \
		-o -name '*.bak' -o -name '#*#' -o -name '.*.orig' \
		-o -name '.*.rej' -o -size 0 \
		-o -name '*%' -o -name '.*.cmd' -o -name 'core' \) \
		-type f -print | xargs rm -f


# Packaging of the kernel to various formats
# ---------------------------------------------------------------------------
# rpm target kept for backward compatibility
package-dir	:= $(srctree)/scripts/package

%pkg: include/config/kernel.release FORCE
	$(Q)$(MAKE) $(build)=$(package-dir) $@
rpm: include/config/kernel.release FORCE
	$(Q)$(MAKE) $(build)=$(package-dir) $@


# Brief documentation of the typical targets used
# ---------------------------------------------------------------------------

boards := $(wildcard $(srctree)/arch/$(SRCARCH)/configs/*_defconfig)
boards := $(notdir $(boards))
board-dirs := $(dir $(wildcard $(srctree)/arch/$(SRCARCH)/configs/*/*_defconfig))
board-dirs := $(sort $(notdir $(board-dirs:/=)))

help:
	@echo  'Cleaning targets:'
	@echo  '  clean		  - Remove most generated files but keep the config and'
	@echo  '                    enough build support to build external modules'
	@echo  '  mrproper	  - Remove all generated files + config + various backup files'
	@echo  '  distclean	  - mrproper + remove editor backup and patch files'
	@echo  ''
	@echo  'Configuration targets:'
	@$(MAKE) -f $(srctree)/scripts/kconfig/Makefile help
	@echo  ''
	@echo  'Other generic targets:'
	@echo  '  all		  - Build all targets marked with [*]'
	@echo  '* vmlinux	  - Build the bare kernel'
	@echo  '* modules	  - Build all modules'
	@echo  '  modules_install - Install all modules to INSTALL_MOD_PATH (default: /)'
	@echo  '  firmware_install- Install all firmware to INSTALL_FW_PATH'
	@echo  '                    (default: $$(INSTALL_MOD_PATH)/lib/firmware)'
	@echo  '  dir/            - Build all files in dir and below'
	@echo  '  dir/file.[ois]  - Build specified target only'
	@echo  '  dir/file.ko     - Build module including final link'
	@echo  '  modules_prepare - Set up for building external modules'
	@echo  '  tags/TAGS	  - Generate tags file for editors'
	@echo  '  cscope	  - Generate cscope index'
	@echo  '  kernelrelease	  - Output the release version string'
	@echo  '  kernelversion	  - Output the version stored in Makefile'
	@echo  '  headers_install - Install sanitised kernel headers to INSTALL_HDR_PATH'; \
	 echo  '                    (default: $(INSTALL_HDR_PATH))'; \
	 echo  ''
	@echo  'Static analysers'
	@echo  '  checkstack      - Generate a list of stack hogs'
	@echo  '  namespacecheck  - Name space analysis on compiled kernel'
	@echo  '  versioncheck    - Sanity check on version.h usage'
	@echo  '  includecheck    - Check for duplicate included header files'
	@echo  '  export_report   - List the usages of all exported symbols'
	@echo  '  headers_check   - Sanity check on exported headers'
	@echo  '  headerdep       - Detect inclusion cycles in headers'; \
	 echo  ''
	@echo  'Kernel packaging:'
	@$(MAKE) $(build)=$(package-dir) help
	@echo  ''
	@echo  'Documentation targets:'
	@$(MAKE) -f $(srctree)/Documentation/DocBook/Makefile dochelp
	@echo  ''
	@echo  'Architecture specific targets ($(SRCARCH)):'
	@$(if $(archhelp),$(archhelp),\
		echo '  No architecture specific help defined for $(SRCARCH)')
	@echo  ''
	@$(if $(boards), \
		$(foreach b, $(boards), \
		printf "  %-24s - Build for %s\\n" $(b) $(subst _defconfig,,$(b));) \
		echo '')
	@$(if $(board-dirs), \
		$(foreach b, $(board-dirs), \
		printf "  %-16s - Show %s-specific targets\\n" help-$(b) $(b);) \
		printf "  %-16s - Show all of the above\\n" help-boards; \
		echo '')

	@echo  '  make V=0|1 [targets] 0 => quiet build (default), 1 => verbose build'
	@echo  '  make V=2   [targets] 2 => give reason for rebuild of target'
	@echo  '  make O=dir [targets] Locate all output files in "dir", including .config'
	@echo  '  make C=1   [targets] Check all c source with $$CHECK (sparse by default)'
	@echo  '  make C=2   [targets] Force check of all c source with $$CHECK'
	@echo  ''
	@echo  'Execute "make" or "make all" to build all targets marked with [*] '
	@echo  'For further info see the ./README file'


help-board-dirs := $(addprefix help-,$(board-dirs))

help-boards: $(help-board-dirs)

boards-per-dir = $(notdir $(wildcard $(srctree)/arch/$(SRCARCH)/configs/$*/*_defconfig))

$(help-board-dirs): help-%:
	@echo  'Architecture specific targets ($(SRCARCH) $*):'
	@$(if $(boards-per-dir), \
		$(foreach b, $(boards-per-dir), \
		printf "  %-24s - Build for %s\\n" $*/$(b) $(subst _defconfig,,$(b));) \
		echo '')


# Documentation targets
# ---------------------------------------------------------------------------
%docs: scripts_basic FORCE
	$(Q)$(MAKE) $(build)=Documentation/DocBook $@

else # KBUILD_EXTMOD

###
# External module support.
# When building external modules the kernel used as basis is considered
# read-only, and no consistency checks are made and the make
# system is not used on the basis kernel. If updates are required
# in the basis kernel ordinary make commands (without M=...) must
# be used.
#
# The following are the only valid targets when building external
# modules.
# make M=dir clean     Delete all automatically generated files
# make M=dir modules   Make all modules in specified dir
# make M=dir	       Same as 'make M=dir modules'
# make M=dir modules_install
#                      Install the modules built in the module directory
#                      Assumes install directory is already created

# We are always building modules
KBUILD_MODULES := 1
PHONY += crmodverdir
crmodverdir:
	$(cmd_crmodverdir)

PHONY += $(objtree)/Module.symvers
$(objtree)/Module.symvers:
	@test -e $(objtree)/Module.symvers || ( \
	echo; \
	echo "  WARNING: Symbol version dump $(objtree)/Module.symvers"; \
	echo "           is missing; modules will have no dependencies and modversions."; \
	echo )

module-dirs := $(addprefix _module_,$(KBUILD_EXTMOD))
PHONY += $(module-dirs) modules
$(module-dirs): crmodverdir $(objtree)/Module.symvers
	$(Q)$(MAKE) $(build)=$(patsubst _module_%,%,$@)

modules: $(module-dirs)
	@$(kecho) '  Building modules, stage 2.';
	$(Q)$(MAKE) -f $(srctree)/scripts/Makefile.modpost

PHONY += modules_install
modules_install: _emodinst_ _emodinst_post

install-dir := $(if $(INSTALL_MOD_DIR),$(INSTALL_MOD_DIR),extra)
PHONY += _emodinst_
_emodinst_:
	$(Q)mkdir -p $(MODLIB)/$(install-dir)
	$(Q)$(MAKE) -f $(srctree)/scripts/Makefile.modinst

PHONY += _emodinst_post
_emodinst_post: _emodinst_
	$(call cmd,depmod)

clean-dirs := $(addprefix _clean_,$(KBUILD_EXTMOD))

PHONY += $(clean-dirs) clean
$(clean-dirs):
	$(Q)$(MAKE) $(clean)=$(patsubst _clean_%,%,$@)

clean:	rm-dirs := $(MODVERDIR)
clean: rm-files := $(KBUILD_EXTMOD)/Module.symvers \
                   $(KBUILD_EXTMOD)/modules.order \
                   $(KBUILD_EXTMOD)/modules.builtin
clean: $(clean-dirs)
	$(call cmd,rmdirs)
	$(call cmd,rmfiles)
	@find $(KBUILD_EXTMOD) $(RCS_FIND_IGNORE) \
		\( -name '*.[oas]' -o -name '*.ko' -o -name '.*.cmd' \
		-o -name '.*.d' -o -name '.*.tmp' -o -name '*.mod.c' \
		-o -name '*.gcno' \) -type f -print | xargs rm -f

help:
	@echo  '  Building external modules.'
	@echo  '  Syntax: make -C path/to/kernel/src M=$$PWD target'
	@echo  ''
	@echo  '  modules         - default target, build the module(s)'
	@echo  '  modules_install - install the module'
	@echo  '  clean           - remove generated files in module directory only'
	@echo  ''

# Dummies...
PHONY += prepare scripts
prepare: ;
scripts: ;
endif # KBUILD_EXTMOD

# Generate tags for editors
# ---------------------------------------------------------------------------
quiet_cmd_tags = GEN     $@
      cmd_tags = $(CONFIG_SHELL) $(srctree)/scripts/tags.sh $@

tags TAGS cscope: FORCE
	$(call cmd,tags)

# Scripts to check various things for consistency
# ---------------------------------------------------------------------------

includecheck:
	find * $(RCS_FIND_IGNORE) \
		-name '*.[hcS]' -type f -print | sort \
		| xargs $(PERL) -w $(srctree)/scripts/checkincludes.pl

versioncheck:
	find * $(RCS_FIND_IGNORE) \
		-name '*.[hcS]' -type f -print | sort \
		| xargs $(PERL) -w $(srctree)/scripts/checkversion.pl

namespacecheck:
	$(PERL) $(srctree)/scripts/namespace.pl

export_report:
	$(PERL) $(srctree)/scripts/export_report.pl

endif #ifeq ($(config-targets),1)
endif #ifeq ($(mixed-targets),1)

PHONY += checkstack kernelrelease kernelversion

# UML needs a little special treatment here.  It wants to use the host
# toolchain, so needs $(SUBARCH) passed to checkstack.pl.  Everyone
# else wants $(ARCH), including people doing cross-builds, which means
# that $(SUBARCH) doesn't work here.
ifeq ($(ARCH), um)
CHECKSTACK_ARCH := $(SUBARCH)
else
CHECKSTACK_ARCH := $(ARCH)
endif
checkstack:
	$(OBJDUMP) -d vmlinux $$(find . -name '*.ko') | \
	$(PERL) $(src)/scripts/checkstack.pl $(CHECKSTACK_ARCH)

kernelrelease:
	$(if $(wildcard include/config/kernel.release), $(Q)echo $(KERNELRELEASE), \
	$(error kernelrelease not valid - run 'make prepare' to update it))
kernelversion:
	@echo $(KERNELVERSION)

# Single targets
# ---------------------------------------------------------------------------
# Single targets are compatible with:
# - build with mixed source and output
# - build with separate output dir 'make O=...'
# - external modules
#
#  target-dir => where to store outputfile
#  build-dir  => directory in kernel source tree to use

ifeq ($(KBUILD_EXTMOD),)
        build-dir  = $(patsubst %/,%,$(dir $@))
        target-dir = $(dir $@)
else
        zap-slash=$(filter-out .,$(patsubst %/,%,$(dir $@)))
        build-dir  = $(KBUILD_EXTMOD)$(if $(zap-slash),/$(zap-slash))
        target-dir = $(if $(KBUILD_EXTMOD),$(dir $<),$(dir $@))
endif

%.s: %.c prepare scripts FORCE
	$(Q)$(MAKE) $(build)=$(build-dir) $(target-dir)$(notdir $@)
%.i: %.c prepare scripts FORCE
	$(Q)$(MAKE) $(build)=$(build-dir) $(target-dir)$(notdir $@)
%.o: %.c prepare scripts FORCE
	$(Q)$(MAKE) $(build)=$(build-dir) $(target-dir)$(notdir $@)
%.lst: %.c prepare scripts FORCE
	$(Q)$(MAKE) $(build)=$(build-dir) $(target-dir)$(notdir $@)
%.s: %.S prepare scripts FORCE
	$(Q)$(MAKE) $(build)=$(build-dir) $(target-dir)$(notdir $@)
%.o: %.S prepare scripts FORCE
	$(Q)$(MAKE) $(build)=$(build-dir) $(target-dir)$(notdir $@)
%.symtypes: %.c prepare scripts FORCE
	$(Q)$(MAKE) $(build)=$(build-dir) $(target-dir)$(notdir $@)

# Modules
/: prepare scripts FORCE
	$(cmd_crmodverdir)
	$(Q)$(MAKE) KBUILD_MODULES=$(if $(CONFIG_MODULES),1) \
	$(build)=$(build-dir)
%/: prepare scripts FORCE
	$(cmd_crmodverdir)
	$(Q)$(MAKE) KBUILD_MODULES=$(if $(CONFIG_MODULES),1) \
	$(build)=$(build-dir)
%.ko: prepare scripts FORCE
	$(cmd_crmodverdir)
	$(Q)$(MAKE) KBUILD_MODULES=$(if $(CONFIG_MODULES),1)   \
	$(build)=$(build-dir) $(@:.ko=.o)
	$(Q)$(MAKE) -f $(srctree)/scripts/Makefile.modpost

# FIXME Should go into a make.lib or something 
# ===========================================================================

quiet_cmd_rmdirs = $(if $(wildcard $(rm-dirs)),CLEAN   $(wildcard $(rm-dirs)))
      cmd_rmdirs = rm -rf $(rm-dirs)

quiet_cmd_rmfiles = $(if $(wildcard $(rm-files)),CLEAN   $(wildcard $(rm-files)))
      cmd_rmfiles = rm -f $(rm-files)

# Run depmod only if we have System.map and depmod is executable
quiet_cmd_depmod = DEPMOD  $(KERNELRELEASE)
      cmd_depmod = \
	if [ -r System.map -a -x $(DEPMOD) ]; then                              \
		$(DEPMOD) -ae -F System.map                                     \
		$(if $(strip $(INSTALL_MOD_PATH)), -b $(INSTALL_MOD_PATH) )     \
		$(KERNELRELEASE);                                               \
	fi

# Create temporary dir for module support files
# clean it up only when building all modules
cmd_crmodverdir = $(Q)mkdir -p $(MODVERDIR) \
                  $(if $(KBUILD_MODULES),; rm -f $(MODVERDIR)/*)

a_flags = -Wp,-MD,$(depfile) $(KBUILD_AFLAGS) $(AFLAGS_KERNEL) \
	  $(NOSTDINC_FLAGS) $(LINUXINCLUDE) $(KBUILD_CPPFLAGS) \
	  $(modkern_aflags) $(EXTRA_AFLAGS) $(AFLAGS_$(basetarget).o)

quiet_cmd_as_o_S = AS      $@
cmd_as_o_S       = $(CC) $(a_flags) -c -o $@ $<

# read all saved command lines

targets := $(wildcard $(sort $(targets)))
cmd_files := $(wildcard .*.cmd $(foreach f,$(targets),$(dir $(f)).$(notdir $(f)).cmd))

ifneq ($(cmd_files),)
  $(cmd_files): ;	# Do not try to update included dependency files
  include $(cmd_files)
endif

# Shorthand for $(Q)$(MAKE) -f scripts/Makefile.clean obj=dir
# Usage:
# $(Q)$(MAKE) $(clean)=dir
clean := -f $(if $(KBUILD_SRC),$(srctree)/)scripts/Makefile.clean obj

endif	# skip-makefile

PHONY += FORCE
FORCE:

# Declare the contents of the .PHONY variable as phony.  We keep that
# information in a variable so we can use it in if_changed and friends.
.PHONY: $(PHONY)<|MERGE_RESOLUTION|>--- conflicted
+++ resolved
@@ -1,11 +1,7 @@
 VERSION = 2
 PATCHLEVEL = 6
 SUBLEVEL = 33
-<<<<<<< HEAD
-EXTRAVERSION = .1
-=======
 EXTRAVERSION = -pf1
->>>>>>> dc3945b2
 NAME = Man-Eating Seals of Antiquity
 
 # *DOCUMENTATION*
