--- conflicted
+++ resolved
@@ -780,7 +780,6 @@
 		blk_cleanup_queue(zram->queue);
 }
 
-<<<<<<< HEAD
 #ifdef CONFIG_TOI
 static int zram_toi_flag_disk(struct zram *zram)
 {
@@ -825,13 +824,12 @@
 #define set_toi_hook() { }
 #define clear_toi_hook() { }
 #endif
-=======
+
 unsigned int zram_get_num_devices(void)
 {
 	return num_devices;
 }
 
->>>>>>> 69a7aebc
 static int __init zram_init(void)
 {
 	int ret, dev_id;
@@ -888,13 +886,9 @@
 	int i;
 	struct zram *zram;
 
-<<<<<<< HEAD
 	clear_toi_hook();
 
-	for (i = 0; i < zram_num_devices; i++) {
-=======
 	for (i = 0; i < num_devices; i++) {
->>>>>>> 69a7aebc
 		zram = &zram_devices[i];
 
 		destroy_device(zram);
