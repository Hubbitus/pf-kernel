ifdef CONFIG_FUNCTION_TRACER
CFLAGS_REMOVE_clock.o = -pg
endif

ifneq ($(CONFIG_SCHED_OMIT_FRAME_POINTER),y)
# According to Alan Modra <alan@linuxcare.com.au>, the -fno-omit-frame-pointer is
# needed for x86 only.  Why this used to be enabled for all architectures is beyond
# me.  I suspect most platforms don't need this, but until we know that for sure
# I turn this off for IA-64 only.  Andreas Schwab says it's also needed on m68k
# to get a correct value for the wait-channel (WCHAN in ps). --davidm
CFLAGS_core.o := $(PROFILING) -fno-omit-frame-pointer
endif

ifdef CONFIG_SCHED_BFS
obj-y += bfs.o clock.o
else
obj-y += core.o proc.o clock.o cputime.o
obj-y += idle_task.o fair.o rt.o deadline.o stop_task.o
<<<<<<< HEAD
obj-y += wait.o completion.o idle.o
obj-$(CONFIG_SMP) += cpupri.o cpudeadline.o
=======
obj-$(CONFIG_SMP) += cpudeadline.o
>>>>>>> cee446ec
obj-$(CONFIG_SCHED_AUTOGROUP) += auto_group.o
obj-$(CONFIG_SCHED_DEBUG) += debug.o
obj-$(CONFIG_CGROUP_CPUACCT) += cpuacct.o
endif
obj-y += wait.o completion.o
obj-$(CONFIG_SMP) += cpupri.o
obj-$(CONFIG_SCHEDSTATS) += stats.o<|MERGE_RESOLUTION|>--- conflicted
+++ resolved
@@ -16,12 +16,8 @@
 else
 obj-y += core.o proc.o clock.o cputime.o
 obj-y += idle_task.o fair.o rt.o deadline.o stop_task.o
-<<<<<<< HEAD
 obj-y += wait.o completion.o idle.o
 obj-$(CONFIG_SMP) += cpupri.o cpudeadline.o
-=======
-obj-$(CONFIG_SMP) += cpudeadline.o
->>>>>>> cee446ec
 obj-$(CONFIG_SCHED_AUTOGROUP) += auto_group.o
 obj-$(CONFIG_SCHED_DEBUG) += debug.o
 obj-$(CONFIG_CGROUP_CPUACCT) += cpuacct.o
