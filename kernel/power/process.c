/*
 * drivers/power/process.c - Functions for starting/stopping processes on 
 *                           suspend transitions.
 *
 * Originally from swsusp.
 */


#undef DEBUG

#include <linux/interrupt.h>
#include <linux/suspend.h>
#include <linux/module.h>
#include <linux/syscalls.h>
#include <linux/freezer.h>
#include <linux/buffer_head.h>

int freezer_state;
EXPORT_SYMBOL(freezer_state);

/* 
 * Timeout for stopping processes
 */
#define TIMEOUT	(20 * HZ)

static inline int freezeable(struct task_struct * p)
{
	if ((p == current) ||
	    (p->flags & PF_NOFREEZE) ||
	    (p->exit_state != 0))
		return 0;
	return 1;
}

/*
 * freezing is complete, mark current process as frozen
 */
static inline void frozen_process(void)
{
	if (!unlikely(current->flags & PF_NOFREEZE)) {
		current->flags |= PF_FROZEN;
		wmb();
	}
	clear_freeze_flag(current);
}

/* Refrigerator is place where frozen processes are stored :-). */
void refrigerator(void)
{
	/* Hmm, should we be allowed to suspend when there are realtime
	   processes around? */
	long save;

	task_lock(current);
	if (freezing(current)) {
		frozen_process();
		task_unlock(current);
	} else {
		task_unlock(current);
		return;
	}
	save = current->state;
	pr_debug("%s entered refrigerator\n", current->comm);

	spin_lock_irq(&current->sighand->siglock);
	recalc_sigpending(); /* We sent fake signal, clean it up */
	spin_unlock_irq(&current->sighand->siglock);

	for (;;) {
		set_current_state(TASK_UNINTERRUPTIBLE);
		if (!frozen(current))
			break;
		schedule();
	}
	pr_debug("%s left refrigerator\n", current->comm);
	__set_current_state(save);
}
EXPORT_SYMBOL(refrigerator);

static void fake_signal_wake_up(struct task_struct *p)
{
	unsigned long flags;

	spin_lock_irqsave(&p->sighand->siglock, flags);
	signal_wake_up(p, 0);
	spin_unlock_irqrestore(&p->sighand->siglock, flags);
}

static inline bool should_send_signal(struct task_struct *p)
{
	return !(p->flags & PF_FREEZER_NOSIG);
}

/**
 *	freeze_task - send a freeze request to given task
 *	@p: task to send the request to
 *	@sig_only: if set, the request will only be sent if the task has the
 *		PF_FREEZER_NOSIG flag unset
 *	Return value: 'false', if @sig_only is set and the task has
 *		PF_FREEZER_NOSIG set or the task is frozen, 'true', otherwise
 *
 *	The freeze request is sent by setting the tasks's TIF_FREEZE flag and
 *	either sending a fake signal to it or waking it up, depending on whether
 *	or not it has PF_FREEZER_NOSIG set.  If @sig_only is set and the task
 *	has PF_FREEZER_NOSIG set (ie. it is a typical kernel thread), its
 *	TIF_FREEZE flag will not be set.
 */
static bool freeze_task(struct task_struct *p, bool sig_only)
{
	/*
	 * We first check if the task is freezing and next if it has already
	 * been frozen to avoid the race with frozen_process() which first marks
	 * the task as frozen and next clears its TIF_FREEZE.
	 */
	if (!freezing(p)) {
		rmb();
		if (frozen(p))
			return false;

		if (!sig_only || should_send_signal(p))
			set_freeze_flag(p);
		else
			return false;
	}

	if (should_send_signal(p)) {
		if (!signal_pending(p))
			fake_signal_wake_up(p);
	} else if (sig_only) {
		return false;
	} else {
		wake_up_state(p, TASK_INTERRUPTIBLE);
	}

	return true;
}

static void cancel_freezing(struct task_struct *p)
{
	unsigned long flags;

	if (freezing(p)) {
		pr_debug("  clean up: %s\n", p->comm);
		clear_freeze_flag(p);
		spin_lock_irqsave(&p->sighand->siglock, flags);
		recalc_sigpending_and_wake(p);
		spin_unlock_irqrestore(&p->sighand->siglock, flags);
	}
}

static int try_to_freeze_tasks(bool sig_only)
{
	struct task_struct *g, *p;
	unsigned long end_time;
	unsigned int todo;
	struct timeval start, end;
	s64 elapsed_csecs64;
	unsigned int elapsed_csecs;

	do_gettimeofday(&start);

	end_time = jiffies + TIMEOUT;
	do {
		todo = 0;
		read_lock(&tasklist_lock);
		do_each_thread(g, p) {
			if (frozen(p) || !freezeable(p))
				continue;

			if (!freeze_task(p, sig_only))
				continue;

			/*
			 * Now that we've done set_freeze_flag, don't
			 * perturb a task in TASK_STOPPED or TASK_TRACED.
			 * It is "frozen enough".  If the task does wake
			 * up, it will immediately call try_to_freeze.
			 */
			if (!task_is_stopped_or_traced(p) &&
			    !freezer_should_skip(p))
				todo++;
		} while_each_thread(g, p);
		read_unlock(&tasklist_lock);
		yield();			/* Yield is okay here */
		if (time_after(jiffies, end_time))
			break;
	} while (todo);

	do_gettimeofday(&end);
	elapsed_csecs64 = timeval_to_ns(&end) - timeval_to_ns(&start);
	do_div(elapsed_csecs64, NSEC_PER_SEC / 100);
	elapsed_csecs = elapsed_csecs64;

	if (todo) {
		/* This does not unfreeze processes that are already frozen
		 * (we have slightly ugly calling convention in that respect,
		 * and caller must call thaw_processes() if something fails),
		 * but it cleans up leftover PF_FREEZE requests.
		 */
		printk("\n");
		printk(KERN_ERR "Freezing of tasks failed after %d.%02d seconds "
				"(%d tasks refusing to freeze):\n",
				elapsed_csecs / 100, elapsed_csecs % 100, todo);
		show_state();
		read_lock(&tasklist_lock);
		do_each_thread(g, p) {
			task_lock(p);
			if (freezing(p) && !freezer_should_skip(p))
				printk(KERN_ERR " %s (%d) failed to freeze.\n",
						p->comm, p->pid);
			cancel_freezing(p);
			task_unlock(p);
		} while_each_thread(g, p);
		read_unlock(&tasklist_lock);
	} else {
		printk("(elapsed %d.%02d seconds) ", elapsed_csecs / 100,
			elapsed_csecs % 100);
	}

	return todo ? -EBUSY : 0;
}

/**
 *	freeze_processes - tell processes to enter the refrigerator
 */
int freeze_processes(void)
{
	int error;

<<<<<<< HEAD
	printk(KERN_INFO "Stopping fuse filesystems.\n");
	freeze_filesystems(FS_FREEZER_FUSE);
	freezer_state = FREEZER_FILESYSTEMS_FROZEN;
	printk(KERN_INFO "Freezing user space processes ... ");
	error = try_to_freeze_tasks(FREEZER_USER_SPACE);
=======
	printk("Freezing user space processes ... ");
	error = try_to_freeze_tasks(true);
>>>>>>> 8a0ca91e
	if (error)
		goto Exit;
	printk(KERN_INFO "done.\n");

<<<<<<< HEAD
	sys_sync();
	printk(KERN_INFO "Stopping normal filesystems.\n");
	freeze_filesystems(FS_FREEZER_NORMAL);
	freezer_state = FREEZER_USERSPACE_FROZEN;
	printk(KERN_INFO "Freezing remaining freezable tasks ... ");
	error = try_to_freeze_tasks(FREEZER_KERNEL_THREADS);
=======
	printk("Freezing remaining freezable tasks ... ");
	error = try_to_freeze_tasks(false);
>>>>>>> 8a0ca91e
	if (error)
		goto Exit;
	printk("done.");
	freezer_state = FREEZER_FULLY_ON;
 Exit:
	BUG_ON(in_atomic());
	printk("\n");
	return error;
}

static void thaw_tasks(bool nosig_only)
{
	struct task_struct *g, *p;

	read_lock(&tasklist_lock);
	do_each_thread(g, p) {
		if (!freezeable(p))
			continue;

		if (nosig_only && should_send_signal(p))
			continue;

		thaw_process(p);
	} while_each_thread(g, p);
	read_unlock(&tasklist_lock);
}

void thaw_processes(void)
{
<<<<<<< HEAD
	int old_state = freezer_state;

	if (old_state == FREEZER_OFF)
		return;

	/*
	 * Change state beforehand because thawed tasks might submit I/O
	 * immediately.
	 */
	freezer_state = FREEZER_OFF;

	printk(KERN_INFO "Restarting all filesystems ...\n");
	thaw_filesystems(FS_FREEZER_ALL);

	printk(KERN_INFO "Restarting tasks ... ");

	if (old_state == FREEZER_FULLY_ON)
		thaw_tasks(FREEZER_KERNEL_THREADS);
	thaw_tasks(FREEZER_USER_SPACE);
=======
	printk("Restarting tasks ... ");
	thaw_tasks(true);
	thaw_tasks(false);
>>>>>>> 8a0ca91e
	schedule();
	printk("done.\n");
}

void thaw_kernel_threads(void)
{
	freezer_state = FREEZER_USERSPACE_FROZEN;
	printk(KERN_INFO "Restarting normal filesystems.\n");
	thaw_filesystems(FS_FREEZER_NORMAL);
	thaw_tasks(FREEZER_KERNEL_THREADS);
}<|MERGE_RESOLUTION|>--- conflicted
+++ resolved
@@ -227,31 +227,21 @@
 {
 	int error;
 
-<<<<<<< HEAD
 	printk(KERN_INFO "Stopping fuse filesystems.\n");
 	freeze_filesystems(FS_FREEZER_FUSE);
 	freezer_state = FREEZER_FILESYSTEMS_FROZEN;
 	printk(KERN_INFO "Freezing user space processes ... ");
-	error = try_to_freeze_tasks(FREEZER_USER_SPACE);
-=======
-	printk("Freezing user space processes ... ");
 	error = try_to_freeze_tasks(true);
->>>>>>> 8a0ca91e
 	if (error)
 		goto Exit;
 	printk(KERN_INFO "done.\n");
 
-<<<<<<< HEAD
 	sys_sync();
 	printk(KERN_INFO "Stopping normal filesystems.\n");
 	freeze_filesystems(FS_FREEZER_NORMAL);
 	freezer_state = FREEZER_USERSPACE_FROZEN;
 	printk(KERN_INFO "Freezing remaining freezable tasks ... ");
-	error = try_to_freeze_tasks(FREEZER_KERNEL_THREADS);
-=======
-	printk("Freezing remaining freezable tasks ... ");
 	error = try_to_freeze_tasks(false);
->>>>>>> 8a0ca91e
 	if (error)
 		goto Exit;
 	printk("done.");
@@ -281,7 +271,6 @@
 
 void thaw_processes(void)
 {
-<<<<<<< HEAD
 	int old_state = freezer_state;
 
 	if (old_state == FREEZER_OFF)
@@ -299,13 +288,8 @@
 	printk(KERN_INFO "Restarting tasks ... ");
 
 	if (old_state == FREEZER_FULLY_ON)
-		thaw_tasks(FREEZER_KERNEL_THREADS);
-	thaw_tasks(FREEZER_USER_SPACE);
-=======
-	printk("Restarting tasks ... ");
-	thaw_tasks(true);
+		thaw_tasks(true);
 	thaw_tasks(false);
->>>>>>> 8a0ca91e
 	schedule();
 	printk("done.\n");
 }
