/*
 * drivers/power/process.c - Functions for starting/stopping processes on 
 *                           suspend transitions.
 *
 * Originally from swsusp.
 */


#undef DEBUG

#include <linux/interrupt.h>
#include <linux/suspend.h>
#include <linux/module.h>
#include <linux/syscalls.h>
#include <linux/freezer.h>
#include <linux/buffer_head.h>

int freezer_state;
EXPORT_SYMBOL_GPL(freezer_state);

/* 
 * Timeout for stopping processes
 */
#define TIMEOUT	(20 * HZ)

static inline int freezeable(struct task_struct * p)
{
	if ((p == current) ||
	    (p->flags & PF_NOFREEZE) ||
	    (p->exit_state != 0))
		return 0;
	return 1;
}

static int try_to_freeze_tasks(bool sig_only)
{
	struct task_struct *g, *p;
	unsigned long end_time;
	unsigned int todo;
	struct timeval start, end;
	u64 elapsed_csecs64;
	unsigned int elapsed_csecs;

	do_gettimeofday(&start);

	end_time = jiffies + TIMEOUT;
	do {
		todo = 0;
		read_lock(&tasklist_lock);
		do_each_thread(g, p) {
			if (frozen(p) || !freezeable(p))
				continue;

			if (!freeze_task(p, sig_only))
				continue;

			/*
			 * Now that we've done set_freeze_flag, don't
			 * perturb a task in TASK_STOPPED or TASK_TRACED.
			 * It is "frozen enough".  If the task does wake
			 * up, it will immediately call try_to_freeze.
			 */
			if (!task_is_stopped_or_traced(p) &&
			    !freezer_should_skip(p))
				todo++;
		} while_each_thread(g, p);
		read_unlock(&tasklist_lock);
		yield();			/* Yield is okay here */
		if (time_after(jiffies, end_time))
			break;
	} while (todo);

	do_gettimeofday(&end);
	elapsed_csecs64 = timeval_to_ns(&end) - timeval_to_ns(&start);
	do_div(elapsed_csecs64, NSEC_PER_SEC / 100);
	elapsed_csecs = elapsed_csecs64;

	if (todo) {
		/* This does not unfreeze processes that are already frozen
		 * (we have slightly ugly calling convention in that respect,
		 * and caller must call thaw_processes() if something fails),
		 * but it cleans up leftover PF_FREEZE requests.
		 */
		printk("\n");
		printk(KERN_ERR "Freezing of tasks failed after %d.%02d seconds "
				"(%d tasks refusing to freeze):\n",
				elapsed_csecs / 100, elapsed_csecs % 100, todo);
		show_state();
		read_lock(&tasklist_lock);
		do_each_thread(g, p) {
			task_lock(p);
			if (freezing(p) && !freezer_should_skip(p))
				printk(KERN_ERR " %s (%d) failed to freeze.\n",
						p->comm, p->pid);
			cancel_freezing(p);
			task_unlock(p);
		} while_each_thread(g, p);
		read_unlock(&tasklist_lock);
	} else {
		printk("(elapsed %d.%02d seconds) ", elapsed_csecs / 100,
			elapsed_csecs % 100);
	}

	return todo ? -EBUSY : 0;
}

/**
 *	freeze_processes - tell processes to enter the refrigerator
 */
int freeze_processes(void)
{
	int error;

	printk(KERN_INFO "Stopping fuse filesystems.\n");
	freeze_filesystems(FS_FREEZER_FUSE);
	freezer_state = FREEZER_FILESYSTEMS_FROZEN;
	printk(KERN_INFO "Freezing user space processes ... ");
	error = try_to_freeze_tasks(true);
	if (error)
		goto Exit;
	printk(KERN_INFO "done.\n");

	sys_sync();
	printk(KERN_INFO "Stopping normal filesystems.\n");
	freeze_filesystems(FS_FREEZER_NORMAL);
	freezer_state = FREEZER_USERSPACE_FROZEN;
	printk(KERN_INFO "Freezing remaining freezable tasks ... ");
	error = try_to_freeze_tasks(false);
	if (error)
		goto Exit;
	printk("done.");
	freezer_state = FREEZER_FULLY_ON;
 Exit:
	BUG_ON(in_atomic());
	printk("\n");
	return error;
}

static void thaw_tasks(bool nosig_only)
{
	struct task_struct *g, *p;

	read_lock(&tasklist_lock);
	do_each_thread(g, p) {
		if (!freezeable(p))
			continue;

		if (nosig_only && should_send_signal(p))
			continue;

		if (cgroup_frozen(p))
			continue;

		thaw_process(p);
	} while_each_thread(g, p);
	read_unlock(&tasklist_lock);
}

void thaw_processes(void)
{
	int old_state = freezer_state;

	if (old_state == FREEZER_OFF)
		return;

	/*
	 * Change state beforehand because thawed tasks might submit I/O
	 * immediately.
	 */
	freezer_state = FREEZER_OFF;

	printk(KERN_INFO "Restarting all filesystems ...\n");
	thaw_filesystems(FS_FREEZER_ALL);

	printk(KERN_INFO "Restarting tasks ... ");

	if (old_state == FREEZER_FULLY_ON)
		thaw_tasks(true);
	thaw_tasks(false);
	schedule();
	printk("done.\n");
}
<<<<<<< HEAD

EXPORT_SYMBOL(refrigerator);

void thaw_kernel_threads(void)
{
	freezer_state = FREEZER_USERSPACE_FROZEN;
	printk(KERN_INFO "Restarting normal filesystems.\n");
	thaw_filesystems(FS_FREEZER_NORMAL);
	thaw_tasks(true);
}
=======
>>>>>>> 6da0b38f
<|MERGE_RESOLUTION|>--- conflicted
+++ resolved
@@ -180,7 +180,6 @@
 	schedule();
 	printk("done.\n");
 }
-<<<<<<< HEAD
 
 EXPORT_SYMBOL(refrigerator);
 
@@ -190,6 +189,4 @@
 	printk(KERN_INFO "Restarting normal filesystems.\n");
 	thaw_filesystems(FS_FREEZER_NORMAL);
 	thaw_tasks(true);
-}
-=======
->>>>>>> 6da0b38f
+}