/*
 * kernel/power/disk.c - Suspend-to-disk support.
 *
 * Copyright (c) 2003 Patrick Mochel
 * Copyright (c) 2003 Open Source Development Lab
 * Copyright (c) 2004 Pavel Machek <pavel@suse.cz>
 *
 * This file is released under the GPLv2.
 *
 */

#include <linux/suspend.h>
#include <linux/syscalls.h>
#include <linux/reboot.h>
#include <linux/string.h>
#include <linux/device.h>
#include <linux/delay.h>
#include <linux/fs.h>
#include <linux/mount.h>
#include <linux/pm.h>
#include <linux/console.h>
#include <linux/cpu.h>
#include <linux/freezer.h>

#include "power.h"

#include "tuxonice.h"
#include "tuxonice_builtin.h"

static int noresume = 0;
char resume_file[256] = CONFIG_PM_STD_PARTITION;
dev_t swsusp_resume_device;
sector_t swsusp_resume_block;

enum {
	HIBERNATION_INVALID,
	HIBERNATION_PLATFORM,
	HIBERNATION_TEST,
	HIBERNATION_TESTPROC,
	HIBERNATION_SHUTDOWN,
	HIBERNATION_REBOOT,
	/* keep last */
	__HIBERNATION_AFTER_LAST
};
#define HIBERNATION_MAX (__HIBERNATION_AFTER_LAST-1)
#define HIBERNATION_FIRST (HIBERNATION_INVALID + 1)

static int hibernation_mode = HIBERNATION_SHUTDOWN;

static struct hibernation_ops *hibernation_ops;

/**
 * hibernation_set_ops - set the global hibernate operations
 * @ops: the hibernation operations to use in subsequent hibernation transitions
 */

void hibernation_set_ops(struct hibernation_ops *ops)
{
	if (ops && !(ops->prepare && ops->enter && ops->finish
	    && ops->pre_restore && ops->restore_cleanup)) {
		WARN_ON(1);
		return;
	}
	mutex_lock(&pm_mutex);
	hibernation_ops = ops;
	if (ops)
		hibernation_mode = HIBERNATION_PLATFORM;
	else if (hibernation_mode == HIBERNATION_PLATFORM)
		hibernation_mode = HIBERNATION_SHUTDOWN;

	mutex_unlock(&pm_mutex);
}


/**
 *	platform_prepare - prepare the machine for hibernation using the
 *	platform driver if so configured and return an error code if it fails
 */

static int platform_prepare(int platform_mode)
{
	return (platform_mode && hibernation_ops) ?
		hibernation_ops->prepare() : 0;
}

/**
 *	platform_finish - switch the machine to the normal mode of operation
 *	using the platform driver (must be called after platform_prepare())
 */

static void platform_finish(int platform_mode)
{
	if (platform_mode && hibernation_ops)
		hibernation_ops->finish();
}

/**
 *	platform_pre_restore - prepare the platform for the restoration from a
 *	hibernation image.  If the restore fails after this function has been
 *	called, platform_restore_cleanup() must be called.
 */

static int platform_pre_restore(int platform_mode)
{
	return (platform_mode && hibernation_ops) ?
		hibernation_ops->pre_restore() : 0;
}

/**
 *	platform_restore_cleanup - switch the platform to the normal mode of
 *	operation after a failing restore.  If platform_pre_restore() has been
 *	called before the failing restore, this function must be called too,
 *	regardless of the result of platform_pre_restore().
 */

static void platform_restore_cleanup(int platform_mode)
{
	if (platform_mode && hibernation_ops)
		hibernation_ops->restore_cleanup();
}

/**
 *	hibernation_snapshot - quiesce devices and create the hibernation
 *	snapshot image.
 *	@platform_mode - if set, use the platform driver, if available, to
 *			 prepare the platform frimware for the power transition.
 *
 *	Must be called with pm_mutex held
 */

int hibernation_snapshot(int platform_mode)
{
	int error;

	/* Free memory before shutting down devices. */
	error = swsusp_shrink_memory();
	if (error)
		return error;

	suspend_console();
	error = device_suspend(PMSG_FREEZE);
	if (error)
		goto Resume_console;

	error = platform_prepare(platform_mode);
	if (error)
		goto Resume_devices;

	error = disable_nonboot_cpus();
	if (!error) {
		if (hibernation_mode != HIBERNATION_TEST) {
			in_suspend = 1;
			error = swsusp_suspend();
			/* Control returns here after successful restore */
		} else {
			printk("swsusp debug: Waiting for 5 seconds.\n");
			mdelay(5000);
		}
	}
	enable_nonboot_cpus();
 Resume_devices:
	platform_finish(platform_mode);
	device_resume();
 Resume_console:
	resume_console();
	return error;
}

/**
 *	hibernation_restore - quiesce devices and restore the hibernation
 *	snapshot image.  If successful, control returns in hibernation_snaphot()
 *	@platform_mode - if set, use the platform driver, if available, to
 *			 prepare the platform frimware for the transition.
 *
 *	Must be called with pm_mutex held
 */

int hibernation_restore(int platform_mode)
{
	int error;

	pm_prepare_console();
	suspend_console();
	error = device_suspend(PMSG_PRETHAW);
	if (error)
		goto Finish;

	error = platform_pre_restore(platform_mode);
	if (!error) {
		error = disable_nonboot_cpus();
		if (!error)
			error = swsusp_resume();
		enable_nonboot_cpus();
	}
	platform_restore_cleanup(platform_mode);
	device_resume();
 Finish:
	resume_console();
	pm_restore_console();
	return error;
}

/**
 *	hibernation_platform_enter - enter the hibernation state using the
 *	platform driver (if available)
 */

int hibernation_platform_enter(void)
{
	int error;

	if (hibernation_ops) {
		kernel_shutdown_prepare(SYSTEM_SUSPEND_DISK);
		/*
		 * We have cancelled the power transition by running
		 * hibernation_ops->finish() before saving the image, so we
		 * should let the firmware know that we're going to enter the
		 * sleep state after all
		 */
		error = hibernation_ops->prepare();
		if (!error)
			error = hibernation_ops->enter();
	} else {
		error = -ENOSYS;
	}
	return error;
}

/**
 *	power_down - Shut the machine down for hibernation.
 *
 *	Use the platform driver, if configured so; otherwise try
 *	to power off or reboot.
 */

static void power_down(void)
{
	switch (hibernation_mode) {
	case HIBERNATION_TEST:
	case HIBERNATION_TESTPROC:
		break;
	case HIBERNATION_SHUTDOWN:
		kernel_power_off();
		break;
	case HIBERNATION_REBOOT:
		kernel_restart(NULL);
		break;
	case HIBERNATION_PLATFORM:
		hibernation_platform_enter();
	}
	kernel_halt();
	/*
	 * Valid image is on the disk, if we continue we risk serious data
	 * corruption after resume.
	 */
	printk(KERN_CRIT "Please power me down manually\n");
	while(1);
}

static void unprepare_processes(void)
{
	thaw_processes();
	pm_restore_console();
}

static int prepare_processes(void)
{
	int error = 0;

	pm_prepare_console();
	if (freeze_processes()) {
		error = -EBUSY;
		unprepare_processes();
	}
	return error;
}

/**
 *	hibernate - The granpappy of the built-in hibernation management
 */

int hibernate(void)
{
	int error;

<<<<<<< HEAD
#ifdef CONFIG_TOI
	if (test_action_state(TOI_REPLACE_SWSUSP))
		return toi_try_hibernate(1);
#endif

=======
	mutex_lock(&pm_mutex);
>>>>>>> f695baf2
	/* The snapshot device should not be opened while we're running */
	if (!atomic_add_unless(&snapshot_device_available, -1, 0)) {
		error = -EBUSY;
		goto Unlock;
	}

	error = pm_notifier_call_chain(PM_HIBERNATION_PREPARE);
	if (error)
		goto Exit;

	/* Allocate memory management structures */
	error = create_basic_memory_bitmaps();
	if (error)
		goto Exit;

	error = prepare_processes();
	if (error)
		goto Finish;

	if (hibernation_mode == HIBERNATION_TESTPROC) {
		printk("swsusp debug: Waiting for 5 seconds.\n");
		mdelay(5000);
		goto Thaw;
	}
	error = hibernation_snapshot(hibernation_mode == HIBERNATION_PLATFORM);
	if (in_suspend && !error) {
		unsigned int flags = 0;

		if (hibernation_mode == HIBERNATION_PLATFORM)
			flags |= SF_PLATFORM_MODE;
		pr_debug("PM: writing image.\n");
		error = swsusp_write(flags);
		swsusp_free();
		if (!error)
			power_down();
	} else {
		pr_debug("PM: Image restored successfully.\n");
		swsusp_free();
	}
 Thaw:
	unprepare_processes();
 Finish:
	free_basic_memory_bitmaps();
 Exit:
	pm_notifier_call_chain(PM_POST_HIBERNATION);
	atomic_inc(&snapshot_device_available);
 Unlock:
	mutex_unlock(&pm_mutex);
	return error;
}


/**
 *	software_resume - Resume from a saved image.
 *
 *	Called as a late_initcall (so all devices are discovered and
 *	initialized), we call swsusp to see if we have a saved image or not.
 *	If so, we quiesce devices, the restore the saved image. We will
 *	return above (in hibernate() ) if everything goes well.
 *	Otherwise, we fail gracefully and return to the normally
 *	scheduled program.
 *
 */

int software_resume(void)
{
	int error;
	unsigned int flags;

	resume_attempted = 1;

#ifdef CONFIG_TOI
	/* 
	 * We can't know (until an image header - if any - is loaded), whether
	 * we did override swsusp. We therefore ensure that both are tried.
	 */
	if (test_action_state(TOI_REPLACE_SWSUSP))
		printk("Replacing swsusp.\n");
		toi_try_resume();
#endif

	mutex_lock(&pm_mutex);
	if (!swsusp_resume_device) {
		if (!strlen(resume_file)) {
			mutex_unlock(&pm_mutex);
			return -ENOENT;
		}
		swsusp_resume_device = name_to_dev_t(resume_file);
		pr_debug("swsusp: Resume From Partition %s\n", resume_file);
	} else {
		pr_debug("swsusp: Resume From Partition %d:%d\n",
			 MAJOR(swsusp_resume_device), MINOR(swsusp_resume_device));
	}

	if (noresume) {
		/**
		 * FIXME: If noresume is specified, we need to find the partition
		 * and reset it back to normal swap space.
		 */
		mutex_unlock(&pm_mutex);
		return 0;
	}

	pr_debug("PM: Checking swsusp image.\n");
	error = swsusp_check();
	if (error)
		goto Unlock;

	/* The snapshot device should not be opened while we're running */
	if (!atomic_add_unless(&snapshot_device_available, -1, 0)) {
		error = -EBUSY;
		goto Unlock;
	}

	error = create_basic_memory_bitmaps();
	if (error)
		goto Finish;

	pr_debug("PM: Preparing processes for restore.\n");
	error = prepare_processes();
	if (error) {
		swsusp_close();
		goto Done;
	}

	pr_debug("PM: Reading swsusp image.\n");

	error = swsusp_read(&flags);
	if (!error)
		hibernation_restore(flags & SF_PLATFORM_MODE);

	printk(KERN_ERR "PM: Restore failed, recovering.\n");
	swsusp_free();
	unprepare_processes();
 Done:
	free_basic_memory_bitmaps();
 Finish:
	atomic_inc(&snapshot_device_available);
	/* For success case, the suspend path will release the lock */
 Unlock:
	mutex_unlock(&pm_mutex);
	pr_debug("PM: Resume from disk failed.\n");
	return error;
}

static const char * const hibernation_modes[] = {
	[HIBERNATION_PLATFORM]	= "platform",
	[HIBERNATION_SHUTDOWN]	= "shutdown",
	[HIBERNATION_REBOOT]	= "reboot",
	[HIBERNATION_TEST]	= "test",
	[HIBERNATION_TESTPROC]	= "testproc",
};

/**
 *	disk - Control hibernation mode
 *
 *	Suspend-to-disk can be handled in several ways. We have a few options
 *	for putting the system to sleep - using the platform driver (e.g. ACPI
 *	or other hibernation_ops), powering off the system or rebooting the
 *	system (for testing) as well as the two test modes.
 *
 *	The system can support 'platform', and that is known a priori (and
 *	encoded by the presence of hibernation_ops). However, the user may
 *	choose 'shutdown' or 'reboot' as alternatives, as well as one fo the
 *	test modes, 'test' or 'testproc'.
 *
 *	show() will display what the mode is currently set to.
 *	store() will accept one of
 *
 *	'platform'
 *	'shutdown'
 *	'reboot'
 *	'test'
 *	'testproc'
 *
 *	It will only change to 'platform' if the system
 *	supports it (as determined by having hibernation_ops).
 */

static ssize_t disk_show(struct kset *kset, char *buf)
{
	int i;
	char *start = buf;

	for (i = HIBERNATION_FIRST; i <= HIBERNATION_MAX; i++) {
		if (!hibernation_modes[i])
			continue;
		switch (i) {
		case HIBERNATION_SHUTDOWN:
		case HIBERNATION_REBOOT:
		case HIBERNATION_TEST:
		case HIBERNATION_TESTPROC:
			break;
		case HIBERNATION_PLATFORM:
			if (hibernation_ops)
				break;
			/* not a valid mode, continue with loop */
			continue;
		}
		if (i == hibernation_mode)
			buf += sprintf(buf, "[%s] ", hibernation_modes[i]);
		else
			buf += sprintf(buf, "%s ", hibernation_modes[i]);
	}
	buf += sprintf(buf, "\n");
	return buf-start;
}


static ssize_t disk_store(struct kset *kset, const char *buf, size_t n)
{
	int error = 0;
	int i;
	int len;
	char *p;
	int mode = HIBERNATION_INVALID;

	p = memchr(buf, '\n', n);
	len = p ? p - buf : n;

	mutex_lock(&pm_mutex);
	for (i = HIBERNATION_FIRST; i <= HIBERNATION_MAX; i++) {
		if (len == strlen(hibernation_modes[i])
		    && !strncmp(buf, hibernation_modes[i], len)) {
			mode = i;
			break;
		}
	}
	if (mode != HIBERNATION_INVALID) {
		switch (mode) {
		case HIBERNATION_SHUTDOWN:
		case HIBERNATION_REBOOT:
		case HIBERNATION_TEST:
		case HIBERNATION_TESTPROC:
			hibernation_mode = mode;
			break;
		case HIBERNATION_PLATFORM:
			if (hibernation_ops)
				hibernation_mode = mode;
			else
				error = -EINVAL;
		}
	} else
		error = -EINVAL;

	if (!error)
		pr_debug("PM: suspend-to-disk mode set to '%s'\n",
			 hibernation_modes[mode]);
	mutex_unlock(&pm_mutex);
	return error ? error : n;
}

power_attr(disk);

static ssize_t resume_show(struct kset *kset, char *buf)
{
	return sprintf(buf,"%d:%d\n", MAJOR(swsusp_resume_device),
		       MINOR(swsusp_resume_device));
}

static ssize_t resume_store(struct kset *kset, const char *buf, size_t n)
{
	unsigned int maj, min;
	dev_t res;
	int ret = -EINVAL;

	if (sscanf(buf, "%u:%u", &maj, &min) != 2)
		goto out;

	res = MKDEV(maj,min);
	if (maj != MAJOR(res) || min != MINOR(res))
		goto out;

	mutex_lock(&pm_mutex);
	swsusp_resume_device = res;
	mutex_unlock(&pm_mutex);
	printk("Attempting manual resume\n");
	noresume = 0;
	software_resume();
	ret = n;
 out:
	return ret;
}

power_attr(resume);

static ssize_t image_size_show(struct kset *kset, char *buf)
{
	return sprintf(buf, "%lu\n", image_size);
}

static ssize_t image_size_store(struct kset *kset, const char *buf, size_t n)
{
	unsigned long size;

	if (sscanf(buf, "%lu", &size) == 1) {
		image_size = size;
		return n;
	}

	return -EINVAL;
}

power_attr(image_size);

static struct attribute * g[] = {
	&disk_attr.attr,
	&resume_attr.attr,
	&image_size_attr.attr,
	NULL,
};


static struct attribute_group attr_group = {
	.attrs = g,
};


static int __init pm_disk_init(void)
{
	return sysfs_create_group(&power_subsys.kobj, &attr_group);
}

core_initcall(pm_disk_init);


static int __init resume_setup(char *str)
{
	if (noresume)
		return 1;

	strncpy( resume_file, str, 255 );
	return 1;
}

static int __init resume_offset_setup(char *str)
{
	unsigned long long offset;

	if (noresume)
		return 1;

	if (sscanf(str, "%llu", &offset) == 1)
		swsusp_resume_block = offset;

	return 1;
}

static int __init noresume_setup(char *str)
{
	noresume = 1;
	set_toi_state(TOI_NORESUME_SPECIFIED);
	return 1;
}

__setup("noresume", noresume_setup);
__setup("resume_offset=", resume_offset_setup);
__setup("resume=", resume_setup);<|MERGE_RESOLUTION|>--- conflicted
+++ resolved
@@ -47,7 +47,7 @@
 
 static int hibernation_mode = HIBERNATION_SHUTDOWN;
 
-static struct hibernation_ops *hibernation_ops;
+struct hibernation_ops *hibernation_ops;
 
 /**
  * hibernation_set_ops - set the global hibernate operations
@@ -283,15 +283,12 @@
 {
 	int error;
 
-<<<<<<< HEAD
 #ifdef CONFIG_TOI
 	if (test_action_state(TOI_REPLACE_SWSUSP))
 		return toi_try_hibernate(1);
 #endif
 
-=======
 	mutex_lock(&pm_mutex);
->>>>>>> f695baf2
 	/* The snapshot device should not be opened while we're running */
 	if (!atomic_add_unless(&snapshot_device_available, -1, 0)) {
 		error = -EBUSY;
