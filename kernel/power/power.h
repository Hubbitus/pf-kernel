--- conflicted
+++ resolved
@@ -8,12 +8,9 @@
 #include <linux/suspend.h>
 #include <linux/suspend_ioctls.h>
 #include <linux/utsname.h>
-<<<<<<< HEAD
+#include <linux/freezer.h>
 #include "tuxonice.h"
 #include "tuxonice_builtin.h"
-=======
-#include <linux/freezer.h>
->>>>>>> 96b5a46e
 
 struct swsusp_info {
 	struct new_utsname	uts;
@@ -65,6 +62,7 @@
 extern int hibernation_snapshot(int platform_mode);
 extern int hibernation_restore(int platform_mode);
 extern int hibernation_platform_enter(void);
+
 #endif
 
 extern int pfn_is_nosave(unsigned long);
@@ -81,13 +79,8 @@
 	.store	= _name##_store,		\
 }
 
-<<<<<<< HEAD
-extern struct kset power_subsys;
-
 extern struct pbe *restore_pblist;
 
-=======
->>>>>>> 96b5a46e
 /* Preferred image size in bytes (default 500 MB) */
 extern unsigned long image_size;
 extern int in_suspend;
@@ -236,10 +229,18 @@
 
 static inline void suspend_thaw_processes(void)
 {
-<<<<<<< HEAD
-	return (blocking_notifier_call_chain(&pm_chain_head, val, NULL)
-			== NOTIFY_BAD) ? -EINVAL : 0;
-}
+	thaw_processes();
+}
+#else
+static inline int suspend_freeze_processes(void)
+{
+	return 0;
+}
+
+static inline void suspend_thaw_processes(void)
+{
+}
+#endif
 
 extern struct page *saveable_page(unsigned long pfn);
 #ifdef CONFIG_HIGHMEM
@@ -262,17 +263,4 @@
 	unsigned long end_pfn;
 };
 
-=======
-	thaw_processes();
-}
-#else
-static inline int suspend_freeze_processes(void)
-{
-	return 0;
-}
-
-static inline void suspend_thaw_processes(void)
-{
-}
->>>>>>> 96b5a46e
 #endif