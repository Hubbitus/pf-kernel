--- conflicted
+++ resolved
@@ -4,12 +4,11 @@
 endif
 
 obj-y				:= main.o
-<<<<<<< HEAD
 
 tuxonice_core-objs := tuxonice_modules.o tuxonice_sysfs.o tuxonice_highlevel.o \
 		tuxonice_io.o tuxonice_pagedir.o tuxonice_prepare_image.o \
-		tuxonice_extent.o tuxonice_ui.o tuxonice_power_off.o \
-		tuxonice_atomic_copy.o
+		tuxonice_extent.o tuxonice_pageflags.o tuxonice_ui.o \
+		tuxonice_power_off.o tuxonice_atomic_copy.o
 
 obj-$(CONFIG_TOI)		+= tuxonice_builtin.o
 
@@ -25,11 +24,8 @@
 
 obj-$(CONFIG_TOI_USERUI)	+= tuxonice_userui.o
 
-obj-$(CONFIG_PM_SLEEP)		+= process.o console.o
-=======
 obj-$(CONFIG_PM_SLEEP)		+= console.o
 obj-$(CONFIG_FREEZER)		+= process.o
->>>>>>> f3b8436a
 obj-$(CONFIG_HIBERNATION)	+= swsusp.o disk.o snapshot.o swap.o user.o
 
 obj-$(CONFIG_MAGIC_SYSRQ)	+= poweroff.o