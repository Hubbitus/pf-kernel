--- conflicted
+++ resolved
@@ -1,7 +1,6 @@
 
 ccflags-$(CONFIG_PM_DEBUG)	:= -DDEBUG
 
-<<<<<<< HEAD
 tuxonice_core-y := tuxonice_modules.o
 
 obj-$(CONFIG_TOI)		+= tuxonice_builtin.o
@@ -31,11 +30,8 @@
 
 obj-$(CONFIG_TOI_USERUI)	+= tuxonice_userui.o
 
-obj-$(CONFIG_PM)		+= main.o qos.o
-=======
 obj-y				+= qos.o
 obj-$(CONFIG_PM)		+= main.o
->>>>>>> 30d73f37
 obj-$(CONFIG_VT_CONSOLE_SLEEP)	+= console.o
 obj-$(CONFIG_FREEZER)		+= process.o
 obj-$(CONFIG_SUSPEND)		+= suspend.o
