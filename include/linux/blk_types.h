/*
 * Block data types and constants.  Directly include this file only to
 * break include dependency loop.
 */
#ifndef __LINUX_BLK_TYPES_H
#define __LINUX_BLK_TYPES_H

#ifdef CONFIG_BLOCK

#include <linux/types.h>

struct bio_set;
struct bio;
struct bio_integrity_payload;
struct page;
struct block_device;
typedef void (bio_end_io_t) (struct bio *, int);
typedef void (bio_destructor_t) (struct bio *);

/*
 * was unsigned short, but we might as well be ready for > 64kB I/O pages
 */
struct bio_vec {
	struct page	*bv_page;
	unsigned int	bv_len;
	unsigned int	bv_offset;
};

/*
 * main unit of I/O for the block layer and lower layers (ie drivers and
 * stacking drivers)
 */
struct bio {
	sector_t		bi_sector;	/* device address in 512 byte
						   sectors */
	struct bio		*bi_next;	/* request queue link */
	struct block_device	*bi_bdev;
	unsigned long		bi_flags;	/* status, command, etc */
	unsigned long		bi_rw;		/* bottom bits READ/WRITE,
						 * top bits priority
						 */

	unsigned short		bi_vcnt;	/* how many bio_vec's */
	unsigned short		bi_idx;		/* current index into bvl_vec */

	/* Number of segments in this BIO after
	 * physical address coalescing is performed.
	 */
	unsigned int		bi_phys_segments;

	unsigned int		bi_size;	/* residual I/O count */

	/*
	 * To keep track of the max segment size, we account for the
	 * sizes of the first and last mergeable segments in this bio.
	 */
	unsigned int		bi_seg_front_size;
	unsigned int		bi_seg_back_size;

	unsigned int		bi_max_vecs;	/* max bvl_vecs we can hold */

	unsigned int		bi_comp_cpu;	/* completion CPU */

	atomic_t		bi_cnt;		/* pin count */

	struct bio_vec		*bi_io_vec;	/* the actual vec list */

	bio_end_io_t		*bi_end_io;

	void			*bi_private;
#if defined(CONFIG_BLK_DEV_INTEGRITY)
	struct bio_integrity_payload *bi_integrity;  /* data integrity */
#endif

	bio_destructor_t	*bi_destructor;	/* destructor */

	/*
	 * We can inline a number of vecs at the end of the bio, to avoid
	 * double allocations for a small number of bio_vecs. This member
	 * MUST obviously be kept at the very end of the bio.
	 */
	struct bio_vec		bi_inline_vecs[0];
};

/*
 * bio flags
 */
#define BIO_UPTODATE	0	/* ok after I/O completion */
#define BIO_RW_BLOCK	1	/* RW_AHEAD set, and read/write would block */
#define BIO_EOF		2	/* out-out-bounds error */
#define BIO_SEG_VALID	3	/* bi_phys_segments valid */
#define BIO_CLONED	4	/* doesn't own data */
#define BIO_BOUNCED	5	/* bio is a bounce bio */
#define BIO_USER_MAPPED 6	/* contains user pages */
#define BIO_EOPNOTSUPP	7	/* not supported */
#define BIO_CPU_AFFINE	8	/* complete bio on same CPU as submitted */
#define BIO_NULL_MAPPED 9	/* contains invalid user pages */
#define BIO_FS_INTEGRITY 10	/* fs owns integrity data, not block layer */
#define BIO_QUIET	11	/* Make BIO Quiet */
#define BIO_MAPPED_INTEGRITY 12/* integrity metadata has been remapped */
#define bio_flagged(bio, flag)	((bio)->bi_flags & (1 << (flag)))

/*
 * top 4 bits of bio flags indicate the pool this bio came from
 */
#define BIO_POOL_BITS		(4)
#define BIO_POOL_NONE		((1UL << BIO_POOL_BITS) - 1)
#define BIO_POOL_OFFSET		(BITS_PER_LONG - BIO_POOL_BITS)
#define BIO_POOL_MASK		(1UL << BIO_POOL_OFFSET)
#define BIO_POOL_IDX(bio)	((bio)->bi_flags >> BIO_POOL_OFFSET)

#endif /* CONFIG_BLOCK */

/*
 * Request flags.  For use in the cmd_flags field of struct request, and in
 * bi_rw of struct bio.  Note that some flags are only valid in either one.
 */
enum rq_flag_bits {
	/* common flags */
	__REQ_WRITE,		/* not set, read. set, write */
	__REQ_FAILFAST_DEV,	/* no driver retries of device errors */
	__REQ_FAILFAST_TRANSPORT, /* no driver retries of transport errors */
	__REQ_FAILFAST_DRIVER,	/* no driver retries of driver errors */

	__REQ_SYNC,		/* request is sync (sync write or read) */
	__REQ_META,		/* metadata io request */
	__REQ_DISCARD,		/* request to discard sectors */
	__REQ_SECURE,		/* secure discard (used with __REQ_DISCARD) */

	__REQ_NOIDLE,		/* don't anticipate more IO after this one */
	__REQ_FUA,		/* forced unit access */
	__REQ_FLUSH,		/* request for cache flush */

	/* bio only flags */
	__REQ_RAHEAD,		/* read ahead, can fail anytime */
	__REQ_THROTTLED,	/* This bio has already been subjected to
				 * throttling rules. Don't do it again. */

	/* request only flags */
	__REQ_SORTED,		/* elevator knows about this request */
	__REQ_SOFTBARRIER,	/* may not be passed by ioscheduler */
	__REQ_NOMERGE,		/* don't touch this for merging */
	__REQ_STARTED,		/* drive already may have started this one */
	__REQ_DONTPREP,		/* don't call prep for this one */
	__REQ_QUEUED,		/* uses queueing */
	__REQ_ELVPRIV,		/* elevator private data attached */
	__REQ_FAILED,		/* set if the request failed */
	__REQ_QUIET,		/* don't worry about errors */
	__REQ_PREEMPT,		/* set for "ide_preempt" requests */
	__REQ_ALLOCED,		/* request came from our alloc pool */
	__REQ_COPY_USER,	/* contains copies of user pages */
	__REQ_FLUSH_SEQ,	/* request for flush sequence */
	__REQ_IO_STAT,		/* account I/O stat */
	__REQ_MIXED_MERGE,	/* merge of different types, fail separately */
<<<<<<< HEAD
	__REQ_SECURE,		/* secure discard (used with __REQ_DISCARD) */
	__REQ_TOI,		/* TuxOnIce I/O */
	__REQ_ON_PLUG,		/* on plug list */
=======
>>>>>>> 0f43dd54
	__REQ_NR_BITS,		/* stops here */
};

#define REQ_WRITE		(1 << __REQ_WRITE)
#define REQ_FAILFAST_DEV	(1 << __REQ_FAILFAST_DEV)
#define REQ_FAILFAST_TRANSPORT	(1 << __REQ_FAILFAST_TRANSPORT)
#define REQ_FAILFAST_DRIVER	(1 << __REQ_FAILFAST_DRIVER)
#define REQ_SYNC		(1 << __REQ_SYNC)
#define REQ_META		(1 << __REQ_META)
#define REQ_DISCARD		(1 << __REQ_DISCARD)
#define REQ_NOIDLE		(1 << __REQ_NOIDLE)

#define REQ_FAILFAST_MASK \
	(REQ_FAILFAST_DEV | REQ_FAILFAST_TRANSPORT | REQ_FAILFAST_DRIVER)
#define REQ_COMMON_MASK \
	(REQ_WRITE | REQ_FAILFAST_MASK | REQ_SYNC | REQ_META | REQ_DISCARD | \
	 REQ_NOIDLE | REQ_FLUSH | REQ_FUA | REQ_SECURE)
#define REQ_CLONE_MASK		REQ_COMMON_MASK

#define REQ_RAHEAD		(1 << __REQ_RAHEAD)
#define REQ_THROTTLED		(1 << __REQ_THROTTLED)

#define REQ_SORTED		(1 << __REQ_SORTED)
#define REQ_SOFTBARRIER		(1 << __REQ_SOFTBARRIER)
#define REQ_FUA			(1 << __REQ_FUA)
#define REQ_NOMERGE		(1 << __REQ_NOMERGE)
#define REQ_STARTED		(1 << __REQ_STARTED)
#define REQ_DONTPREP		(1 << __REQ_DONTPREP)
#define REQ_QUEUED		(1 << __REQ_QUEUED)
#define REQ_ELVPRIV		(1 << __REQ_ELVPRIV)
#define REQ_FAILED		(1 << __REQ_FAILED)
#define REQ_QUIET		(1 << __REQ_QUIET)
#define REQ_PREEMPT		(1 << __REQ_PREEMPT)
#define REQ_ALLOCED		(1 << __REQ_ALLOCED)
#define REQ_COPY_USER		(1 << __REQ_COPY_USER)
#define REQ_FLUSH		(1 << __REQ_FLUSH)
#define REQ_FLUSH_SEQ		(1 << __REQ_FLUSH_SEQ)
#define REQ_IO_STAT		(1 << __REQ_IO_STAT)
#define REQ_MIXED_MERGE		(1 << __REQ_MIXED_MERGE)
#define REQ_SECURE		(1 << __REQ_SECURE)
#define REQ_TOI			(1 << __REQ_TOI)
#define REQ_ON_PLUG		(1 << __REQ_ON_PLUG)

#endif /* __LINUX_BLK_TYPES_H */<|MERGE_RESOLUTION|>--- conflicted
+++ resolved
@@ -152,12 +152,7 @@
 	__REQ_FLUSH_SEQ,	/* request for flush sequence */
 	__REQ_IO_STAT,		/* account I/O stat */
 	__REQ_MIXED_MERGE,	/* merge of different types, fail separately */
-<<<<<<< HEAD
-	__REQ_SECURE,		/* secure discard (used with __REQ_DISCARD) */
 	__REQ_TOI,		/* TuxOnIce I/O */
-	__REQ_ON_PLUG,		/* on plug list */
-=======
->>>>>>> 0f43dd54
 	__REQ_NR_BITS,		/* stops here */
 };
 
