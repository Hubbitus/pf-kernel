--- conflicted
+++ resolved
@@ -160,11 +160,8 @@
 	__REQ_FLUSH_SEQ,	/* request for flush sequence */
 	__REQ_IO_STAT,		/* account I/O stat */
 	__REQ_MIXED_MERGE,	/* merge of different types, fail separately */
-<<<<<<< HEAD
+	__REQ_KERNEL, 		/* direct IO to kernel pages */
 	__REQ_TOI,		/* TuxOnIce I/O */
-=======
-	__REQ_KERNEL, 		/* direct IO to kernel pages */
->>>>>>> 1a9b4993
 	__REQ_NR_BITS,		/* stops here */
 };
 
@@ -206,11 +203,7 @@
 #define REQ_IO_STAT		(1 << __REQ_IO_STAT)
 #define REQ_MIXED_MERGE		(1 << __REQ_MIXED_MERGE)
 #define REQ_SECURE		(1 << __REQ_SECURE)
-<<<<<<< HEAD
 #define REQ_TOI			(1 << __REQ_TOI)
-#define REQ_ON_PLUG		(1 << __REQ_ON_PLUG)
-=======
 #define REQ_KERNEL		(1 << __REQ_KERNEL)
->>>>>>> 1a9b4993
 
 #endif /* __LINUX_BLK_TYPES_H */