#ifndef _LINUX_MM_H
#define _LINUX_MM_H

#include <linux/errno.h>

#ifdef __KERNEL__

#include <linux/mmdebug.h>
#include <linux/gfp.h>
#include <linux/bug.h>
#include <linux/list.h>
#include <linux/mmzone.h>
#include <linux/rbtree.h>
#include <linux/atomic.h>
#include <linux/debug_locks.h>
#include <linux/mm_types.h>
#include <linux/range.h>
#include <linux/pfn.h>
#include <linux/bit_spinlock.h>
#include <linux/shrinker.h>
#include <linux/resource.h>
#include <linux/page_ext.h>

struct mempolicy;
struct anon_vma;
struct anon_vma_chain;
struct file_ra_state;
struct user_struct;
struct writeback_control;

#ifndef CONFIG_NEED_MULTIPLE_NODES	/* Don't use mapnrs, do it properly */
extern unsigned long max_mapnr;

static inline void set_max_mapnr(unsigned long limit)
{
	max_mapnr = limit;
}
#else
static inline void set_max_mapnr(unsigned long limit) { }
#endif

extern unsigned long totalram_pages;
extern void * high_memory;
extern int page_cluster;

#ifdef CONFIG_SYSCTL
extern int sysctl_legacy_va_layout;
#else
#define sysctl_legacy_va_layout 0
#endif

#include <asm/page.h>
#include <asm/pgtable.h>
#include <asm/processor.h>

#ifndef __pa_symbol
#define __pa_symbol(x)  __pa(RELOC_HIDE((unsigned long)(x), 0))
#endif

/*
 * To prevent common memory management code establishing
 * a zero page mapping on a read fault.
 * This macro should be defined within <asm/pgtable.h>.
 * s390 does this to prevent multiplexing of hardware bits
 * related to the physical page in case of virtualization.
 */
#ifndef mm_forbids_zeropage
#define mm_forbids_zeropage(X)	(0)
#endif

extern unsigned long sysctl_user_reserve_kbytes;
extern unsigned long sysctl_admin_reserve_kbytes;

extern int sysctl_overcommit_memory;
extern int sysctl_overcommit_ratio;
extern unsigned long sysctl_overcommit_kbytes;

extern int overcommit_ratio_handler(struct ctl_table *, int, void __user *,
				    size_t *, loff_t *);
extern int overcommit_kbytes_handler(struct ctl_table *, int, void __user *,
				    size_t *, loff_t *);

#define nth_page(page,n) pfn_to_page(page_to_pfn((page)) + (n))

/* to align the pointer to the (next) page boundary */
#define PAGE_ALIGN(addr) ALIGN(addr, PAGE_SIZE)

/* test whether an address (unsigned long or pointer) is aligned to PAGE_SIZE */
#define PAGE_ALIGNED(addr)	IS_ALIGNED((unsigned long)addr, PAGE_SIZE)

/*
 * Linux kernel virtual memory manager primitives.
 * The idea being to have a "virtual" mm in the same way
 * we have a virtual fs - giving a cleaner interface to the
 * mm details, and allowing different kinds of memory mappings
 * (from shared memory to executable loading to arbitrary
 * mmap() functions).
 */

extern struct kmem_cache *vm_area_cachep;

#ifndef CONFIG_MMU
extern struct rb_root nommu_region_tree;
extern struct rw_semaphore nommu_region_sem;

extern unsigned int kobjsize(const void *objp);
#endif

/*
 * vm_flags in vm_area_struct, see mm_types.h.
 */
#define VM_NONE		0x00000000

#define VM_READ		0x00000001	/* currently active flags */
#define VM_WRITE	0x00000002
#define VM_EXEC		0x00000004
#define VM_SHARED	0x00000008

/* mprotect() hardcodes VM_MAYREAD >> 4 == VM_READ, and so for r/w/x bits. */
#define VM_MAYREAD	0x00000010	/* limits for mprotect() etc */
#define VM_MAYWRITE	0x00000020
#define VM_MAYEXEC	0x00000040
#define VM_MAYSHARE	0x00000080

#define VM_GROWSDOWN	0x00000100	/* general info on the segment */
#define VM_PFNMAP	0x00000400	/* Page-ranges managed without "struct page", just pure PFN */
#define VM_DENYWRITE	0x00000800	/* ETXTBSY on write attempts.. */

#define VM_LOCKED	0x00002000
#define VM_IO           0x00004000	/* Memory mapped I/O or similar */

					/* Used by sys_madvise() */
#define VM_SEQ_READ	0x00008000	/* App will access data sequentially */
#define VM_RAND_READ	0x00010000	/* App will not benefit from clustered reads */

#define VM_DONTCOPY	0x00020000      /* Do not copy this vma on fork */
#define VM_DONTEXPAND	0x00040000	/* Cannot expand with mremap() */
#define VM_ACCOUNT	0x00100000	/* Is a VM accounted object */
#define VM_NORESERVE	0x00200000	/* should the VM suppress accounting */
#define VM_HUGETLB	0x00400000	/* Huge TLB Page VM */
#define VM_NONLINEAR	0x00800000	/* Is non-linear (remap_file_pages) */
#define VM_ARCH_1	0x01000000	/* Architecture-specific flag */
#define VM_ARCH_2	0x02000000
#define VM_DONTDUMP	0x04000000	/* Do not include in the core dump */

#ifdef CONFIG_MEM_SOFT_DIRTY
# define VM_SOFTDIRTY	0x08000000	/* Not soft dirty clean area */
#else
# define VM_SOFTDIRTY	0
#endif

#define VM_MIXEDMAP	0x10000000	/* Can contain "struct page" and pure PFN pages */
#define VM_HUGEPAGE	0x20000000	/* MADV_HUGEPAGE marked this vma */
#define VM_NOHUGEPAGE	0x40000000	/* MADV_NOHUGEPAGE marked this vma */
#define VM_MERGEABLE	0x80000000	/* KSM may merge identical pages */

#if defined(CONFIG_X86)
# define VM_PAT		VM_ARCH_1	/* PAT reserves whole VMA at once (x86) */
#elif defined(CONFIG_PPC)
# define VM_SAO		VM_ARCH_1	/* Strong Access Ordering (powerpc) */
#elif defined(CONFIG_PARISC)
# define VM_GROWSUP	VM_ARCH_1
#elif defined(CONFIG_METAG)
# define VM_GROWSUP	VM_ARCH_1
#elif defined(CONFIG_IA64)
# define VM_GROWSUP	VM_ARCH_1
#elif !defined(CONFIG_MMU)
# define VM_MAPPED_COPY	VM_ARCH_1	/* T if mapped copy of data (nommu mmap) */
#endif

#if defined(CONFIG_X86)
/* MPX specific bounds table or bounds directory */
# define VM_MPX		VM_ARCH_2
#endif

#ifndef VM_GROWSUP
# define VM_GROWSUP	VM_NONE
#endif

/* Bits set in the VMA until the stack is in its final location */
#define VM_STACK_INCOMPLETE_SETUP	(VM_RAND_READ | VM_SEQ_READ)

#ifndef VM_STACK_DEFAULT_FLAGS		/* arch can override this */
#define VM_STACK_DEFAULT_FLAGS VM_DATA_DEFAULT_FLAGS
#endif

#ifdef CONFIG_STACK_GROWSUP
#define VM_STACK_FLAGS	(VM_GROWSUP | VM_STACK_DEFAULT_FLAGS | VM_ACCOUNT)
#else
#define VM_STACK_FLAGS	(VM_GROWSDOWN | VM_STACK_DEFAULT_FLAGS | VM_ACCOUNT)
#endif

/*
 * Special vmas that are non-mergable, non-mlock()able.
 * Note: mm/huge_memory.c VM_NO_THP depends on this definition.
 */
#define VM_SPECIAL (VM_IO | VM_DONTEXPAND | VM_PFNMAP | VM_MIXEDMAP)

/* This mask defines which mm->def_flags a process can inherit its parent */
#define VM_INIT_DEF_MASK	VM_NOHUGEPAGE

/*
 * mapping from the currently active vm_flags protection bits (the
 * low four bits) to a page protection mask..
 */
extern pgprot_t protection_map[16];

#define FAULT_FLAG_WRITE	0x01	/* Fault was a write access */
#define FAULT_FLAG_NONLINEAR	0x02	/* Fault was via a nonlinear mapping */
#define FAULT_FLAG_MKWRITE	0x04	/* Fault was mkwrite of existing pte */
#define FAULT_FLAG_ALLOW_RETRY	0x08	/* Retry fault if blocking */
#define FAULT_FLAG_RETRY_NOWAIT	0x10	/* Don't drop mmap_sem and wait when retrying */
#define FAULT_FLAG_KILLABLE	0x20	/* The fault task is in SIGKILL killable region */
#define FAULT_FLAG_TRIED	0x40	/* second try */
#define FAULT_FLAG_USER		0x80	/* The fault originated in userspace */

/*
 * vm_fault is filled by the the pagefault handler and passed to the vma's
 * ->fault function. The vma's ->fault is responsible for returning a bitmask
 * of VM_FAULT_xxx flags that give details about how the fault was handled.
 *
 * pgoff should be used in favour of virtual_address, if possible. If pgoff
 * is used, one may implement ->remap_pages to get nonlinear mapping support.
 */
struct vm_fault {
	unsigned int flags;		/* FAULT_FLAG_xxx flags */
	pgoff_t pgoff;			/* Logical page offset based on vma */
	void __user *virtual_address;	/* Faulting virtual address */

	struct page *page;		/* ->fault handlers should return a
					 * page here, unless VM_FAULT_NOPAGE
					 * is set (which is also implied by
					 * VM_FAULT_ERROR).
					 */
	/* for ->map_pages() only */
	pgoff_t max_pgoff;		/* map pages for offset from pgoff till
					 * max_pgoff inclusive */
	pte_t *pte;			/* pte entry associated with ->pgoff */
};

/*
 * These are the virtual MM functions - opening of an area, closing and
 * unmapping it (needed to keep files on disk up-to-date etc), pointer
 * to the functions called when a no-page or a wp-page exception occurs. 
 */
struct vm_operations_struct {
	void (*open)(struct vm_area_struct * area);
	void (*close)(struct vm_area_struct * area);
	int (*fault)(struct vm_area_struct *vma, struct vm_fault *vmf);
	void (*map_pages)(struct vm_area_struct *vma, struct vm_fault *vmf);

	/* notification that a previously read-only page is about to become
	 * writable, if an error is returned it will cause a SIGBUS */
	int (*page_mkwrite)(struct vm_area_struct *vma, struct vm_fault *vmf);

	/* called by access_process_vm when get_user_pages() fails, typically
	 * for use by special VMAs that can switch between memory and hardware
	 */
	int (*access)(struct vm_area_struct *vma, unsigned long addr,
		      void *buf, int len, int write);

	/* Called by the /proc/PID/maps code to ask the vma whether it
	 * has a special name.  Returning non-NULL will also cause this
	 * vma to be dumped unconditionally. */
	const char *(*name)(struct vm_area_struct *vma);

#ifdef CONFIG_NUMA
	/*
	 * set_policy() op must add a reference to any non-NULL @new mempolicy
	 * to hold the policy upon return.  Caller should pass NULL @new to
	 * remove a policy and fall back to surrounding context--i.e. do not
	 * install a MPOL_DEFAULT policy, nor the task or system default
	 * mempolicy.
	 */
	int (*set_policy)(struct vm_area_struct *vma, struct mempolicy *new);

	/*
	 * get_policy() op must add reference [mpol_get()] to any policy at
	 * (vma,addr) marked as MPOL_SHARED.  The shared policy infrastructure
	 * in mm/mempolicy.c will do this automatically.
	 * get_policy() must NOT add a ref if the policy at (vma,addr) is not
	 * marked as MPOL_SHARED. vma policies are protected by the mmap_sem.
	 * If no [shared/vma] mempolicy exists at the addr, get_policy() op
	 * must return NULL--i.e., do not "fallback" to task or system default
	 * policy.
	 */
	struct mempolicy *(*get_policy)(struct vm_area_struct *vma,
					unsigned long addr);
#endif
	/* called by sys_remap_file_pages() to populate non-linear mapping */
	int (*remap_pages)(struct vm_area_struct *vma, unsigned long addr,
			   unsigned long size, pgoff_t pgoff);
};

struct mmu_gather;
struct inode;

#define page_private(page)		((page)->private)
#define set_page_private(page, v)	((page)->private = (v))

/* It's valid only if the page is free path or free_list */
static inline void set_freepage_migratetype(struct page *page, int migratetype)
{
	page->index = migratetype;
}

/* It's valid only if the page is free path or free_list */
static inline int get_freepage_migratetype(struct page *page)
{
	return page->index;
}

/*
 * FIXME: take this include out, include page-flags.h in
 * files which need it (119 of them)
 */
#include <linux/page-flags.h>
#include <linux/huge_mm.h>

/*
 * Methods to modify the page usage count.
 *
 * What counts for a page usage:
 * - cache mapping   (page->mapping)
 * - private data    (page->private)
 * - page mapped in a task's page tables, each mapping
 *   is counted separately
 *
 * Also, many kernel routines increase the page count before a critical
 * routine so they can be sure the page doesn't go away from under them.
 */

/*
 * Drop a ref, return true if the refcount fell to zero (the page has no users)
 */
static inline int put_page_testzero(struct page *page)
{
	VM_BUG_ON_PAGE(atomic_read(&page->_count) == 0, page);
	return atomic_dec_and_test(&page->_count);
}

/*
 * Try to grab a ref unless the page has a refcount of zero, return false if
 * that is the case.
 * This can be called when MMU is off so it must not access
 * any of the virtual mappings.
 */
static inline int get_page_unless_zero(struct page *page)
{
	return atomic_inc_not_zero(&page->_count);
}

/*
 * Try to drop a ref unless the page has a refcount of one, return false if
 * that is the case.
 * This is to make sure that the refcount won't become zero after this drop.
 * This can be called when MMU is off so it must not access
 * any of the virtual mappings.
 */
static inline int put_page_unless_one(struct page *page)
{
	return atomic_add_unless(&page->_count, -1, 1);
}

extern int page_is_ram(unsigned long pfn);
extern int region_is_ram(resource_size_t phys_addr, unsigned long size);

/* Support for virtually mapped pages */
struct page *vmalloc_to_page(const void *addr);
unsigned long vmalloc_to_pfn(const void *addr);

/*
 * Determine if an address is within the vmalloc range
 *
 * On nommu, vmalloc/vfree wrap through kmalloc/kfree directly, so there
 * is no special casing required.
 */
static inline int is_vmalloc_addr(const void *x)
{
#ifdef CONFIG_MMU
	unsigned long addr = (unsigned long)x;

	return addr >= VMALLOC_START && addr < VMALLOC_END;
#else
	return 0;
#endif
}
#ifdef CONFIG_MMU
extern int is_vmalloc_or_module_addr(const void *x);
#else
static inline int is_vmalloc_or_module_addr(const void *x)
{
	return 0;
}
#endif

extern void kvfree(const void *addr);

static inline void compound_lock(struct page *page)
{
#ifdef CONFIG_TRANSPARENT_HUGEPAGE
	VM_BUG_ON_PAGE(PageSlab(page), page);
	bit_spin_lock(PG_compound_lock, &page->flags);
#endif
}

static inline void compound_unlock(struct page *page)
{
#ifdef CONFIG_TRANSPARENT_HUGEPAGE
	VM_BUG_ON_PAGE(PageSlab(page), page);
	bit_spin_unlock(PG_compound_lock, &page->flags);
#endif
}

static inline unsigned long compound_lock_irqsave(struct page *page)
{
	unsigned long uninitialized_var(flags);
#ifdef CONFIG_TRANSPARENT_HUGEPAGE
	local_irq_save(flags);
	compound_lock(page);
#endif
	return flags;
}

static inline void compound_unlock_irqrestore(struct page *page,
					      unsigned long flags)
{
#ifdef CONFIG_TRANSPARENT_HUGEPAGE
	compound_unlock(page);
	local_irq_restore(flags);
#endif
}

static inline struct page *compound_head_by_tail(struct page *tail)
{
	struct page *head = tail->first_page;

	/*
	 * page->first_page may be a dangling pointer to an old
	 * compound page, so recheck that it is still a tail
	 * page before returning.
	 */
	smp_rmb();
	if (likely(PageTail(tail)))
		return head;
	return tail;
}

static inline struct page *compound_head(struct page *page)
{
	if (unlikely(PageTail(page)))
		return compound_head_by_tail(page);
	return page;
}

/*
 * The atomic page->_mapcount, starts from -1: so that transitions
 * both from it and to it can be tracked, using atomic_inc_and_test
 * and atomic_add_negative(-1).
 */
static inline void page_mapcount_reset(struct page *page)
{
	atomic_set(&(page)->_mapcount, -1);
}

static inline int page_mapcount(struct page *page)
{
	return atomic_read(&(page)->_mapcount) + 1;
}

static inline int page_count(struct page *page)
{
	return atomic_read(&compound_head(page)->_count);
}

#ifdef CONFIG_HUGETLB_PAGE
extern int PageHeadHuge(struct page *page_head);
#else /* CONFIG_HUGETLB_PAGE */
static inline int PageHeadHuge(struct page *page_head)
{
	return 0;
}
#endif /* CONFIG_HUGETLB_PAGE */

static inline bool __compound_tail_refcounted(struct page *page)
{
	return !PageSlab(page) && !PageHeadHuge(page);
}

/*
 * This takes a head page as parameter and tells if the
 * tail page reference counting can be skipped.
 *
 * For this to be safe, PageSlab and PageHeadHuge must remain true on
 * any given page where they return true here, until all tail pins
 * have been released.
 */
static inline bool compound_tail_refcounted(struct page *page)
{
	VM_BUG_ON_PAGE(!PageHead(page), page);
	return __compound_tail_refcounted(page);
}

static inline void get_huge_page_tail(struct page *page)
{
	/*
	 * __split_huge_page_refcount() cannot run from under us.
	 */
	VM_BUG_ON_PAGE(!PageTail(page), page);
	VM_BUG_ON_PAGE(page_mapcount(page) < 0, page);
	VM_BUG_ON_PAGE(atomic_read(&page->_count) != 0, page);
	if (compound_tail_refcounted(page->first_page))
		atomic_inc(&page->_mapcount);
}

extern bool __get_page_tail(struct page *page);

static inline void get_page(struct page *page)
{
	if (unlikely(PageTail(page)))
		if (likely(__get_page_tail(page)))
			return;
	/*
	 * Getting a normal page or the head of a compound page
	 * requires to already have an elevated page->_count.
	 */
	VM_BUG_ON_PAGE(atomic_read(&page->_count) <= 0, page);
	atomic_inc(&page->_count);
}

static inline struct page *virt_to_head_page(const void *x)
{
	struct page *page = virt_to_page(x);
	return compound_head(page);
}

/*
 * Setup the page count before being freed into the page allocator for
 * the first time (boot or memory hotplug)
 */
static inline void init_page_count(struct page *page)
{
	atomic_set(&page->_count, 1);
}

/*
 * PageBuddy() indicate that the page is free and in the buddy system
 * (see mm/page_alloc.c).
 *
 * PAGE_BUDDY_MAPCOUNT_VALUE must be <= -2 but better not too close to
 * -2 so that an underflow of the page_mapcount() won't be mistaken
 * for a genuine PAGE_BUDDY_MAPCOUNT_VALUE. -128 can be created very
 * efficiently by most CPU architectures.
 */
#define PAGE_BUDDY_MAPCOUNT_VALUE (-128)

static inline int PageBuddy(struct page *page)
{
	return atomic_read(&page->_mapcount) == PAGE_BUDDY_MAPCOUNT_VALUE;
}

static inline void __SetPageBuddy(struct page *page)
{
	VM_BUG_ON_PAGE(atomic_read(&page->_mapcount) != -1, page);
	atomic_set(&page->_mapcount, PAGE_BUDDY_MAPCOUNT_VALUE);
}

static inline void __ClearPageBuddy(struct page *page)
{
	VM_BUG_ON_PAGE(!PageBuddy(page), page);
	atomic_set(&page->_mapcount, -1);
}

#define PAGE_BALLOON_MAPCOUNT_VALUE (-256)

static inline int PageBalloon(struct page *page)
{
	return atomic_read(&page->_mapcount) == PAGE_BALLOON_MAPCOUNT_VALUE;
}

static inline void __SetPageBalloon(struct page *page)
{
	VM_BUG_ON_PAGE(atomic_read(&page->_mapcount) != -1, page);
	atomic_set(&page->_mapcount, PAGE_BALLOON_MAPCOUNT_VALUE);
}

static inline void __ClearPageBalloon(struct page *page)
{
	VM_BUG_ON_PAGE(!PageBalloon(page), page);
	atomic_set(&page->_mapcount, -1);
}

void put_page(struct page *page);
void put_pages_list(struct list_head *pages);

void split_page(struct page *page, unsigned int order);
int split_free_page(struct page *page);

/*
 * Compound pages have a destructor function.  Provide a
 * prototype for that function and accessor functions.
 * These are _only_ valid on the head of a PG_compound page.
 */
typedef void compound_page_dtor(struct page *);

static inline void set_compound_page_dtor(struct page *page,
						compound_page_dtor *dtor)
{
	page[1].lru.next = (void *)dtor;
}

static inline compound_page_dtor *get_compound_page_dtor(struct page *page)
{
	return (compound_page_dtor *)page[1].lru.next;
}

static inline int compound_order(struct page *page)
{
	if (!PageHead(page))
		return 0;
	return (unsigned long)page[1].lru.prev;
}

static inline void set_compound_order(struct page *page, unsigned long order)
{
	page[1].lru.prev = (void *)order;
}

#ifdef CONFIG_MMU
/*
 * Do pte_mkwrite, but only if the vma says VM_WRITE.  We do this when
 * servicing faults for write access.  In the normal case, do always want
 * pte_mkwrite.  But get_user_pages can cause write faults for mappings
 * that do not have writing enabled, when used by access_process_vm.
 */
static inline pte_t maybe_mkwrite(pte_t pte, struct vm_area_struct *vma)
{
	if (likely(vma->vm_flags & VM_WRITE))
		pte = pte_mkwrite(pte);
	return pte;
}

void do_set_pte(struct vm_area_struct *vma, unsigned long address,
		struct page *page, pte_t *pte, bool write, bool anon);
#endif

/*
 * Multiple processes may "see" the same page. E.g. for untouched
 * mappings of /dev/null, all processes see the same page full of
 * zeroes, and text pages of executables and shared libraries have
 * only one copy in memory, at most, normally.
 *
 * For the non-reserved pages, page_count(page) denotes a reference count.
 *   page_count() == 0 means the page is free. page->lru is then used for
 *   freelist management in the buddy allocator.
 *   page_count() > 0  means the page has been allocated.
 *
 * Pages are allocated by the slab allocator in order to provide memory
 * to kmalloc and kmem_cache_alloc. In this case, the management of the
 * page, and the fields in 'struct page' are the responsibility of mm/slab.c
 * unless a particular usage is carefully commented. (the responsibility of
 * freeing the kmalloc memory is the caller's, of course).
 *
 * A page may be used by anyone else who does a __get_free_page().
 * In this case, page_count still tracks the references, and should only
 * be used through the normal accessor functions. The top bits of page->flags
 * and page->virtual store page management information, but all other fields
 * are unused and could be used privately, carefully. The management of this
 * page is the responsibility of the one who allocated it, and those who have
 * subsequently been given references to it.
 *
 * The other pages (we may call them "pagecache pages") are completely
 * managed by the Linux memory manager: I/O, buffers, swapping etc.
 * The following discussion applies only to them.
 *
 * A pagecache page contains an opaque `private' member, which belongs to the
 * page's address_space. Usually, this is the address of a circular list of
 * the page's disk buffers. PG_private must be set to tell the VM to call
 * into the filesystem to release these pages.
 *
 * A page may belong to an inode's memory mapping. In this case, page->mapping
 * is the pointer to the inode, and page->index is the file offset of the page,
 * in units of PAGE_CACHE_SIZE.
 *
 * If pagecache pages are not associated with an inode, they are said to be
 * anonymous pages. These may become associated with the swapcache, and in that
 * case PG_swapcache is set, and page->private is an offset into the swapcache.
 *
 * In either case (swapcache or inode backed), the pagecache itself holds one
 * reference to the page. Setting PG_private should also increment the
 * refcount. The each user mapping also has a reference to the page.
 *
 * The pagecache pages are stored in a per-mapping radix tree, which is
 * rooted at mapping->page_tree, and indexed by offset.
 * Where 2.4 and early 2.6 kernels kept dirty/clean pages in per-address_space
 * lists, we instead now tag pages as dirty/writeback in the radix tree.
 *
 * All pagecache pages may be subject to I/O:
 * - inode pages may need to be read from disk,
 * - inode pages which have been modified and are MAP_SHARED may need
 *   to be written back to the inode on disk,
 * - anonymous pages (including MAP_PRIVATE file mappings) which have been
 *   modified may need to be swapped out to swap space and (later) to be read
 *   back into memory.
 */

/*
 * The zone field is never updated after free_area_init_core()
 * sets it, so none of the operations on it need to be atomic.
 */

/* Page flags: | [SECTION] | [NODE] | ZONE | [LAST_CPUPID] | ... | FLAGS | */
#define SECTIONS_PGOFF		((sizeof(unsigned long)*8) - SECTIONS_WIDTH)
#define NODES_PGOFF		(SECTIONS_PGOFF - NODES_WIDTH)
#define ZONES_PGOFF		(NODES_PGOFF - ZONES_WIDTH)
#define LAST_CPUPID_PGOFF	(ZONES_PGOFF - LAST_CPUPID_WIDTH)

/*
 * Define the bit shifts to access each section.  For non-existent
 * sections we define the shift as 0; that plus a 0 mask ensures
 * the compiler will optimise away reference to them.
 */
#define SECTIONS_PGSHIFT	(SECTIONS_PGOFF * (SECTIONS_WIDTH != 0))
#define NODES_PGSHIFT		(NODES_PGOFF * (NODES_WIDTH != 0))
#define ZONES_PGSHIFT		(ZONES_PGOFF * (ZONES_WIDTH != 0))
#define LAST_CPUPID_PGSHIFT	(LAST_CPUPID_PGOFF * (LAST_CPUPID_WIDTH != 0))

/* NODE:ZONE or SECTION:ZONE is used to ID a zone for the buddy allocator */
#ifdef NODE_NOT_IN_PAGE_FLAGS
#define ZONEID_SHIFT		(SECTIONS_SHIFT + ZONES_SHIFT)
#define ZONEID_PGOFF		((SECTIONS_PGOFF < ZONES_PGOFF)? \
						SECTIONS_PGOFF : ZONES_PGOFF)
#else
#define ZONEID_SHIFT		(NODES_SHIFT + ZONES_SHIFT)
#define ZONEID_PGOFF		((NODES_PGOFF < ZONES_PGOFF)? \
						NODES_PGOFF : ZONES_PGOFF)
#endif

#define ZONEID_PGSHIFT		(ZONEID_PGOFF * (ZONEID_SHIFT != 0))

#if SECTIONS_WIDTH+NODES_WIDTH+ZONES_WIDTH > BITS_PER_LONG - NR_PAGEFLAGS
#error SECTIONS_WIDTH+NODES_WIDTH+ZONES_WIDTH > BITS_PER_LONG - NR_PAGEFLAGS
#endif

#define ZONES_MASK		((1UL << ZONES_WIDTH) - 1)
#define NODES_MASK		((1UL << NODES_WIDTH) - 1)
#define SECTIONS_MASK		((1UL << SECTIONS_WIDTH) - 1)
#define LAST_CPUPID_MASK	((1UL << LAST_CPUPID_SHIFT) - 1)
#define ZONEID_MASK		((1UL << ZONEID_SHIFT) - 1)

static inline enum zone_type page_zonenum(const struct page *page)
{
	return (page->flags >> ZONES_PGSHIFT) & ZONES_MASK;
}

#if defined(CONFIG_SPARSEMEM) && !defined(CONFIG_SPARSEMEM_VMEMMAP)
#define SECTION_IN_PAGE_FLAGS
#endif

/*
 * The identification function is mainly used by the buddy allocator for
 * determining if two pages could be buddies. We are not really identifying
 * the zone since we could be using the section number id if we do not have
 * node id available in page flags.
 * We only guarantee that it will return the same value for two combinable
 * pages in a zone.
 */
static inline int page_zone_id(struct page *page)
{
	return (page->flags >> ZONEID_PGSHIFT) & ZONEID_MASK;
}

static inline int zone_to_nid(struct zone *zone)
{
#ifdef CONFIG_NUMA
	return zone->node;
#else
	return 0;
#endif
}

#ifdef NODE_NOT_IN_PAGE_FLAGS
extern int page_to_nid(const struct page *page);
#else
static inline int page_to_nid(const struct page *page)
{
	return (page->flags >> NODES_PGSHIFT) & NODES_MASK;
}
#endif

#ifdef CONFIG_NUMA_BALANCING
static inline int cpu_pid_to_cpupid(int cpu, int pid)
{
	return ((cpu & LAST__CPU_MASK) << LAST__PID_SHIFT) | (pid & LAST__PID_MASK);
}

static inline int cpupid_to_pid(int cpupid)
{
	return cpupid & LAST__PID_MASK;
}

static inline int cpupid_to_cpu(int cpupid)
{
	return (cpupid >> LAST__PID_SHIFT) & LAST__CPU_MASK;
}

static inline int cpupid_to_nid(int cpupid)
{
	return cpu_to_node(cpupid_to_cpu(cpupid));
}

static inline bool cpupid_pid_unset(int cpupid)
{
	return cpupid_to_pid(cpupid) == (-1 & LAST__PID_MASK);
}

static inline bool cpupid_cpu_unset(int cpupid)
{
	return cpupid_to_cpu(cpupid) == (-1 & LAST__CPU_MASK);
}

static inline bool __cpupid_match_pid(pid_t task_pid, int cpupid)
{
	return (task_pid & LAST__PID_MASK) == cpupid_to_pid(cpupid);
}

#define cpupid_match_pid(task, cpupid) __cpupid_match_pid(task->pid, cpupid)
#ifdef LAST_CPUPID_NOT_IN_PAGE_FLAGS
static inline int page_cpupid_xchg_last(struct page *page, int cpupid)
{
	return xchg(&page->_last_cpupid, cpupid & LAST_CPUPID_MASK);
}

static inline int page_cpupid_last(struct page *page)
{
	return page->_last_cpupid;
}
static inline void page_cpupid_reset_last(struct page *page)
{
	page->_last_cpupid = -1 & LAST_CPUPID_MASK;
}
#else
static inline int page_cpupid_last(struct page *page)
{
	return (page->flags >> LAST_CPUPID_PGSHIFT) & LAST_CPUPID_MASK;
}

extern int page_cpupid_xchg_last(struct page *page, int cpupid);

static inline void page_cpupid_reset_last(struct page *page)
{
	int cpupid = (1 << LAST_CPUPID_SHIFT) - 1;

	page->flags &= ~(LAST_CPUPID_MASK << LAST_CPUPID_PGSHIFT);
	page->flags |= (cpupid & LAST_CPUPID_MASK) << LAST_CPUPID_PGSHIFT;
}
#endif /* LAST_CPUPID_NOT_IN_PAGE_FLAGS */
#else /* !CONFIG_NUMA_BALANCING */
static inline int page_cpupid_xchg_last(struct page *page, int cpupid)
{
	return page_to_nid(page); /* XXX */
}

static inline int page_cpupid_last(struct page *page)
{
	return page_to_nid(page); /* XXX */
}

static inline int cpupid_to_nid(int cpupid)
{
	return -1;
}

static inline int cpupid_to_pid(int cpupid)
{
	return -1;
}

static inline int cpupid_to_cpu(int cpupid)
{
	return -1;
}

static inline int cpu_pid_to_cpupid(int nid, int pid)
{
	return -1;
}

static inline bool cpupid_pid_unset(int cpupid)
{
	return 1;
}

static inline void page_cpupid_reset_last(struct page *page)
{
}

static inline bool cpupid_match_pid(struct task_struct *task, int cpupid)
{
	return false;
}
#endif /* CONFIG_NUMA_BALANCING */

static inline struct zone *page_zone(const struct page *page)
{
	return &NODE_DATA(page_to_nid(page))->node_zones[page_zonenum(page)];
}

#ifdef SECTION_IN_PAGE_FLAGS
static inline void set_page_section(struct page *page, unsigned long section)
{
	page->flags &= ~(SECTIONS_MASK << SECTIONS_PGSHIFT);
	page->flags |= (section & SECTIONS_MASK) << SECTIONS_PGSHIFT;
}

static inline unsigned long page_to_section(const struct page *page)
{
	return (page->flags >> SECTIONS_PGSHIFT) & SECTIONS_MASK;
}
#endif

static inline void set_page_zone(struct page *page, enum zone_type zone)
{
	page->flags &= ~(ZONES_MASK << ZONES_PGSHIFT);
	page->flags |= (zone & ZONES_MASK) << ZONES_PGSHIFT;
}

static inline void set_page_node(struct page *page, unsigned long node)
{
	page->flags &= ~(NODES_MASK << NODES_PGSHIFT);
	page->flags |= (node & NODES_MASK) << NODES_PGSHIFT;
}

static inline void set_page_links(struct page *page, enum zone_type zone,
	unsigned long node, unsigned long pfn)
{
	set_page_zone(page, zone);
	set_page_node(page, node);
#ifdef SECTION_IN_PAGE_FLAGS
	set_page_section(page, pfn_to_section_nr(pfn));
#endif
}

/*
 * Some inline functions in vmstat.h depend on page_zone()
 */
#include <linux/vmstat.h>

static __always_inline void *lowmem_page_address(const struct page *page)
{
	return __va(PFN_PHYS(page_to_pfn(page)));
}

#if defined(CONFIG_HIGHMEM) && !defined(WANT_PAGE_VIRTUAL)
#define HASHED_PAGE_VIRTUAL
#endif

#if defined(WANT_PAGE_VIRTUAL)
static inline void *page_address(const struct page *page)
{
	return page->virtual;
}
static inline void set_page_address(struct page *page, void *address)
{
	page->virtual = address;
}
#define page_address_init()  do { } while(0)
#endif

#if defined(HASHED_PAGE_VIRTUAL)
void *page_address(const struct page *page);
void set_page_address(struct page *page, void *virtual);
void page_address_init(void);
#endif

#if !defined(HASHED_PAGE_VIRTUAL) && !defined(WANT_PAGE_VIRTUAL)
#define page_address(page) lowmem_page_address(page)
#define set_page_address(page, address)  do { } while(0)
#define page_address_init()  do { } while(0)
#endif

/*
 * On an anonymous page mapped into a user virtual memory area,
 * page->mapping points to its anon_vma, not to a struct address_space;
 * with the PAGE_MAPPING_ANON bit set to distinguish it.  See rmap.h.
 *
 * On an anonymous page in a VM_MERGEABLE area, if CONFIG_KSM is enabled,
 * the PAGE_MAPPING_KSM bit may be set along with the PAGE_MAPPING_ANON bit;
 * and then page->mapping points, not to an anon_vma, but to a private
 * structure which KSM associates with that merged page.  See ksm.h.
 *
 * PAGE_MAPPING_KSM without PAGE_MAPPING_ANON is currently never used.
 *
 * Please note that, confusingly, "page_mapping" refers to the inode
 * address_space which maps the page from disk; whereas "page_mapped"
 * refers to user virtual address space into which the page is mapped.
 */
#define PAGE_MAPPING_ANON	1
#define PAGE_MAPPING_KSM	2
#define PAGE_MAPPING_FLAGS	(PAGE_MAPPING_ANON | PAGE_MAPPING_KSM)

extern struct address_space *page_mapping(struct page *page);

/* Neutral page->mapping pointer to address_space or anon_vma or other */
static inline void *page_rmapping(struct page *page)
{
	return (void *)((unsigned long)page->mapping & ~PAGE_MAPPING_FLAGS);
}

extern struct address_space *__page_file_mapping(struct page *);

static inline
struct address_space *page_file_mapping(struct page *page)
{
	if (unlikely(PageSwapCache(page)))
		return __page_file_mapping(page);

	return page->mapping;
}

static inline int PageAnon(struct page *page)
{
	return ((unsigned long)page->mapping & PAGE_MAPPING_ANON) != 0;
}

/*
 * Return the pagecache index of the passed page.  Regular pagecache pages
 * use ->index whereas swapcache pages use ->private
 */
static inline pgoff_t page_index(struct page *page)
{
	if (unlikely(PageSwapCache(page)))
		return page_private(page);
	return page->index;
}

extern pgoff_t __page_file_index(struct page *page);

/*
 * Return the file index of the page. Regular pagecache pages use ->index
 * whereas swapcache pages use swp_offset(->private)
 */
static inline pgoff_t page_file_index(struct page *page)
{
	if (unlikely(PageSwapCache(page)))
		return __page_file_index(page);

	return page->index;
}

/*
 * Return true if this page is mapped into pagetables.
 */
static inline int page_mapped(struct page *page)
{
	return atomic_read(&(page)->_mapcount) >= 0;
}

/*
 * Different kinds of faults, as returned by handle_mm_fault().
 * Used to decide whether a process gets delivered SIGBUS or
 * just gets major/minor fault counters bumped up.
 */

#define VM_FAULT_MINOR	0 /* For backwards compat. Remove me quickly. */

#define VM_FAULT_OOM	0x0001
#define VM_FAULT_SIGBUS	0x0002
#define VM_FAULT_MAJOR	0x0004
#define VM_FAULT_WRITE	0x0008	/* Special case for get_user_pages */
#define VM_FAULT_HWPOISON 0x0010	/* Hit poisoned small page */
#define VM_FAULT_HWPOISON_LARGE 0x0020  /* Hit poisoned large page. Index encoded in upper bits */

#define VM_FAULT_NOPAGE	0x0100	/* ->fault installed the pte, not return page */
#define VM_FAULT_LOCKED	0x0200	/* ->fault locked the returned page */
#define VM_FAULT_RETRY	0x0400	/* ->fault blocked, must retry */
#define VM_FAULT_FALLBACK 0x0800	/* huge page fault failed, fall back to small */

#define VM_FAULT_HWPOISON_LARGE_MASK 0xf000 /* encodes hpage index for large hwpoison */

#define VM_FAULT_ERROR	(VM_FAULT_OOM | VM_FAULT_SIGBUS | VM_FAULT_HWPOISON | \
			 VM_FAULT_FALLBACK | VM_FAULT_HWPOISON_LARGE)

/* Encode hstate index for a hwpoisoned large page */
#define VM_FAULT_SET_HINDEX(x) ((x) << 12)
#define VM_FAULT_GET_HINDEX(x) (((x) >> 12) & 0xf)

/*
 * Can be called by the pagefault handler when it gets a VM_FAULT_OOM.
 */
extern void pagefault_out_of_memory(void);

#define offset_in_page(p)	((unsigned long)(p) & ~PAGE_MASK)

/*
 * Flags passed to show_mem() and show_free_areas() to suppress output in
 * various contexts.
 */
#define SHOW_MEM_FILTER_NODES		(0x0001u)	/* disallowed nodes */

extern void show_free_areas(unsigned int flags);
extern bool skip_free_areas_node(unsigned int flags, int nid);

int shmem_zero_setup(struct vm_area_struct *);
#ifdef CONFIG_SHMEM
bool shmem_mapping(struct address_space *mapping);
#else
static inline bool shmem_mapping(struct address_space *mapping)
{
	return false;
}
#endif

extern int can_do_mlock(void);
extern int user_shm_lock(size_t, struct user_struct *);
extern void user_shm_unlock(size_t, struct user_struct *);

/*
 * Parameter block passed down to zap_pte_range in exceptional cases.
 */
struct zap_details {
	struct vm_area_struct *nonlinear_vma;	/* Check page->index if set */
	struct address_space *check_mapping;	/* Check page->mapping if set */
	pgoff_t	first_index;			/* Lowest page->index to unmap */
	pgoff_t last_index;			/* Highest page->index to unmap */
};

struct page *vm_normal_page(struct vm_area_struct *vma, unsigned long addr,
		pte_t pte);

int zap_vma_ptes(struct vm_area_struct *vma, unsigned long address,
		unsigned long size);
void zap_page_range(struct vm_area_struct *vma, unsigned long address,
		unsigned long size, struct zap_details *);
void unmap_vmas(struct mmu_gather *tlb, struct vm_area_struct *start_vma,
		unsigned long start, unsigned long end);

/**
 * mm_walk - callbacks for walk_page_range
 * @pgd_entry: if set, called for each non-empty PGD (top-level) entry
 * @pud_entry: if set, called for each non-empty PUD (2nd-level) entry
 * @pmd_entry: if set, called for each non-empty PMD (3rd-level) entry
 *	       this handler is required to be able to handle
 *	       pmd_trans_huge() pmds.  They may simply choose to
 *	       split_huge_page() instead of handling it explicitly.
 * @pte_entry: if set, called for each non-empty PTE (4th-level) entry
 * @pte_hole: if set, called for each hole at all levels
 * @hugetlb_entry: if set, called for each hugetlb entry
 *		   *Caution*: The caller must hold mmap_sem() if @hugetlb_entry
 * 			      is used.
 *
 * (see walk_page_range for more details)
 */
struct mm_walk {
	int (*pgd_entry)(pgd_t *pgd, unsigned long addr,
			 unsigned long next, struct mm_walk *walk);
	int (*pud_entry)(pud_t *pud, unsigned long addr,
	                 unsigned long next, struct mm_walk *walk);
	int (*pmd_entry)(pmd_t *pmd, unsigned long addr,
			 unsigned long next, struct mm_walk *walk);
	int (*pte_entry)(pte_t *pte, unsigned long addr,
			 unsigned long next, struct mm_walk *walk);
	int (*pte_hole)(unsigned long addr, unsigned long next,
			struct mm_walk *walk);
	int (*hugetlb_entry)(pte_t *pte, unsigned long hmask,
			     unsigned long addr, unsigned long next,
			     struct mm_walk *walk);
	struct mm_struct *mm;
	void *private;
};

int walk_page_range(unsigned long addr, unsigned long end,
		struct mm_walk *walk);
void free_pgd_range(struct mmu_gather *tlb, unsigned long addr,
		unsigned long end, unsigned long floor, unsigned long ceiling);
int copy_page_range(struct mm_struct *dst, struct mm_struct *src,
			struct vm_area_struct *vma);
void unmap_mapping_range(struct address_space *mapping,
		loff_t const holebegin, loff_t const holelen, int even_cows);
int follow_pfn(struct vm_area_struct *vma, unsigned long address,
	unsigned long *pfn);
int follow_phys(struct vm_area_struct *vma, unsigned long address,
		unsigned int flags, unsigned long *prot, resource_size_t *phys);
int generic_access_phys(struct vm_area_struct *vma, unsigned long addr,
			void *buf, int len, int write);

static inline void unmap_shared_mapping_range(struct address_space *mapping,
		loff_t const holebegin, loff_t const holelen)
{
	unmap_mapping_range(mapping, holebegin, holelen, 0);
}

extern void truncate_pagecache(struct inode *inode, loff_t new);
extern void truncate_setsize(struct inode *inode, loff_t newsize);
void pagecache_isize_extended(struct inode *inode, loff_t from, loff_t to);
void truncate_pagecache_range(struct inode *inode, loff_t offset, loff_t end);
int truncate_inode_page(struct address_space *mapping, struct page *page);
int generic_error_remove_page(struct address_space *mapping, struct page *page);
int invalidate_inode_page(struct page *page);

#ifdef CONFIG_MMU
extern int handle_mm_fault(struct mm_struct *mm, struct vm_area_struct *vma,
			unsigned long address, unsigned int flags);
extern int fixup_user_fault(struct task_struct *tsk, struct mm_struct *mm,
			    unsigned long address, unsigned int fault_flags);
#else
static inline int handle_mm_fault(struct mm_struct *mm,
			struct vm_area_struct *vma, unsigned long address,
			unsigned int flags)
{
	/* should never happen if there's no MMU */
	BUG();
	return VM_FAULT_SIGBUS;
}
static inline int fixup_user_fault(struct task_struct *tsk,
		struct mm_struct *mm, unsigned long address,
		unsigned int fault_flags)
{
	/* should never happen if there's no MMU */
	BUG();
	return -EFAULT;
}
#endif

extern int access_process_vm(struct task_struct *tsk, unsigned long addr, void *buf, int len, int write);
extern int access_remote_vm(struct mm_struct *mm, unsigned long addr,
		void *buf, int len, int write);

long __get_user_pages(struct task_struct *tsk, struct mm_struct *mm,
		      unsigned long start, unsigned long nr_pages,
		      unsigned int foll_flags, struct page **pages,
		      struct vm_area_struct **vmas, int *nonblocking);
long get_user_pages(struct task_struct *tsk, struct mm_struct *mm,
		    unsigned long start, unsigned long nr_pages,
		    int write, int force, struct page **pages,
		    struct vm_area_struct **vmas);
int get_user_pages_fast(unsigned long start, int nr_pages, int write,
			struct page **pages);
struct kvec;
int get_kernel_pages(const struct kvec *iov, int nr_pages, int write,
			struct page **pages);
int get_kernel_page(unsigned long start, int write, struct page **pages);
struct page *get_dump_page(unsigned long addr);

extern int try_to_release_page(struct page * page, gfp_t gfp_mask);
extern void do_invalidatepage(struct page *page, unsigned int offset,
			      unsigned int length);

int __set_page_dirty_nobuffers(struct page *page);
int __set_page_dirty_no_writeback(struct page *page);
int redirty_page_for_writepage(struct writeback_control *wbc,
				struct page *page);
void account_page_dirtied(struct page *page, struct address_space *mapping);
int set_page_dirty(struct page *page);
int set_page_dirty_lock(struct page *page);
int clear_page_dirty_for_io(struct page *page);
int get_cmdline(struct task_struct *task, char *buffer, int buflen);

/* Is the vma a continuation of the stack vma above it? */
static inline int vma_growsdown(struct vm_area_struct *vma, unsigned long addr)
{
	return vma && (vma->vm_end == addr) && (vma->vm_flags & VM_GROWSDOWN);
}

static inline int stack_guard_page_start(struct vm_area_struct *vma,
					     unsigned long addr)
{
	return (vma->vm_flags & VM_GROWSDOWN) &&
		(vma->vm_start == addr) &&
		!vma_growsdown(vma->vm_prev, addr);
}

/* Is the vma a continuation of the stack vma below it? */
static inline int vma_growsup(struct vm_area_struct *vma, unsigned long addr)
{
	return vma && (vma->vm_start == addr) && (vma->vm_flags & VM_GROWSUP);
}

static inline int stack_guard_page_end(struct vm_area_struct *vma,
					   unsigned long addr)
{
	return (vma->vm_flags & VM_GROWSUP) &&
		(vma->vm_end == addr) &&
		!vma_growsup(vma->vm_next, addr);
}

extern struct task_struct *task_of_stack(struct task_struct *task,
				struct vm_area_struct *vma, bool in_group);

extern unsigned long move_page_tables(struct vm_area_struct *vma,
		unsigned long old_addr, struct vm_area_struct *new_vma,
		unsigned long new_addr, unsigned long len,
		bool need_rmap_locks);
extern unsigned long change_protection(struct vm_area_struct *vma, unsigned long start,
			      unsigned long end, pgprot_t newprot,
			      int dirty_accountable, int prot_numa);
extern int mprotect_fixup(struct vm_area_struct *vma,
			  struct vm_area_struct **pprev, unsigned long start,
			  unsigned long end, unsigned long newflags);

/*
 * doesn't attempt to fault and will return short.
 */
int __get_user_pages_fast(unsigned long start, int nr_pages, int write,
			  struct page **pages);
/*
 * per-process(per-mm_struct) statistics.
 */
static inline unsigned long get_mm_counter(struct mm_struct *mm, int member)
{
	long val = atomic_long_read(&mm->rss_stat.count[member]);

#ifdef SPLIT_RSS_COUNTING
	/*
	 * counter is updated in asynchronous manner and may go to minus.
	 * But it's never be expected number for users.
	 */
	if (val < 0)
		val = 0;
#endif
	return (unsigned long)val;
}

static inline void add_mm_counter(struct mm_struct *mm, int member, long value)
{
	atomic_long_add(value, &mm->rss_stat.count[member]);
}

static inline void inc_mm_counter(struct mm_struct *mm, int member)
{
	atomic_long_inc(&mm->rss_stat.count[member]);
}

static inline void dec_mm_counter(struct mm_struct *mm, int member)
{
	atomic_long_dec(&mm->rss_stat.count[member]);
}

static inline unsigned long get_mm_rss(struct mm_struct *mm)
{
	return get_mm_counter(mm, MM_FILEPAGES) +
		get_mm_counter(mm, MM_ANONPAGES);
}

static inline unsigned long get_mm_hiwater_rss(struct mm_struct *mm)
{
	return max(mm->hiwater_rss, get_mm_rss(mm));
}

static inline unsigned long get_mm_hiwater_vm(struct mm_struct *mm)
{
	return max(mm->hiwater_vm, mm->total_vm);
}

static inline void update_hiwater_rss(struct mm_struct *mm)
{
	unsigned long _rss = get_mm_rss(mm);

	if ((mm)->hiwater_rss < _rss)
		(mm)->hiwater_rss = _rss;
}

static inline void update_hiwater_vm(struct mm_struct *mm)
{
	if (mm->hiwater_vm < mm->total_vm)
		mm->hiwater_vm = mm->total_vm;
}

static inline void setmax_mm_hiwater_rss(unsigned long *maxrss,
					 struct mm_struct *mm)
{
	unsigned long hiwater_rss = get_mm_hiwater_rss(mm);

	if (*maxrss < hiwater_rss)
		*maxrss = hiwater_rss;
}

#if defined(SPLIT_RSS_COUNTING)
void sync_mm_rss(struct mm_struct *mm);
#else
static inline void sync_mm_rss(struct mm_struct *mm)
{
}
#endif

int vma_wants_writenotify(struct vm_area_struct *vma);

extern pte_t *__get_locked_pte(struct mm_struct *mm, unsigned long addr,
			       spinlock_t **ptl);
static inline pte_t *get_locked_pte(struct mm_struct *mm, unsigned long addr,
				    spinlock_t **ptl)
{
	pte_t *ptep;
	__cond_lock(*ptl, ptep = __get_locked_pte(mm, addr, ptl));
	return ptep;
}

#ifdef __PAGETABLE_PUD_FOLDED
static inline int __pud_alloc(struct mm_struct *mm, pgd_t *pgd,
						unsigned long address)
{
	return 0;
}
#else
int __pud_alloc(struct mm_struct *mm, pgd_t *pgd, unsigned long address);
#endif

#ifdef __PAGETABLE_PMD_FOLDED
static inline int __pmd_alloc(struct mm_struct *mm, pud_t *pud,
						unsigned long address)
{
	return 0;
}
#else
int __pmd_alloc(struct mm_struct *mm, pud_t *pud, unsigned long address);
#endif

int __pte_alloc(struct mm_struct *mm, struct vm_area_struct *vma,
		pmd_t *pmd, unsigned long address);
int __pte_alloc_kernel(pmd_t *pmd, unsigned long address);

/*
 * The following ifdef needed to get the 4level-fixup.h header to work.
 * Remove it when 4level-fixup.h has been removed.
 */
#if defined(CONFIG_MMU) && !defined(__ARCH_HAS_4LEVEL_HACK)
static inline pud_t *pud_alloc(struct mm_struct *mm, pgd_t *pgd, unsigned long address)
{
	return (unlikely(pgd_none(*pgd)) && __pud_alloc(mm, pgd, address))?
		NULL: pud_offset(pgd, address);
}

static inline pmd_t *pmd_alloc(struct mm_struct *mm, pud_t *pud, unsigned long address)
{
	return (unlikely(pud_none(*pud)) && __pmd_alloc(mm, pud, address))?
		NULL: pmd_offset(pud, address);
}
#endif /* CONFIG_MMU && !__ARCH_HAS_4LEVEL_HACK */

#if USE_SPLIT_PTE_PTLOCKS
#if ALLOC_SPLIT_PTLOCKS
void __init ptlock_cache_init(void);
extern bool ptlock_alloc(struct page *page);
extern void ptlock_free(struct page *page);

static inline spinlock_t *ptlock_ptr(struct page *page)
{
	return page->ptl;
}
#else /* ALLOC_SPLIT_PTLOCKS */
static inline void ptlock_cache_init(void)
{
}

static inline bool ptlock_alloc(struct page *page)
{
	return true;
}

static inline void ptlock_free(struct page *page)
{
}

static inline spinlock_t *ptlock_ptr(struct page *page)
{
	return &page->ptl;
}
#endif /* ALLOC_SPLIT_PTLOCKS */

static inline spinlock_t *pte_lockptr(struct mm_struct *mm, pmd_t *pmd)
{
	return ptlock_ptr(pmd_page(*pmd));
}

static inline bool ptlock_init(struct page *page)
{
	/*
	 * prep_new_page() initialize page->private (and therefore page->ptl)
	 * with 0. Make sure nobody took it in use in between.
	 *
	 * It can happen if arch try to use slab for page table allocation:
	 * slab code uses page->slab_cache and page->first_page (for tail
	 * pages), which share storage with page->ptl.
	 */
	VM_BUG_ON_PAGE(*(unsigned long *)&page->ptl, page);
	if (!ptlock_alloc(page))
		return false;
	spin_lock_init(ptlock_ptr(page));
	return true;
}

/* Reset page->mapping so free_pages_check won't complain. */
static inline void pte_lock_deinit(struct page *page)
{
	page->mapping = NULL;
	ptlock_free(page);
}

#else	/* !USE_SPLIT_PTE_PTLOCKS */
/*
 * We use mm->page_table_lock to guard all pagetable pages of the mm.
 */
static inline spinlock_t *pte_lockptr(struct mm_struct *mm, pmd_t *pmd)
{
	return &mm->page_table_lock;
}
static inline void ptlock_cache_init(void) {}
static inline bool ptlock_init(struct page *page) { return true; }
static inline void pte_lock_deinit(struct page *page) {}
#endif /* USE_SPLIT_PTE_PTLOCKS */

static inline void pgtable_init(void)
{
	ptlock_cache_init();
	pgtable_cache_init();
}

static inline bool pgtable_page_ctor(struct page *page)
{
	inc_zone_page_state(page, NR_PAGETABLE);
	return ptlock_init(page);
}

static inline void pgtable_page_dtor(struct page *page)
{
	pte_lock_deinit(page);
	dec_zone_page_state(page, NR_PAGETABLE);
}

#define pte_offset_map_lock(mm, pmd, address, ptlp)	\
({							\
	spinlock_t *__ptl = pte_lockptr(mm, pmd);	\
	pte_t *__pte = pte_offset_map(pmd, address);	\
	*(ptlp) = __ptl;				\
	spin_lock(__ptl);				\
	__pte;						\
})

#define pte_unmap_unlock(pte, ptl)	do {		\
	spin_unlock(ptl);				\
	pte_unmap(pte);					\
} while (0)

#define pte_alloc_map(mm, vma, pmd, address)				\
	((unlikely(pmd_none(*(pmd))) && __pte_alloc(mm, vma,	\
							pmd, address))?	\
	 NULL: pte_offset_map(pmd, address))

#define pte_alloc_map_lock(mm, pmd, address, ptlp)	\
	((unlikely(pmd_none(*(pmd))) && __pte_alloc(mm, NULL,	\
							pmd, address))?	\
		NULL: pte_offset_map_lock(mm, pmd, address, ptlp))

#define pte_alloc_kernel(pmd, address)			\
	((unlikely(pmd_none(*(pmd))) && __pte_alloc_kernel(pmd, address))? \
		NULL: pte_offset_kernel(pmd, address))

#if USE_SPLIT_PMD_PTLOCKS

static struct page *pmd_to_page(pmd_t *pmd)
{
	unsigned long mask = ~(PTRS_PER_PMD * sizeof(pmd_t) - 1);
	return virt_to_page((void *)((unsigned long) pmd & mask));
}

static inline spinlock_t *pmd_lockptr(struct mm_struct *mm, pmd_t *pmd)
{
	return ptlock_ptr(pmd_to_page(pmd));
}

static inline bool pgtable_pmd_page_ctor(struct page *page)
{
#ifdef CONFIG_TRANSPARENT_HUGEPAGE
	page->pmd_huge_pte = NULL;
#endif
	return ptlock_init(page);
}

static inline void pgtable_pmd_page_dtor(struct page *page)
{
#ifdef CONFIG_TRANSPARENT_HUGEPAGE
	VM_BUG_ON_PAGE(page->pmd_huge_pte, page);
#endif
	ptlock_free(page);
}

#define pmd_huge_pte(mm, pmd) (pmd_to_page(pmd)->pmd_huge_pte)

#else

static inline spinlock_t *pmd_lockptr(struct mm_struct *mm, pmd_t *pmd)
{
	return &mm->page_table_lock;
}

static inline bool pgtable_pmd_page_ctor(struct page *page) { return true; }
static inline void pgtable_pmd_page_dtor(struct page *page) {}

#define pmd_huge_pte(mm, pmd) ((mm)->pmd_huge_pte)

#endif

static inline spinlock_t *pmd_lock(struct mm_struct *mm, pmd_t *pmd)
{
	spinlock_t *ptl = pmd_lockptr(mm, pmd);
	spin_lock(ptl);
	return ptl;
}

extern void free_area_init(unsigned long * zones_size);
extern void free_area_init_node(int nid, unsigned long * zones_size,
		unsigned long zone_start_pfn, unsigned long *zholes_size);
extern void free_initmem(void);

/*
 * Free reserved pages within range [PAGE_ALIGN(start), end & PAGE_MASK)
 * into the buddy system. The freed pages will be poisoned with pattern
 * "poison" if it's within range [0, UCHAR_MAX].
 * Return pages freed into the buddy system.
 */
extern unsigned long free_reserved_area(void *start, void *end,
					int poison, char *s);

#ifdef	CONFIG_HIGHMEM
/*
 * Free a highmem page into the buddy system, adjusting totalhigh_pages
 * and totalram_pages.
 */
extern void free_highmem_page(struct page *page);
#endif

extern void adjust_managed_page_count(struct page *page, long count);
extern void mem_init_print_info(const char *str);

/* Free the reserved page into the buddy system, so it gets managed. */
static inline void __free_reserved_page(struct page *page)
{
	ClearPageReserved(page);
	init_page_count(page);
	__free_page(page);
}

static inline void free_reserved_page(struct page *page)
{
	__free_reserved_page(page);
	adjust_managed_page_count(page, 1);
}

static inline void mark_page_reserved(struct page *page)
{
	SetPageReserved(page);
	adjust_managed_page_count(page, -1);
}

/*
 * Default method to free all the __init memory into the buddy system.
 * The freed pages will be poisoned with pattern "poison" if it's within
 * range [0, UCHAR_MAX].
 * Return pages freed into the buddy system.
 */
static inline unsigned long free_initmem_default(int poison)
{
	extern char __init_begin[], __init_end[];

	return free_reserved_area(&__init_begin, &__init_end,
				  poison, "unused kernel");
}

static inline unsigned long get_num_physpages(void)
{
	int nid;
	unsigned long phys_pages = 0;

	for_each_online_node(nid)
		phys_pages += node_present_pages(nid);

	return phys_pages;
}

#ifdef CONFIG_HAVE_MEMBLOCK_NODE_MAP
/*
 * With CONFIG_HAVE_MEMBLOCK_NODE_MAP set, an architecture may initialise its
 * zones, allocate the backing mem_map and account for memory holes in a more
 * architecture independent manner. This is a substitute for creating the
 * zone_sizes[] and zholes_size[] arrays and passing them to
 * free_area_init_node()
 *
 * An architecture is expected to register range of page frames backed by
 * physical memory with memblock_add[_node]() before calling
 * free_area_init_nodes() passing in the PFN each zone ends at. At a basic
 * usage, an architecture is expected to do something like
 *
 * unsigned long max_zone_pfns[MAX_NR_ZONES] = {max_dma, max_normal_pfn,
 * 							 max_highmem_pfn};
 * for_each_valid_physical_page_range()
 * 	memblock_add_node(base, size, nid)
 * free_area_init_nodes(max_zone_pfns);
 *
 * free_bootmem_with_active_regions() calls free_bootmem_node() for each
 * registered physical page range.  Similarly
 * sparse_memory_present_with_active_regions() calls memory_present() for
 * each range when SPARSEMEM is enabled.
 *
 * See mm/page_alloc.c for more information on each function exposed by
 * CONFIG_HAVE_MEMBLOCK_NODE_MAP.
 */
extern void free_area_init_nodes(unsigned long *max_zone_pfn);
unsigned long node_map_pfn_alignment(void);
unsigned long __absent_pages_in_range(int nid, unsigned long start_pfn,
						unsigned long end_pfn);
extern unsigned long absent_pages_in_range(unsigned long start_pfn,
						unsigned long end_pfn);
extern void get_pfn_range_for_nid(unsigned int nid,
			unsigned long *start_pfn, unsigned long *end_pfn);
extern unsigned long find_min_pfn_with_active_regions(void);
extern void free_bootmem_with_active_regions(int nid,
						unsigned long max_low_pfn);
extern void sparse_memory_present_with_active_regions(int nid);

#endif /* CONFIG_HAVE_MEMBLOCK_NODE_MAP */

#if !defined(CONFIG_HAVE_MEMBLOCK_NODE_MAP) && \
    !defined(CONFIG_HAVE_ARCH_EARLY_PFN_TO_NID)
static inline int __early_pfn_to_nid(unsigned long pfn)
{
	return 0;
}
#else
/* please see mm/page_alloc.c */
extern int __meminit early_pfn_to_nid(unsigned long pfn);
/* there is a per-arch backend function. */
extern int __meminit __early_pfn_to_nid(unsigned long pfn);
#endif

extern void set_dma_reserve(unsigned long new_dma_reserve);
extern void memmap_init_zone(unsigned long, int, unsigned long,
				unsigned long, enum memmap_context);
extern void setup_per_zone_wmarks(void);
extern int __meminit init_per_zone_wmark_min(void);
extern void mem_init(void);
extern void __init mmap_init(void);
extern void show_mem(unsigned int flags);
extern void si_meminfo(struct sysinfo * val);
extern void si_meminfo_node(struct sysinfo *val, int nid);

extern __printf(3, 4)
void warn_alloc_failed(gfp_t gfp_mask, int order, const char *fmt, ...);

extern void setup_per_cpu_pageset(void);

extern void zone_pcp_update(struct zone *zone);
extern void zone_pcp_reset(struct zone *zone);

/* page_alloc.c */
extern int min_free_kbytes;

/* nommu.c */
extern atomic_long_t mmap_pages_allocated;
extern int nommu_shrink_inode_mappings(struct inode *, size_t, size_t);

/* interval_tree.c */
void vma_interval_tree_insert(struct vm_area_struct *node,
			      struct rb_root *root);
void vma_interval_tree_insert_after(struct vm_area_struct *node,
				    struct vm_area_struct *prev,
				    struct rb_root *root);
void vma_interval_tree_remove(struct vm_area_struct *node,
			      struct rb_root *root);
struct vm_area_struct *vma_interval_tree_iter_first(struct rb_root *root,
				unsigned long start, unsigned long last);
struct vm_area_struct *vma_interval_tree_iter_next(struct vm_area_struct *node,
				unsigned long start, unsigned long last);

#define vma_interval_tree_foreach(vma, root, start, last)		\
	for (vma = vma_interval_tree_iter_first(root, start, last);	\
	     vma; vma = vma_interval_tree_iter_next(vma, start, last))

static inline void vma_nonlinear_insert(struct vm_area_struct *vma,
					struct list_head *list)
{
	list_add_tail(&vma->shared.nonlinear, list);
}

void anon_vma_interval_tree_insert(struct anon_vma_chain *node,
				   struct rb_root *root);
void anon_vma_interval_tree_remove(struct anon_vma_chain *node,
				   struct rb_root *root);
struct anon_vma_chain *anon_vma_interval_tree_iter_first(
	struct rb_root *root, unsigned long start, unsigned long last);
struct anon_vma_chain *anon_vma_interval_tree_iter_next(
	struct anon_vma_chain *node, unsigned long start, unsigned long last);
#ifdef CONFIG_DEBUG_VM_RB
void anon_vma_interval_tree_verify(struct anon_vma_chain *node);
#endif

#define anon_vma_interval_tree_foreach(avc, root, start, last)		 \
	for (avc = anon_vma_interval_tree_iter_first(root, start, last); \
	     avc; avc = anon_vma_interval_tree_iter_next(avc, start, last))

/* mmap.c */
extern int __vm_enough_memory(struct mm_struct *mm, long pages, int cap_sys_admin);
extern int vma_adjust(struct vm_area_struct *vma, unsigned long start,
	unsigned long end, pgoff_t pgoff, struct vm_area_struct *insert);
extern struct vm_area_struct *vma_merge(struct mm_struct *,
	struct vm_area_struct *prev, unsigned long addr, unsigned long end,
	unsigned long vm_flags, struct anon_vma *, struct file *, pgoff_t,
	struct mempolicy *);
extern struct anon_vma *find_mergeable_anon_vma(struct vm_area_struct *);
extern int split_vma(struct mm_struct *,
	struct vm_area_struct *, unsigned long addr, int new_below);
extern int insert_vm_struct(struct mm_struct *, struct vm_area_struct *);
extern void __vma_link_rb(struct mm_struct *, struct vm_area_struct *,
	struct rb_node **, struct rb_node *);
extern void unlink_file_vma(struct vm_area_struct *);
extern struct vm_area_struct *copy_vma(struct vm_area_struct **,
	unsigned long addr, unsigned long len, pgoff_t pgoff,
	bool *need_rmap_locks);
extern void exit_mmap(struct mm_struct *);

static inline int check_data_rlimit(unsigned long rlim,
				    unsigned long new,
				    unsigned long start,
				    unsigned long end_data,
				    unsigned long start_data)
{
	if (rlim < RLIM_INFINITY) {
		if (((new - start) + (end_data - start_data)) > rlim)
			return -ENOSPC;
	}

	return 0;
}

extern int mm_take_all_locks(struct mm_struct *mm);
extern void mm_drop_all_locks(struct mm_struct *mm);

extern void set_mm_exe_file(struct mm_struct *mm, struct file *new_exe_file);
extern struct file *get_mm_exe_file(struct mm_struct *mm);

extern int may_expand_vm(struct mm_struct *mm, unsigned long npages);
extern struct vm_area_struct *_install_special_mapping(struct mm_struct *mm,
				   unsigned long addr, unsigned long len,
				   unsigned long flags,
				   const struct vm_special_mapping *spec);
/* This is an obsolete alternative to _install_special_mapping. */
extern int install_special_mapping(struct mm_struct *mm,
				   unsigned long addr, unsigned long len,
				   unsigned long flags, struct page **pages);

extern unsigned long get_unmapped_area(struct file *, unsigned long, unsigned long, unsigned long, unsigned long);

extern unsigned long mmap_region(struct file *file, unsigned long addr,
	unsigned long len, vm_flags_t vm_flags, unsigned long pgoff);
extern unsigned long do_mmap_pgoff(struct file *file, unsigned long addr,
	unsigned long len, unsigned long prot, unsigned long flags,
	unsigned long pgoff, unsigned long *populate);
extern int do_munmap(struct mm_struct *, unsigned long, size_t);

#ifdef CONFIG_MMU
extern int __mm_populate(unsigned long addr, unsigned long len,
			 int ignore_errors);
static inline void mm_populate(unsigned long addr, unsigned long len)
{
	/* Ignore errors */
	(void) __mm_populate(addr, len, 1);
}
#else
static inline void mm_populate(unsigned long addr, unsigned long len) {}
#endif

/* These take the mm semaphore themselves */
extern unsigned long vm_brk(unsigned long, unsigned long);
extern int vm_munmap(unsigned long, size_t);
extern unsigned long vm_mmap(struct file *, unsigned long,
        unsigned long, unsigned long,
        unsigned long, unsigned long);

struct vm_unmapped_area_info {
#define VM_UNMAPPED_AREA_TOPDOWN 1
	unsigned long flags;
	unsigned long length;
	unsigned long low_limit;
	unsigned long high_limit;
	unsigned long align_mask;
	unsigned long align_offset;
};

extern unsigned long unmapped_area(struct vm_unmapped_area_info *info);
extern unsigned long unmapped_area_topdown(struct vm_unmapped_area_info *info);

/*
 * Search for an unmapped address range.
 *
 * We are looking for a range that:
 * - does not intersect with any VMA;
 * - is contained within the [low_limit, high_limit) interval;
 * - is at least the desired size.
 * - satisfies (begin_addr & align_mask) == (align_offset & align_mask)
 */
static inline unsigned long
vm_unmapped_area(struct vm_unmapped_area_info *info)
{
	if (!(info->flags & VM_UNMAPPED_AREA_TOPDOWN))
		return unmapped_area(info);
	else
		return unmapped_area_topdown(info);
}

/* truncate.c */
extern void truncate_inode_pages(struct address_space *, loff_t);
extern void truncate_inode_pages_range(struct address_space *,
				       loff_t lstart, loff_t lend);
extern void truncate_inode_pages_final(struct address_space *);

/* generic vm_area_ops exported for stackable file systems */
extern int filemap_fault(struct vm_area_struct *, struct vm_fault *);
extern void filemap_map_pages(struct vm_area_struct *vma, struct vm_fault *vmf);
extern int filemap_page_mkwrite(struct vm_area_struct *vma, struct vm_fault *vmf);

/* mm/page-writeback.c */
int write_one_page(struct page *page, int wait);
void task_dirty_inc(struct task_struct *tsk);

/* readahead.c */
#define VM_MAX_READAHEAD	128	/* kbytes */
#define VM_MIN_READAHEAD	16	/* kbytes (includes current page) */

int force_page_cache_readahead(struct address_space *mapping, struct file *filp,
			pgoff_t offset, unsigned long nr_to_read);

void page_cache_sync_readahead(struct address_space *mapping,
			       struct file_ra_state *ra,
			       struct file *filp,
			       pgoff_t offset,
			       unsigned long size);

void page_cache_async_readahead(struct address_space *mapping,
				struct file_ra_state *ra,
				struct file *filp,
				struct page *pg,
				pgoff_t offset,
				unsigned long size);

unsigned long max_sane_readahead(unsigned long nr);

/* Generic expand stack which grows the stack according to GROWS{UP,DOWN} */
extern int expand_stack(struct vm_area_struct *vma, unsigned long address);

/* CONFIG_STACK_GROWSUP still needs to to grow downwards at some places */
extern int expand_downwards(struct vm_area_struct *vma,
		unsigned long address);
#if VM_GROWSUP
extern int expand_upwards(struct vm_area_struct *vma, unsigned long address);
#else
  #define expand_upwards(vma, address) do { } while (0)
#endif

/* Look up the first VMA which satisfies  addr < vm_end,  NULL if none. */
extern struct vm_area_struct * find_vma(struct mm_struct * mm, unsigned long addr);
extern struct vm_area_struct * find_vma_prev(struct mm_struct * mm, unsigned long addr,
					     struct vm_area_struct **pprev);

/* Look up the first VMA which intersects the interval start_addr..end_addr-1,
   NULL if none.  Assume start_addr < end_addr. */
static inline struct vm_area_struct * find_vma_intersection(struct mm_struct * mm, unsigned long start_addr, unsigned long end_addr)
{
	struct vm_area_struct * vma = find_vma(mm,start_addr);

	if (vma && end_addr <= vma->vm_start)
		vma = NULL;
	return vma;
}

static inline unsigned long vma_pages(struct vm_area_struct *vma)
{
	return (vma->vm_end - vma->vm_start) >> PAGE_SHIFT;
}

/* Look up the first VMA which exactly match the interval vm_start ... vm_end */
static inline struct vm_area_struct *find_exact_vma(struct mm_struct *mm,
				unsigned long vm_start, unsigned long vm_end)
{
	struct vm_area_struct *vma = find_vma(mm, vm_start);

	if (vma && (vma->vm_start != vm_start || vma->vm_end != vm_end))
		vma = NULL;

	return vma;
}

#ifdef CONFIG_MMU
pgprot_t vm_get_page_prot(unsigned long vm_flags);
void vma_set_page_prot(struct vm_area_struct *vma);
#else
static inline pgprot_t vm_get_page_prot(unsigned long vm_flags)
{
	return __pgprot(0);
}
static inline void vma_set_page_prot(struct vm_area_struct *vma)
{
	vma->vm_page_prot = vm_get_page_prot(vma->vm_flags);
}
#endif

#ifdef CONFIG_NUMA_BALANCING
unsigned long change_prot_numa(struct vm_area_struct *vma,
			unsigned long start, unsigned long end);
#endif

struct vm_area_struct *find_extend_vma(struct mm_struct *, unsigned long addr);
int remap_pfn_range(struct vm_area_struct *, unsigned long addr,
			unsigned long pfn, unsigned long size, pgprot_t);
int vm_insert_page(struct vm_area_struct *, unsigned long addr, struct page *);
int vm_insert_pfn(struct vm_area_struct *vma, unsigned long addr,
			unsigned long pfn);
int vm_insert_mixed(struct vm_area_struct *vma, unsigned long addr,
			unsigned long pfn);
int vm_iomap_memory(struct vm_area_struct *vma, phys_addr_t start, unsigned long len);


struct page *follow_page_mask(struct vm_area_struct *vma,
			      unsigned long address, unsigned int foll_flags,
			      unsigned int *page_mask);

static inline struct page *follow_page(struct vm_area_struct *vma,
		unsigned long address, unsigned int foll_flags)
{
	unsigned int unused_page_mask;
	return follow_page_mask(vma, address, foll_flags, &unused_page_mask);
}

#define FOLL_WRITE	0x01	/* check pte is writable */
#define FOLL_TOUCH	0x02	/* mark page accessed */
#define FOLL_GET	0x04	/* do get_page on page */
#define FOLL_DUMP	0x08	/* give error on hole if it would be zero */
#define FOLL_FORCE	0x10	/* get_user_pages read/write w/o permission */
#define FOLL_NOWAIT	0x20	/* if a disk transfer is needed, start the IO
				 * and return without waiting upon it */
#define FOLL_MLOCK	0x40	/* mark page as mlocked */
#define FOLL_SPLIT	0x80	/* don't return transhuge pages, split them */
#define FOLL_HWPOISON	0x100	/* check page is hwpoisoned */
#define FOLL_NUMA	0x200	/* force NUMA hinting page fault */
#define FOLL_MIGRATION	0x400	/* wait for page to replace migration entry */
#define FOLL_TRIED	0x800	/* a retry, previous pass started an IO */

typedef int (*pte_fn_t)(pte_t *pte, pgtable_t token, unsigned long addr,
			void *data);
extern int apply_to_page_range(struct mm_struct *mm, unsigned long address,
			       unsigned long size, pte_fn_t fn, void *data);

#ifdef CONFIG_PROC_FS
void vm_stat_account(struct mm_struct *, unsigned long, struct file *, long);
#else
static inline void vm_stat_account(struct mm_struct *mm,
			unsigned long flags, struct file *file, long pages)
{
	mm->total_vm += pages;
}
#endif /* CONFIG_PROC_FS */

#ifdef CONFIG_DEBUG_PAGEALLOC
extern bool _debug_pagealloc_enabled;
extern void __kernel_map_pages(struct page *page, int numpages, int enable);

static inline bool debug_pagealloc_enabled(void)
{
	return _debug_pagealloc_enabled;
}

static inline void
kernel_map_pages(struct page *page, int numpages, int enable)
{
	if (!debug_pagealloc_enabled())
		return;

	__kernel_map_pages(page, numpages, enable);
}
#ifdef CONFIG_HIBERNATION
extern bool kernel_page_present(struct page *page);
#endif /* CONFIG_HIBERNATION */
#else
static inline void
kernel_map_pages(struct page *page, int numpages, int enable) {}
#ifdef CONFIG_HIBERNATION
static inline bool kernel_page_present(struct page *page) { return true; }
#endif /* CONFIG_HIBERNATION */
#endif

#ifdef __HAVE_ARCH_GATE_AREA
extern struct vm_area_struct *get_gate_vma(struct mm_struct *mm);
extern int in_gate_area_no_mm(unsigned long addr);
extern int in_gate_area(struct mm_struct *mm, unsigned long addr);
#else
static inline struct vm_area_struct *get_gate_vma(struct mm_struct *mm)
{
	return NULL;
}
static inline int in_gate_area_no_mm(unsigned long addr) { return 0; }
static inline int in_gate_area(struct mm_struct *mm, unsigned long addr)
{
	return 0;
}
#endif	/* __HAVE_ARCH_GATE_AREA */

#ifdef CONFIG_SYSCTL
extern int sysctl_drop_caches;
int drop_caches_sysctl_handler(struct ctl_table *, int,
					void __user *, size_t *, loff_t *);
#endif

<<<<<<< HEAD
unsigned long shrink_slab(struct shrink_control *shrink,
			  unsigned long nr_pages_scanned,
			  unsigned long lru_pages);
void drop_pagecache(void);
=======
unsigned long shrink_node_slabs(gfp_t gfp_mask, int nid,
				unsigned long nr_scanned,
				unsigned long nr_eligible);
>>>>>>> 2c90331c

#ifndef CONFIG_MMU
#define randomize_va_space 0
#else
extern int randomize_va_space;
#endif

const char * arch_vma_name(struct vm_area_struct *vma);
void print_vma_addr(char *prefix, unsigned long rip);

void sparse_mem_maps_populate_node(struct page **map_map,
				   unsigned long pnum_begin,
				   unsigned long pnum_end,
				   unsigned long map_count,
				   int nodeid);

struct page *sparse_mem_map_populate(unsigned long pnum, int nid);
pgd_t *vmemmap_pgd_populate(unsigned long addr, int node);
pud_t *vmemmap_pud_populate(pgd_t *pgd, unsigned long addr, int node);
pmd_t *vmemmap_pmd_populate(pud_t *pud, unsigned long addr, int node);
pte_t *vmemmap_pte_populate(pmd_t *pmd, unsigned long addr, int node);
void *vmemmap_alloc_block(unsigned long size, int node);
void *vmemmap_alloc_block_buf(unsigned long size, int node);
void vmemmap_verify(pte_t *, int, unsigned long, unsigned long);
int vmemmap_populate_basepages(unsigned long start, unsigned long end,
			       int node);
int vmemmap_populate(unsigned long start, unsigned long end, int node);
void vmemmap_populate_print_last(void);
#ifdef CONFIG_MEMORY_HOTPLUG
void vmemmap_free(unsigned long start, unsigned long end);
#endif
void register_page_bootmem_memmap(unsigned long section_nr, struct page *map,
				  unsigned long size);

enum mf_flags {
	MF_COUNT_INCREASED = 1 << 0,
	MF_ACTION_REQUIRED = 1 << 1,
	MF_MUST_KILL = 1 << 2,
	MF_SOFT_OFFLINE = 1 << 3,
};
extern int memory_failure(unsigned long pfn, int trapno, int flags);
extern void memory_failure_queue(unsigned long pfn, int trapno, int flags);
extern int unpoison_memory(unsigned long pfn);
extern int sysctl_memory_failure_early_kill;
extern int sysctl_memory_failure_recovery;
extern void shake_page(struct page *p, int access);
extern atomic_long_t num_poisoned_pages;
extern int soft_offline_page(struct page *page, int flags);

#if defined(CONFIG_TRANSPARENT_HUGEPAGE) || defined(CONFIG_HUGETLBFS)
extern void clear_huge_page(struct page *page,
			    unsigned long addr,
			    unsigned int pages_per_huge_page);
extern void copy_user_huge_page(struct page *dst, struct page *src,
				unsigned long addr, struct vm_area_struct *vma,
				unsigned int pages_per_huge_page);
#endif /* CONFIG_TRANSPARENT_HUGEPAGE || CONFIG_HUGETLBFS */

extern struct page_ext_operations debug_guardpage_ops;
extern struct page_ext_operations page_poisoning_ops;

#ifdef CONFIG_DEBUG_PAGEALLOC
extern unsigned int _debug_guardpage_minorder;
extern bool _debug_guardpage_enabled;

static inline unsigned int debug_guardpage_minorder(void)
{
	return _debug_guardpage_minorder;
}

static inline bool debug_guardpage_enabled(void)
{
	return _debug_guardpage_enabled;
}

static inline bool page_is_guard(struct page *page)
{
	struct page_ext *page_ext;

	if (!debug_guardpage_enabled())
		return false;

	page_ext = lookup_page_ext(page);
	return test_bit(PAGE_EXT_DEBUG_GUARD, &page_ext->flags);
}
#else
static inline unsigned int debug_guardpage_minorder(void) { return 0; }
static inline bool debug_guardpage_enabled(void) { return false; }
static inline bool page_is_guard(struct page *page) { return false; }
#endif /* CONFIG_DEBUG_PAGEALLOC */

#if MAX_NUMNODES > 1
void __init setup_nr_node_ids(void);
#else
static inline void setup_nr_node_ids(void) {}
#endif

#endif /* __KERNEL__ */
#endif /* _LINUX_MM_H */<|MERGE_RESOLUTION|>--- conflicted
+++ resolved
@@ -2108,16 +2108,10 @@
 					void __user *, size_t *, loff_t *);
 #endif
 
-<<<<<<< HEAD
-unsigned long shrink_slab(struct shrink_control *shrink,
-			  unsigned long nr_pages_scanned,
-			  unsigned long lru_pages);
-void drop_pagecache(void);
-=======
 unsigned long shrink_node_slabs(gfp_t gfp_mask, int nid,
 				unsigned long nr_scanned,
 				unsigned long nr_eligible);
->>>>>>> 2c90331c
+void drop_pagecache(void);
 
 #ifndef CONFIG_MMU
 #define randomize_va_space 0
