#ifndef _LINUX_FS_H
#define _LINUX_FS_H

/*
 * This file has definitions for some important file table
 * structures etc.
 */

#include <linux/limits.h>
#include <linux/ioctl.h>
#include <linux/freezer.h>

/*
 * It's silly to have NR_OPEN bigger than NR_FILE, but you can change
 * the file limit at runtime and only root can increase the per-process
 * nr_file rlimit, so it's safe to set up a ridiculously high absolute
 * upper limit on files-per-process.
 *
 * Some programs (notably those using select()) may have to be 
 * recompiled to take full advantage of the new limits..  
 */

/* Fixed constants first: */
#undef NR_OPEN
#define INR_OPEN 1024		/* Initial setting for nfile rlimits */

#define BLOCK_SIZE_BITS 10
#define BLOCK_SIZE (1<<BLOCK_SIZE_BITS)

#define SEEK_SET	0	/* seek relative to beginning of file */
#define SEEK_CUR	1	/* seek relative to current file position */
#define SEEK_END	2	/* seek relative to end of file */
#define SEEK_MAX	SEEK_END

/* And dynamically-tunable limits and defaults: */
struct files_stat_struct {
	int nr_files;		/* read only */
	int nr_free_files;	/* read only */
	int max_files;		/* tunable */
};

struct inodes_stat_t {
	int nr_inodes;
	int nr_unused;
	int dummy[5];		/* padding for sysctl ABI compatibility */
};


#define NR_FILE  8192	/* this can well be larger on a larger system */

#define MAY_EXEC 1
#define MAY_WRITE 2
#define MAY_READ 4
#define MAY_APPEND 8
#define MAY_ACCESS 16
#define MAY_OPEN 32

/*
 * flags in file.f_mode.  Note that FMODE_READ and FMODE_WRITE must correspond
 * to O_WRONLY and O_RDWR via the strange trick in __dentry_open()
 */

/* file is open for reading */
#define FMODE_READ		((__force fmode_t)1)
/* file is open for writing */
#define FMODE_WRITE		((__force fmode_t)2)
/* file is seekable */
#define FMODE_LSEEK		((__force fmode_t)4)
/* file can be accessed using pread */
#define FMODE_PREAD		((__force fmode_t)8)
/* file can be accessed using pwrite */
#define FMODE_PWRITE		((__force fmode_t)16)
/* File is opened for execution with sys_execve / sys_uselib */
#define FMODE_EXEC		((__force fmode_t)32)
/* File is opened with O_NDELAY (only set for block devices) */
#define FMODE_NDELAY		((__force fmode_t)64)
/* File is opened with O_EXCL (only set for block devices) */
#define FMODE_EXCL		((__force fmode_t)128)
/* File is opened using open(.., 3, ..) and is writeable only for ioctls
   (specialy hack for floppy.c) */
#define FMODE_WRITE_IOCTL	((__force fmode_t)256)

/*
 * Don't update ctime and mtime.
 *
 * Currently a special hack for the XFS open_by_handle ioctl, but we'll
 * hopefully graduate it to a proper O_CMTIME flag supported by open(2) soon.
 */
#define FMODE_NOCMTIME		((__force fmode_t)2048)

/*
 * The below are the various read and write types that we support. Some of
 * them include behavioral modifiers that send information down to the
 * block layer and IO scheduler. Terminology:
 *
 *	The block layer uses device plugging to defer IO a little bit, in
 *	the hope that we will see more IO very shortly. This increases
 *	coalescing of adjacent IO and thus reduces the number of IOs we
 *	have to send to the device. It also allows for better queuing,
 *	if the IO isn't mergeable. If the caller is going to be waiting
 *	for the IO, then he must ensure that the device is unplugged so
 *	that the IO is dispatched to the driver.
 *
 *	All IO is handled async in Linux. This is fine for background
 *	writes, but for reads or writes that someone waits for completion
 *	on, we want to notify the block layer and IO scheduler so that they
 *	know about it. That allows them to make better scheduling
 *	decisions. So when the below references 'sync' and 'async', it
 *	is referencing this priority hint.
 *
 * With that in mind, the available types are:
 *
 * READ			A normal read operation. Device will be plugged.
 * READ_SYNC		A synchronous read. Device is not plugged, caller can
 *			immediately wait on this read without caring about
 *			unplugging.
 * READA		Used for read-ahead operations. Lower priority, and the
 *			 block layer could (in theory) choose to ignore this
 *			request if it runs into resource problems.
 * WRITE		A normal async write. Device will be plugged.
 * SWRITE		Like WRITE, but a special case for ll_rw_block() that
 *			tells it to lock the buffer first. Normally a buffer
 *			must be locked before doing IO.
 * WRITE_SYNC_PLUG	Synchronous write. Identical to WRITE, but passes down
 *			the hint that someone will be waiting on this IO
 *			shortly. The device must still be unplugged explicitly,
 *			WRITE_SYNC_PLUG does not do this as we could be
 *			submitting more writes before we actually wait on any
 *			of them.
 * WRITE_SYNC		Like WRITE_SYNC_PLUG, but also unplugs the device
 *			immediately after submission. The write equivalent
 *			of READ_SYNC.
 * WRITE_ODIRECT	Special case write for O_DIRECT only.
 * SWRITE_SYNC
 * SWRITE_SYNC_PLUG	Like WRITE_SYNC/WRITE_SYNC_PLUG, but locks the buffer.
 *			See SWRITE.
 * WRITE_BARRIER	Like WRITE, but tells the block layer that all
 *			previously submitted writes must be safely on storage
 *			before this one is started. Also guarantees that when
 *			this write is complete, it itself is also safely on
 *			storage. Prevents reordering of writes on both sides
 *			of this IO.
 *
 */
#define RW_MASK		1
#define RWA_MASK	2
#define READ 0
#define WRITE 1
#define READA 2		/* read-ahead  - don't block if no resources */
#define SWRITE 3	/* for ll_rw_block() - wait for buffer lock */
#define READ_SYNC	(READ | (1 << BIO_RW_SYNCIO) | (1 << BIO_RW_UNPLUG))
#define READ_META	(READ | (1 << BIO_RW_META))
#define WRITE_SYNC_PLUG	(WRITE | (1 << BIO_RW_SYNCIO) | (1 << BIO_RW_NOIDLE))
#define WRITE_SYNC	(WRITE_SYNC_PLUG | (1 << BIO_RW_UNPLUG))
#define WRITE_ODIRECT	(WRITE | (1 << BIO_RW_SYNCIO) | (1 << BIO_RW_UNPLUG))
#define SWRITE_SYNC_PLUG	\
			(SWRITE | (1 << BIO_RW_SYNCIO) | (1 << BIO_RW_NOIDLE))
#define SWRITE_SYNC	(SWRITE_SYNC_PLUG | (1 << BIO_RW_UNPLUG))
#define WRITE_BARRIER	(WRITE | (1 << BIO_RW_BARRIER))

/*
 * These aren't really reads or writes, they pass down information about
 * parts of device that are now unused by the file system.
 */
#define DISCARD_NOBARRIER (1 << BIO_RW_DISCARD)
#define DISCARD_BARRIER ((1 << BIO_RW_DISCARD) | (1 << BIO_RW_BARRIER))

#define SEL_IN		1
#define SEL_OUT		2
#define SEL_EX		4

/* public flags for file_system_type */
#define FS_REQUIRES_DEV 1 
#define FS_BINARY_MOUNTDATA 2
#define FS_HAS_SUBTYPE 4
#define FS_IS_FUSE	8	/* Fuse filesystem - bdev freeze these too */
#define FS_REVAL_DOT	16384	/* Check the paths ".", ".." for staleness */
#define FS_RENAME_DOES_D_MOVE	32768	/* FS will handle d_move()
					 * during rename() internally.
					 */

/*
 * These are the fs-independent mount-flags: up to 32 flags are supported
 */
#define MS_RDONLY	 1	/* Mount read-only */
#define MS_NOSUID	 2	/* Ignore suid and sgid bits */
#define MS_NODEV	 4	/* Disallow access to device special files */
#define MS_NOEXEC	 8	/* Disallow program execution */
#define MS_SYNCHRONOUS	16	/* Writes are synced at once */
#define MS_REMOUNT	32	/* Alter flags of a mounted FS */
#define MS_MANDLOCK	64	/* Allow mandatory locks on an FS */
#define MS_DIRSYNC	128	/* Directory modifications are synchronous */
#define MS_NOATIME	1024	/* Do not update access times. */
#define MS_NODIRATIME	2048	/* Do not update directory access times */
#define MS_BIND		4096
#define MS_MOVE		8192
#define MS_REC		16384
#define MS_VERBOSE	32768	/* War is peace. Verbosity is silence.
				   MS_VERBOSE is deprecated. */
#define MS_SILENT	32768
#define MS_POSIXACL	(1<<16)	/* VFS does not apply the umask */
#define MS_UNBINDABLE	(1<<17)	/* change to unbindable */
#define MS_PRIVATE	(1<<18)	/* change to private */
#define MS_SLAVE	(1<<19)	/* change to slave */
#define MS_SHARED	(1<<20)	/* change to shared */
#define MS_RELATIME	(1<<21)	/* Update atime relative to mtime/ctime. */
#define MS_KERNMOUNT	(1<<22) /* this is a kern_mount call */
#define MS_I_VERSION	(1<<23) /* Update inode I_version field */
#define MS_STRICTATIME	(1<<24) /* Always perform atime updates */
#define MS_FROZEN	(1<<25)	/* Frozen by freeze_filesystems() */
#define MS_ACTIVE	(1<<30)
#define MS_NOUSER	(1<<31)

/*
 * Superblock flags that can be altered by MS_REMOUNT
 */
#define MS_RMT_MASK	(MS_RDONLY|MS_SYNCHRONOUS|MS_MANDLOCK|MS_I_VERSION)

/*
 * Old magic mount flag and mask
 */
#define MS_MGC_VAL 0xC0ED0000
#define MS_MGC_MSK 0xffff0000

/* Inode flags - they have nothing to superblock flags now */

#define S_SYNC		1	/* Writes are synced at once */
#define S_NOATIME	2	/* Do not update access times */
#define S_APPEND	4	/* Append-only file */
#define S_IMMUTABLE	8	/* Immutable file */
#define S_DEAD		16	/* removed, but still open directory */
#define S_NOQUOTA	32	/* Inode is not counted to quota */
#define S_DIRSYNC	64	/* Directory modifications are synchronous */
#define S_NOCMTIME	128	/* Do not update file c/mtime */
#define S_SWAPFILE	256	/* Do not truncate: swapon got its bmaps */
#define S_PRIVATE	512	/* Inode is fs-internal */
#define S_ATOMIC_COPY	1024	/* Pages mapped with this inode need to be
				   atomically copied (gem) */

/*
 * Note that nosuid etc flags are inode-specific: setting some file-system
 * flags just means all the inodes inherit those flags by default. It might be
 * possible to override it selectively if you really wanted to with some
 * ioctl() that is not currently implemented.
 *
 * Exception: MS_RDONLY is always applied to the entire file system.
 *
 * Unfortunately, it is possible to change a filesystems flags with it mounted
 * with files in use.  This means that all of the inodes will not have their
 * i_flags updated.  Hence, i_flags no longer inherit the superblock mount
 * flags, so these have to be checked separately. -- rmk@arm.uk.linux.org
 */
#define __IS_FLG(inode,flg) ((inode)->i_sb->s_flags & (flg))

#define IS_RDONLY(inode) ((inode)->i_sb->s_flags & MS_RDONLY)
#define IS_SYNC(inode)		(__IS_FLG(inode, MS_SYNCHRONOUS) || \
					((inode)->i_flags & S_SYNC))
#define IS_DIRSYNC(inode)	(__IS_FLG(inode, MS_SYNCHRONOUS|MS_DIRSYNC) || \
					((inode)->i_flags & (S_SYNC|S_DIRSYNC)))
#define IS_MANDLOCK(inode)	__IS_FLG(inode, MS_MANDLOCK)
#define IS_NOATIME(inode)   __IS_FLG(inode, MS_RDONLY|MS_NOATIME)
#define IS_I_VERSION(inode)   __IS_FLG(inode, MS_I_VERSION)

#define IS_NOQUOTA(inode)	((inode)->i_flags & S_NOQUOTA)
#define IS_APPEND(inode)	((inode)->i_flags & S_APPEND)
#define IS_IMMUTABLE(inode)	((inode)->i_flags & S_IMMUTABLE)
#define IS_POSIXACL(inode)	__IS_FLG(inode, MS_POSIXACL)

#define IS_DEADDIR(inode)	((inode)->i_flags & S_DEAD)
#define IS_NOCMTIME(inode)	((inode)->i_flags & S_NOCMTIME)
#define IS_SWAPFILE(inode)	((inode)->i_flags & S_SWAPFILE)
#define IS_PRIVATE(inode)	((inode)->i_flags & S_PRIVATE)

/* the read-only stuff doesn't really belong here, but any other place is
   probably as bad and I don't want to create yet another include file. */

#define BLKROSET   _IO(0x12,93)	/* set device read-only (0 = read-write) */
#define BLKROGET   _IO(0x12,94)	/* get read-only status (0 = read_write) */
#define BLKRRPART  _IO(0x12,95)	/* re-read partition table */
#define BLKGETSIZE _IO(0x12,96)	/* return device size /512 (long *arg) */
#define BLKFLSBUF  _IO(0x12,97)	/* flush buffer cache */
#define BLKRASET   _IO(0x12,98)	/* set read ahead for block device */
#define BLKRAGET   _IO(0x12,99)	/* get current read ahead setting */
#define BLKFRASET  _IO(0x12,100)/* set filesystem (mm/filemap.c) read-ahead */
#define BLKFRAGET  _IO(0x12,101)/* get filesystem (mm/filemap.c) read-ahead */
#define BLKSECTSET _IO(0x12,102)/* set max sectors per request (ll_rw_blk.c) */
#define BLKSECTGET _IO(0x12,103)/* get max sectors per request (ll_rw_blk.c) */
#define BLKSSZGET  _IO(0x12,104)/* get block device sector size */
#if 0
#define BLKPG      _IO(0x12,105)/* See blkpg.h */

/* Some people are morons.  Do not use sizeof! */

#define BLKELVGET  _IOR(0x12,106,size_t)/* elevator get */
#define BLKELVSET  _IOW(0x12,107,size_t)/* elevator set */
/* This was here just to show that the number is taken -
   probably all these _IO(0x12,*) ioctls should be moved to blkpg.h. */
#endif
/* A jump here: 108-111 have been used for various private purposes. */
#define BLKBSZGET  _IOR(0x12,112,size_t)
#define BLKBSZSET  _IOW(0x12,113,size_t)
#define BLKGETSIZE64 _IOR(0x12,114,size_t)	/* return device size in bytes (u64 *arg) */
#define BLKTRACESETUP _IOWR(0x12,115,struct blk_user_trace_setup)
#define BLKTRACESTART _IO(0x12,116)
#define BLKTRACESTOP _IO(0x12,117)
#define BLKTRACETEARDOWN _IO(0x12,118)
#define BLKDISCARD _IO(0x12,119)

#define BMAP_IOCTL 1		/* obsolete - kept for compatibility */
#define FIBMAP	   _IO(0x00,1)	/* bmap access */
#define FIGETBSZ   _IO(0x00,2)	/* get the block size used for bmap */
#define FIFREEZE	_IOWR('X', 119, int)	/* Freeze */
#define FITHAW		_IOWR('X', 120, int)	/* Thaw */

#define	FS_IOC_GETFLAGS			_IOR('f', 1, long)
#define	FS_IOC_SETFLAGS			_IOW('f', 2, long)
#define	FS_IOC_GETVERSION		_IOR('v', 1, long)
#define	FS_IOC_SETVERSION		_IOW('v', 2, long)
#define FS_IOC_FIEMAP			_IOWR('f', 11, struct fiemap)
#define FS_IOC32_GETFLAGS		_IOR('f', 1, int)
#define FS_IOC32_SETFLAGS		_IOW('f', 2, int)
#define FS_IOC32_GETVERSION		_IOR('v', 1, int)
#define FS_IOC32_SETVERSION		_IOW('v', 2, int)

/*
 * Inode flags (FS_IOC_GETFLAGS / FS_IOC_SETFLAGS)
 */
#define	FS_SECRM_FL			0x00000001 /* Secure deletion */
#define	FS_UNRM_FL			0x00000002 /* Undelete */
#define	FS_COMPR_FL			0x00000004 /* Compress file */
#define FS_SYNC_FL			0x00000008 /* Synchronous updates */
#define FS_IMMUTABLE_FL			0x00000010 /* Immutable file */
#define FS_APPEND_FL			0x00000020 /* writes to file may only append */
#define FS_NODUMP_FL			0x00000040 /* do not dump file */
#define FS_NOATIME_FL			0x00000080 /* do not update atime */
/* Reserved for compression usage... */
#define FS_DIRTY_FL			0x00000100
#define FS_COMPRBLK_FL			0x00000200 /* One or more compressed clusters */
#define FS_NOCOMP_FL			0x00000400 /* Don't compress */
#define FS_ECOMPR_FL			0x00000800 /* Compression error */
/* End compression flags --- maybe not all used */
#define FS_BTREE_FL			0x00001000 /* btree format dir */
#define FS_INDEX_FL			0x00001000 /* hash-indexed directory */
#define FS_IMAGIC_FL			0x00002000 /* AFS directory */
#define FS_JOURNAL_DATA_FL		0x00004000 /* Reserved for ext3 */
#define FS_NOTAIL_FL			0x00008000 /* file tail should not be merged */
#define FS_DIRSYNC_FL			0x00010000 /* dirsync behaviour (directories only) */
#define FS_TOPDIR_FL			0x00020000 /* Top of directory hierarchies*/
#define FS_EXTENT_FL			0x00080000 /* Extents */
#define FS_DIRECTIO_FL			0x00100000 /* Use direct i/o */
#define FS_RESERVED_FL			0x80000000 /* reserved for ext2 lib */

#define FS_FL_USER_VISIBLE		0x0003DFFF /* User visible flags */
#define FS_FL_USER_MODIFIABLE		0x000380FF /* User modifiable flags */


#define SYNC_FILE_RANGE_WAIT_BEFORE	1
#define SYNC_FILE_RANGE_WRITE		2
#define SYNC_FILE_RANGE_WAIT_AFTER	4

#ifdef __KERNEL__

#include <linux/linkage.h>
#include <linux/wait.h>
#include <linux/types.h>
#include <linux/kdev_t.h>
#include <linux/dcache.h>
#include <linux/path.h>
#include <linux/stat.h>
#include <linux/cache.h>
#include <linux/kobject.h>
#include <linux/list.h>
#include <linux/radix-tree.h>
#include <linux/prio_tree.h>
#include <linux/init.h>
#include <linux/pid.h>
#include <linux/mutex.h>
#include <linux/capability.h>
#include <linux/semaphore.h>
#include <linux/fiemap.h>

#include <asm/atomic.h>
#include <asm/byteorder.h>

struct export_operations;
struct hd_geometry;
struct iovec;
struct nameidata;
struct kiocb;
struct pipe_inode_info;
struct poll_table_struct;
struct kstatfs;
struct vm_area_struct;
struct vfsmount;
struct cred;

extern void __init inode_init(void);
extern void __init inode_init_early(void);
extern void __init files_init(unsigned long);

extern struct files_stat_struct files_stat;
extern int get_max_files(void);
extern int sysctl_nr_open;
extern struct inodes_stat_t inodes_stat;
extern int leases_enable, lease_break_time;
#ifdef CONFIG_DNOTIFY
extern int dir_notify_enable;
#endif

struct buffer_head;
typedef int (get_block_t)(struct inode *inode, sector_t iblock,
			struct buffer_head *bh_result, int create);
typedef void (dio_iodone_t)(struct kiocb *iocb, loff_t offset,
			ssize_t bytes, void *private);

/*
 * Attribute flags.  These should be or-ed together to figure out what
 * has been changed!
 */
#define ATTR_MODE	(1 << 0)
#define ATTR_UID	(1 << 1)
#define ATTR_GID	(1 << 2)
#define ATTR_SIZE	(1 << 3)
#define ATTR_ATIME	(1 << 4)
#define ATTR_MTIME	(1 << 5)
#define ATTR_CTIME	(1 << 6)
#define ATTR_ATIME_SET	(1 << 7)
#define ATTR_MTIME_SET	(1 << 8)
#define ATTR_FORCE	(1 << 9) /* Not a change, but a change it */
#define ATTR_ATTR_FLAG	(1 << 10)
#define ATTR_KILL_SUID	(1 << 11)
#define ATTR_KILL_SGID	(1 << 12)
#define ATTR_FILE	(1 << 13)
#define ATTR_KILL_PRIV	(1 << 14)
#define ATTR_OPEN	(1 << 15) /* Truncating from open(O_TRUNC) */
#define ATTR_TIMES_SET	(1 << 16)

/*
 * This is the Inode Attributes structure, used for notify_change().  It
 * uses the above definitions as flags, to know which values have changed.
 * Also, in this manner, a Filesystem can look at only the values it cares
 * about.  Basically, these are the attributes that the VFS layer can
 * request to change from the FS layer.
 *
 * Derek Atkins <warlord@MIT.EDU> 94-10-20
 */
struct iattr {
	unsigned int	ia_valid;
	umode_t		ia_mode;
	uid_t		ia_uid;
	gid_t		ia_gid;
	loff_t		ia_size;
	struct timespec	ia_atime;
	struct timespec	ia_mtime;
	struct timespec	ia_ctime;

	/*
	 * Not an attribute, but an auxilary info for filesystems wanting to
	 * implement an ftruncate() like method.  NOTE: filesystem should
	 * check for (ia_valid & ATTR_FILE), and not for (ia_file != NULL).
	 */
	struct file	*ia_file;
};

/*
 * Includes for diskquotas.
 */
#include <linux/quota.h>

/** 
 * enum positive_aop_returns - aop return codes with specific semantics
 *
 * @AOP_WRITEPAGE_ACTIVATE: Informs the caller that page writeback has
 * 			    completed, that the page is still locked, and
 * 			    should be considered active.  The VM uses this hint
 * 			    to return the page to the active list -- it won't
 * 			    be a candidate for writeback again in the near
 * 			    future.  Other callers must be careful to unlock
 * 			    the page if they get this return.  Returned by
 * 			    writepage(); 
 *
 * @AOP_TRUNCATED_PAGE: The AOP method that was handed a locked page has
 *  			unlocked it and the page might have been truncated.
 *  			The caller should back up to acquiring a new page and
 *  			trying again.  The aop will be taking reasonable
 *  			precautions not to livelock.  If the caller held a page
 *  			reference, it should drop it before retrying.  Returned
 *  			by readpage().
 *
 * address_space_operation functions return these large constants to indicate
 * special semantics to the caller.  These are much larger than the bytes in a
 * page to allow for functions that return the number of bytes operated on in a
 * given page.
 */

enum positive_aop_returns {
	AOP_WRITEPAGE_ACTIVATE	= 0x80000,
	AOP_TRUNCATED_PAGE	= 0x80001,
};

#define AOP_FLAG_UNINTERRUPTIBLE	0x0001 /* will not do a short write */
#define AOP_FLAG_CONT_EXPAND		0x0002 /* called from cont_expand */
#define AOP_FLAG_NOFS			0x0004 /* used by filesystem to direct
						* helper code (eg buffer layer)
						* to clear GFP_FS from alloc */

/*
 * oh the beauties of C type declarations.
 */
struct page;
struct address_space;
struct writeback_control;

struct iov_iter {
	const struct iovec *iov;
	unsigned long nr_segs;
	size_t iov_offset;
	size_t count;
};

size_t iov_iter_copy_from_user_atomic(struct page *page,
		struct iov_iter *i, unsigned long offset, size_t bytes);
size_t iov_iter_copy_from_user(struct page *page,
		struct iov_iter *i, unsigned long offset, size_t bytes);
void iov_iter_advance(struct iov_iter *i, size_t bytes);
int iov_iter_fault_in_readable(struct iov_iter *i, size_t bytes);
size_t iov_iter_single_seg_count(struct iov_iter *i);

static inline void iov_iter_init(struct iov_iter *i,
			const struct iovec *iov, unsigned long nr_segs,
			size_t count, size_t written)
{
	i->iov = iov;
	i->nr_segs = nr_segs;
	i->iov_offset = 0;
	i->count = count + written;

	iov_iter_advance(i, written);
}

static inline size_t iov_iter_count(struct iov_iter *i)
{
	return i->count;
}

/*
 * "descriptor" for what we're up to with a read.
 * This allows us to use the same read code yet
 * have multiple different users of the data that
 * we read from a file.
 *
 * The simplest case just copies the data to user
 * mode.
 */
typedef struct {
	size_t written;
	size_t count;
	union {
		char __user *buf;
		void *data;
	} arg;
	int error;
} read_descriptor_t;

typedef int (*read_actor_t)(read_descriptor_t *, struct page *,
		unsigned long, unsigned long);

struct address_space_operations {
	int (*writepage)(struct page *page, struct writeback_control *wbc);
	int (*readpage)(struct file *, struct page *);
	void (*sync_page)(struct page *);

	/* Write back some dirty pages from this mapping. */
	int (*writepages)(struct address_space *, struct writeback_control *);

	/* Set a page dirty.  Return true if this dirtied it */
	int (*set_page_dirty)(struct page *page);

	int (*readpages)(struct file *filp, struct address_space *mapping,
			struct list_head *pages, unsigned nr_pages);

	int (*write_begin)(struct file *, struct address_space *mapping,
				loff_t pos, unsigned len, unsigned flags,
				struct page **pagep, void **fsdata);
	int (*write_end)(struct file *, struct address_space *mapping,
				loff_t pos, unsigned len, unsigned copied,
				struct page *page, void *fsdata);

	/* Unfortunately this kludge is needed for FIBMAP. Don't use it */
	sector_t (*bmap)(struct address_space *, sector_t);
	void (*invalidatepage) (struct page *, unsigned long);
	int (*releasepage) (struct page *, gfp_t);
	ssize_t (*direct_IO)(int, struct kiocb *, const struct iovec *iov,
			loff_t offset, unsigned long nr_segs);
	int (*get_xip_mem)(struct address_space *, pgoff_t, int,
						void **, unsigned long *);
	/* migrate the contents of a page to the specified target */
	int (*migratepage) (struct address_space *,
			struct page *, struct page *);
	int (*launder_page) (struct page *);
	int (*is_partially_uptodate) (struct page *, read_descriptor_t *,
					unsigned long);
};

/*
 * pagecache_write_begin/pagecache_write_end must be used by general code
 * to write into the pagecache.
 */
int pagecache_write_begin(struct file *, struct address_space *mapping,
				loff_t pos, unsigned len, unsigned flags,
				struct page **pagep, void **fsdata);

int pagecache_write_end(struct file *, struct address_space *mapping,
				loff_t pos, unsigned len, unsigned copied,
				struct page *page, void *fsdata);

struct backing_dev_info;
struct address_space {
	struct inode		*host;		/* owner: inode, block_device */
	struct radix_tree_root	page_tree;	/* radix tree of all pages */
	spinlock_t		tree_lock;	/* and lock protecting it */
	unsigned int		i_mmap_writable;/* count VM_SHARED mappings */
	struct prio_tree_root	i_mmap;		/* tree of private and shared mappings */
	struct list_head	i_mmap_nonlinear;/*list VM_NONLINEAR mappings */
	spinlock_t		i_mmap_lock;	/* protect tree, count, list */
	unsigned int		truncate_count;	/* Cover race condition with truncate */
	unsigned long		nrpages;	/* number of total pages */
	pgoff_t			writeback_index;/* writeback starts here */
	const struct address_space_operations *a_ops;	/* methods */
	unsigned long		flags;		/* error bits/gfp mask */
	struct backing_dev_info *backing_dev_info; /* device readahead, etc */
	spinlock_t		private_lock;	/* for use by the address_space */
	struct list_head	private_list;	/* ditto */
	struct address_space	*assoc_mapping;	/* ditto */
} __attribute__((aligned(sizeof(long))));
	/*
	 * On most architectures that alignment is already the case; but
	 * must be enforced here for CRIS, to let the least signficant bit
	 * of struct page's "mapping" pointer be used for PAGE_MAPPING_ANON.
	 */

struct block_device {
	dev_t			bd_dev;  /* not a kdev_t - it's a search key */
	struct inode *		bd_inode;	/* will die */
	struct super_block *	bd_super;
	int			bd_openers;
	struct mutex		bd_mutex;	/* open/close mutex */
	struct semaphore	bd_mount_sem;
	struct list_head	bd_inodes;
	void *			bd_holder;
	int			bd_holders;
#ifdef CONFIG_SYSFS
	struct list_head	bd_holder_list;
#endif
	struct block_device *	bd_contains;
	unsigned		bd_block_size;
	struct hd_struct *	bd_part;
	/* number of times partitions within this device have been opened. */
	unsigned		bd_part_count;
	int			bd_invalidated;
	struct gendisk *	bd_disk;
	struct list_head	bd_list;
	struct backing_dev_info *bd_inode_backing_dev_info;
	/*
	 * Private data.  You must have bd_claim'ed the block_device
	 * to use this.  NOTE:  bd_claim allows an owner to claim
	 * the same device multiple times, the owner must take special
	 * care to not mess up bd_private for that case.
	 */
	unsigned long		bd_private;

	/* The counter of freeze processes */
	int			bd_fsfreeze_count;
	/* Mutex for freeze */
	struct mutex		bd_fsfreeze_mutex;
};

/*
 * Radix-tree tags, for tagging dirty and writeback pages within the pagecache
 * radix trees
 */
#define PAGECACHE_TAG_DIRTY	0
#define PAGECACHE_TAG_WRITEBACK	1

int mapping_tagged(struct address_space *mapping, int tag);

/*
 * Might pages of this file be mapped into userspace?
 */
static inline int mapping_mapped(struct address_space *mapping)
{
	return	!prio_tree_empty(&mapping->i_mmap) ||
		!list_empty(&mapping->i_mmap_nonlinear);
}

/*
 * Might pages of this file have been modified in userspace?
 * Note that i_mmap_writable counts all VM_SHARED vmas: do_mmap_pgoff
 * marks vma as VM_SHARED if it is shared, and the file was opened for
 * writing i.e. vma may be mprotected writable even if now readonly.
 */
static inline int mapping_writably_mapped(struct address_space *mapping)
{
	return mapping->i_mmap_writable != 0;
}

/*
 * Use sequence counter to get consistent i_size on 32-bit processors.
 */
#if BITS_PER_LONG==32 && defined(CONFIG_SMP)
#include <linux/seqlock.h>
#define __NEED_I_SIZE_ORDERED
#define i_size_ordered_init(inode) seqcount_init(&inode->i_size_seqcount)
#else
#define i_size_ordered_init(inode) do { } while (0)
#endif

struct inode {
	struct hlist_node	i_hash;
	struct list_head	i_list;
	struct list_head	i_sb_list;
	struct list_head	i_dentry;
	unsigned long		i_ino;
	atomic_t		i_count;
	unsigned int		i_nlink;
	uid_t			i_uid;
	gid_t			i_gid;
	dev_t			i_rdev;
	u64			i_version;
	loff_t			i_size;
#ifdef __NEED_I_SIZE_ORDERED
	seqcount_t		i_size_seqcount;
#endif
	struct timespec		i_atime;
	struct timespec		i_mtime;
	struct timespec		i_ctime;
	blkcnt_t		i_blocks;
	unsigned int		i_blkbits;
	unsigned short          i_bytes;
	umode_t			i_mode;
	spinlock_t		i_lock;	/* i_blocks, i_bytes, maybe i_size */
	struct mutex		i_mutex;
	struct rw_semaphore	i_alloc_sem;
	const struct inode_operations	*i_op;
	const struct file_operations	*i_fop;	/* former ->i_op->default_file_ops */
	struct super_block	*i_sb;
	struct file_lock	*i_flock;
	struct address_space	*i_mapping;
	struct address_space	i_data;
#ifdef CONFIG_QUOTA
	struct dquot		*i_dquot[MAXQUOTAS];
#endif
	struct list_head	i_devices;
	union {
		struct pipe_inode_info	*i_pipe;
		struct block_device	*i_bdev;
		struct cdev		*i_cdev;
	};

	__u32			i_generation;

#ifdef CONFIG_FSNOTIFY
	__u32			i_fsnotify_mask; /* all events this inode cares about */
	struct hlist_head	i_fsnotify_mark_entries; /* fsnotify mark entries */
#endif

#ifdef CONFIG_INOTIFY
	struct list_head	inotify_watches; /* watches on this inode */
	struct mutex		inotify_mutex;	/* protects the watches list */
#endif

	unsigned long		i_state;
	unsigned long		dirtied_when;	/* jiffies of first dirtying */

	unsigned int		i_flags;

	atomic_t		i_writecount;
#ifdef CONFIG_SECURITY
	void			*i_security;
#endif
	void			*i_private; /* fs or device private pointer */
};

/*
 * inode->i_mutex nesting subclasses for the lock validator:
 *
 * 0: the object of the current VFS operation
 * 1: parent
 * 2: child/target
 * 3: quota file
 *
 * The locking order between these classes is
 * parent -> child -> normal -> xattr -> quota
 */
enum inode_i_mutex_lock_class
{
	I_MUTEX_NORMAL,
	I_MUTEX_PARENT,
	I_MUTEX_CHILD,
	I_MUTEX_XATTR,
	I_MUTEX_QUOTA
};

/*
 * NOTE: in a 32bit arch with a preemptable kernel and
 * an UP compile the i_size_read/write must be atomic
 * with respect to the local cpu (unlike with preempt disabled),
 * but they don't need to be atomic with respect to other cpus like in
 * true SMP (so they need either to either locally disable irq around
 * the read or for example on x86 they can be still implemented as a
 * cmpxchg8b without the need of the lock prefix). For SMP compiles
 * and 64bit archs it makes no difference if preempt is enabled or not.
 */
static inline loff_t i_size_read(const struct inode *inode)
{
#if BITS_PER_LONG==32 && defined(CONFIG_SMP)
	loff_t i_size;
	unsigned int seq;

	do {
		seq = read_seqcount_begin(&inode->i_size_seqcount);
		i_size = inode->i_size;
	} while (read_seqcount_retry(&inode->i_size_seqcount, seq));
	return i_size;
#elif BITS_PER_LONG==32 && defined(CONFIG_PREEMPT)
	loff_t i_size;

	preempt_disable();
	i_size = inode->i_size;
	preempt_enable();
	return i_size;
#else
	return inode->i_size;
#endif
}

/*
 * NOTE: unlike i_size_read(), i_size_write() does need locking around it
 * (normally i_mutex), otherwise on 32bit/SMP an update of i_size_seqcount
 * can be lost, resulting in subsequent i_size_read() calls spinning forever.
 */
static inline void i_size_write(struct inode *inode, loff_t i_size)
{
#if BITS_PER_LONG==32 && defined(CONFIG_SMP)
	write_seqcount_begin(&inode->i_size_seqcount);
	inode->i_size = i_size;
	write_seqcount_end(&inode->i_size_seqcount);
#elif BITS_PER_LONG==32 && defined(CONFIG_PREEMPT)
	preempt_disable();
	inode->i_size = i_size;
	preempt_enable();
#else
	inode->i_size = i_size;
#endif
}

static inline unsigned iminor(const struct inode *inode)
{
	return MINOR(inode->i_rdev);
}

static inline unsigned imajor(const struct inode *inode)
{
	return MAJOR(inode->i_rdev);
}

extern struct block_device *I_BDEV(struct inode *inode);

struct fown_struct {
	rwlock_t lock;          /* protects pid, uid, euid fields */
	struct pid *pid;	/* pid or -pgrp where SIGIO should be sent */
	enum pid_type pid_type;	/* Kind of process group SIGIO should be sent to */
	uid_t uid, euid;	/* uid/euid of process setting the owner */
	int signum;		/* posix.1b rt signal to be delivered on IO */
};

/*
 * Track a single file's readahead state
 */
struct file_ra_state {
	pgoff_t start;			/* where readahead started */
	unsigned int size;		/* # of readahead pages */
	unsigned int async_size;	/* do asynchronous readahead when
					   there are only # of pages ahead */

	unsigned int ra_pages;		/* Maximum readahead window */
	unsigned int mmap_miss;		/* Cache miss stat for mmap accesses */
	loff_t prev_pos;		/* Cache last read() position */
};

/*
 * Check if @index falls in the readahead windows.
 */
static inline int ra_has_index(struct file_ra_state *ra, pgoff_t index)
{
	return (index >= ra->start &&
		index <  ra->start + ra->size);
}

#define FILE_MNT_WRITE_TAKEN	1
#define FILE_MNT_WRITE_RELEASED	2

struct file {
	/*
	 * fu_list becomes invalid after file_free is called and queued via
	 * fu_rcuhead for RCU freeing
	 */
	union {
		struct list_head	fu_list;
		struct rcu_head 	fu_rcuhead;
	} f_u;
	struct path		f_path;
#define f_dentry	f_path.dentry
#define f_vfsmnt	f_path.mnt
	const struct file_operations	*f_op;
	spinlock_t		f_lock;  /* f_ep_links, f_flags, no IRQ */
	atomic_long_t		f_count;
	unsigned int 		f_flags;
	fmode_t			f_mode;
	loff_t			f_pos;
	struct fown_struct	f_owner;
	const struct cred	*f_cred;
	struct file_ra_state	f_ra;

	u64			f_version;
#ifdef CONFIG_SECURITY
	void			*f_security;
#endif
	/* needed for tty driver, and maybe others */
	void			*private_data;

#ifdef CONFIG_EPOLL
	/* Used by fs/eventpoll.c to link all the hooks to this file */
	struct list_head	f_ep_links;
#endif /* #ifdef CONFIG_EPOLL */
	struct address_space	*f_mapping;
#ifdef CONFIG_DEBUG_WRITECOUNT
	unsigned long f_mnt_write_state;
#endif
};
extern spinlock_t files_lock;
#define file_list_lock() spin_lock(&files_lock);
#define file_list_unlock() spin_unlock(&files_lock);

#define get_file(x)	atomic_long_inc(&(x)->f_count)
#define file_count(x)	atomic_long_read(&(x)->f_count)

#ifdef CONFIG_DEBUG_WRITECOUNT
static inline void file_take_write(struct file *f)
{
	WARN_ON(f->f_mnt_write_state != 0);
	f->f_mnt_write_state = FILE_MNT_WRITE_TAKEN;
}
static inline void file_release_write(struct file *f)
{
	f->f_mnt_write_state |= FILE_MNT_WRITE_RELEASED;
}
static inline void file_reset_write(struct file *f)
{
	f->f_mnt_write_state = 0;
}
static inline void file_check_state(struct file *f)
{
	/*
	 * At this point, either both or neither of these bits
	 * should be set.
	 */
	WARN_ON(f->f_mnt_write_state == FILE_MNT_WRITE_TAKEN);
	WARN_ON(f->f_mnt_write_state == FILE_MNT_WRITE_RELEASED);
}
static inline int file_check_writeable(struct file *f)
{
	if (f->f_mnt_write_state == FILE_MNT_WRITE_TAKEN)
		return 0;
	printk(KERN_WARNING "writeable file with no "
			    "mnt_want_write()\n");
	WARN_ON(1);
	return -EINVAL;
}
#else /* !CONFIG_DEBUG_WRITECOUNT */
static inline void file_take_write(struct file *filp) {}
static inline void file_release_write(struct file *filp) {}
static inline void file_reset_write(struct file *filp) {}
static inline void file_check_state(struct file *filp) {}
static inline int file_check_writeable(struct file *filp)
{
	return 0;
}
#endif /* CONFIG_DEBUG_WRITECOUNT */

#define	MAX_NON_LFS	((1UL<<31) - 1)

/* Page cache limit. The filesystems should put that into their s_maxbytes 
   limits, otherwise bad things can happen in VM. */ 
#if BITS_PER_LONG==32
#define MAX_LFS_FILESIZE	(((u64)PAGE_CACHE_SIZE << (BITS_PER_LONG-1))-1) 
#elif BITS_PER_LONG==64
#define MAX_LFS_FILESIZE 	0x7fffffffffffffffUL
#endif

#define FL_POSIX	1
#define FL_FLOCK	2
#define FL_ACCESS	8	/* not trying to lock, just looking */
#define FL_EXISTS	16	/* when unlocking, test for existence */
#define FL_LEASE	32	/* lease held on this file */
#define FL_CLOSE	64	/* unlock on close */
#define FL_SLEEP	128	/* A blocking lock */

/*
 * Special return value from posix_lock_file() and vfs_lock_file() for
 * asynchronous locking.
 */
#define FILE_LOCK_DEFERRED 1

/*
 * The POSIX file lock owner is determined by
 * the "struct files_struct" in the thread group
 * (or NULL for no owner - BSD locks).
 *
 * Lockd stuffs a "host" pointer into this.
 */
typedef struct files_struct *fl_owner_t;

struct file_lock_operations {
	void (*fl_copy_lock)(struct file_lock *, struct file_lock *);
	void (*fl_release_private)(struct file_lock *);
};

struct lock_manager_operations {
	int (*fl_compare_owner)(struct file_lock *, struct file_lock *);
	void (*fl_notify)(struct file_lock *);	/* unblock callback */
	int (*fl_grant)(struct file_lock *, struct file_lock *, int);
	void (*fl_copy_lock)(struct file_lock *, struct file_lock *);
	void (*fl_release_private)(struct file_lock *);
	void (*fl_break)(struct file_lock *);
	int (*fl_mylease)(struct file_lock *, struct file_lock *);
	int (*fl_change)(struct file_lock **, int);
};

struct lock_manager {
	struct list_head list;
};

void locks_start_grace(struct lock_manager *);
void locks_end_grace(struct lock_manager *);
int locks_in_grace(void);

/* that will die - we need it for nfs_lock_info */
#include <linux/nfs_fs_i.h>

struct file_lock {
	struct file_lock *fl_next;	/* singly linked list for this inode  */
	struct list_head fl_link;	/* doubly linked list of all locks */
	struct list_head fl_block;	/* circular list of blocked processes */
	fl_owner_t fl_owner;
	unsigned char fl_flags;
	unsigned char fl_type;
	unsigned int fl_pid;
	struct pid *fl_nspid;
	wait_queue_head_t fl_wait;
	struct file *fl_file;
	loff_t fl_start;
	loff_t fl_end;

	struct fasync_struct *	fl_fasync; /* for lease break notifications */
	unsigned long fl_break_time;	/* for nonblocking lease breaks */

	struct file_lock_operations *fl_ops;	/* Callbacks for filesystems */
	struct lock_manager_operations *fl_lmops;	/* Callbacks for lockmanagers */
	union {
		struct nfs_lock_info	nfs_fl;
		struct nfs4_lock_info	nfs4_fl;
		struct {
			struct list_head link;	/* link in AFS vnode's pending_locks list */
			int state;		/* state of grant or error if -ve */
		} afs;
	} fl_u;
};

/* The following constant reflects the upper bound of the file/locking space */
#ifndef OFFSET_MAX
#define INT_LIMIT(x)	(~((x)1 << (sizeof(x)*8 - 1)))
#define OFFSET_MAX	INT_LIMIT(loff_t)
#define OFFT_OFFSET_MAX	INT_LIMIT(off_t)
#endif

#include <linux/fcntl.h>

extern void send_sigio(struct fown_struct *fown, int fd, int band);

/* fs/sync.c */
extern int do_sync_mapping_range(struct address_space *mapping, loff_t offset,
			loff_t endbyte, unsigned int flags);

#ifdef CONFIG_FILE_LOCKING
extern int fcntl_getlk(struct file *, struct flock __user *);
extern int fcntl_setlk(unsigned int, struct file *, unsigned int,
			struct flock __user *);

#if BITS_PER_LONG == 32
extern int fcntl_getlk64(struct file *, struct flock64 __user *);
extern int fcntl_setlk64(unsigned int, struct file *, unsigned int,
			struct flock64 __user *);
#endif

extern int fcntl_setlease(unsigned int fd, struct file *filp, long arg);
extern int fcntl_getlease(struct file *filp);

/* fs/locks.c */
extern void locks_init_lock(struct file_lock *);
extern void locks_copy_lock(struct file_lock *, struct file_lock *);
extern void __locks_copy_lock(struct file_lock *, const struct file_lock *);
extern void locks_remove_posix(struct file *, fl_owner_t);
extern void locks_remove_flock(struct file *);
extern void locks_release_private(struct file_lock *);
extern void posix_test_lock(struct file *, struct file_lock *);
extern int posix_lock_file(struct file *, struct file_lock *, struct file_lock *);
extern int posix_lock_file_wait(struct file *, struct file_lock *);
extern int posix_unblock_lock(struct file *, struct file_lock *);
extern int vfs_test_lock(struct file *, struct file_lock *);
extern int vfs_lock_file(struct file *, unsigned int, struct file_lock *, struct file_lock *);
extern int vfs_cancel_lock(struct file *filp, struct file_lock *fl);
extern int flock_lock_file_wait(struct file *filp, struct file_lock *fl);
extern int __break_lease(struct inode *inode, unsigned int flags);
extern void lease_get_mtime(struct inode *, struct timespec *time);
extern int generic_setlease(struct file *, long, struct file_lock **);
extern int vfs_setlease(struct file *, long, struct file_lock **);
extern int lease_modify(struct file_lock **, int);
extern int lock_may_read(struct inode *, loff_t start, unsigned long count);
extern int lock_may_write(struct inode *, loff_t start, unsigned long count);
#else /* !CONFIG_FILE_LOCKING */
static inline int fcntl_getlk(struct file *file, struct flock __user *user)
{
	return -EINVAL;
}

static inline int fcntl_setlk(unsigned int fd, struct file *file,
			      unsigned int cmd, struct flock __user *user)
{
	return -EACCES;
}

#if BITS_PER_LONG == 32
static inline int fcntl_getlk64(struct file *file, struct flock64 __user *user)
{
	return -EINVAL;
}

static inline int fcntl_setlk64(unsigned int fd, struct file *file,
				unsigned int cmd, struct flock64 __user *user)
{
	return -EACCES;
}
#endif
static inline int fcntl_setlease(unsigned int fd, struct file *filp, long arg)
{
	return 0;
}

static inline int fcntl_getlease(struct file *filp)
{
	return 0;
}

static inline void locks_init_lock(struct file_lock *fl)
{
	return;
}

static inline void __locks_copy_lock(struct file_lock *new, struct file_lock *fl)
{
	return;
}

static inline void locks_copy_lock(struct file_lock *new, struct file_lock *fl)
{
	return;
}

static inline void locks_remove_posix(struct file *filp, fl_owner_t owner)
{
	return;
}

static inline void locks_remove_flock(struct file *filp)
{
	return;
}

static inline void posix_test_lock(struct file *filp, struct file_lock *fl)
{
	return;
}

static inline int posix_lock_file(struct file *filp, struct file_lock *fl,
				  struct file_lock *conflock)
{
	return -ENOLCK;
}

static inline int posix_lock_file_wait(struct file *filp, struct file_lock *fl)
{
	return -ENOLCK;
}

static inline int posix_unblock_lock(struct file *filp,
				     struct file_lock *waiter)
{
	return -ENOENT;
}

static inline int vfs_test_lock(struct file *filp, struct file_lock *fl)
{
	return 0;
}

static inline int vfs_lock_file(struct file *filp, unsigned int cmd,
				struct file_lock *fl, struct file_lock *conf)
{
	return -ENOLCK;
}

static inline int vfs_cancel_lock(struct file *filp, struct file_lock *fl)
{
	return 0;
}

static inline int flock_lock_file_wait(struct file *filp,
				       struct file_lock *request)
{
	return -ENOLCK;
}

static inline int __break_lease(struct inode *inode, unsigned int mode)
{
	return 0;
}

static inline void lease_get_mtime(struct inode *inode, struct timespec *time)
{
	return;
}

static inline int generic_setlease(struct file *filp, long arg,
				    struct file_lock **flp)
{
	return -EINVAL;
}

static inline int vfs_setlease(struct file *filp, long arg,
			       struct file_lock **lease)
{
	return -EINVAL;
}

static inline int lease_modify(struct file_lock **before, int arg)
{
	return -EINVAL;
}

static inline int lock_may_read(struct inode *inode, loff_t start,
				unsigned long len)
{
	return 1;
}

static inline int lock_may_write(struct inode *inode, loff_t start,
				 unsigned long len)
{
	return 1;
}

#endif /* !CONFIG_FILE_LOCKING */


struct fasync_struct {
	int	magic;
	int	fa_fd;
	struct	fasync_struct	*fa_next; /* singly linked list */
	struct	file 		*fa_file;
};

#define FASYNC_MAGIC 0x4601

/* SMP safe fasync helpers: */
extern int fasync_helper(int, struct file *, int, struct fasync_struct **);
/* can be called from interrupts */
extern void kill_fasync(struct fasync_struct **, int, int);
/* only for net: no internal synchronization */
extern void __kill_fasync(struct fasync_struct *, int, int);

extern int __f_setown(struct file *filp, struct pid *, enum pid_type, int force);
extern int f_setown(struct file *filp, unsigned long arg, int force);
extern void f_delown(struct file *filp);
extern pid_t f_getown(struct file *filp);
extern int send_sigurg(struct fown_struct *fown);

/*
 *	Umount options
 */

#define MNT_FORCE	0x00000001	/* Attempt to forcibily umount */
#define MNT_DETACH	0x00000002	/* Just detach from the tree */
#define MNT_EXPIRE	0x00000004	/* Mark for expiry */

extern struct list_head super_blocks;
extern spinlock_t sb_lock;

#define sb_entry(list)  list_entry((list), struct super_block, s_list)
#define S_BIAS (1<<30)
struct super_block {
	struct list_head	s_list;		/* Keep this first */
	dev_t			s_dev;		/* search index; _not_ kdev_t */
	unsigned long		s_blocksize;
	unsigned char		s_blocksize_bits;
	unsigned char		s_dirt;
	unsigned long long	s_maxbytes;	/* Max file size */
	struct file_system_type	*s_type;
	const struct super_operations	*s_op;
	struct dquot_operations	*dq_op;
 	struct quotactl_ops	*s_qcop;
	const struct export_operations *s_export_op;
	unsigned long		s_flags;
	unsigned long		s_magic;
	struct dentry		*s_root;
	struct rw_semaphore	s_umount;
	struct mutex		s_lock;
	int			s_count;
	int			s_need_sync;
	atomic_t		s_active;
#ifdef CONFIG_SECURITY
	void                    *s_security;
#endif
	struct xattr_handler	**s_xattr;

	struct list_head	s_inodes;	/* all inodes */
	struct list_head	s_dirty;	/* dirty inodes */
	struct list_head	s_io;		/* parked for writeback */
	struct list_head	s_more_io;	/* parked for more writeback */
	struct hlist_head	s_anon;		/* anonymous dentries for (nfs) exporting */
	struct list_head	s_files;
	/* s_dentry_lru and s_nr_dentry_unused are protected by dcache_lock */
	struct list_head	s_dentry_lru;	/* unused dentry lru */
	int			s_nr_dentry_unused;	/* # of dentry on lru */

	struct block_device	*s_bdev;
	struct mtd_info		*s_mtd;
	struct list_head	s_instances;
	struct quota_info	s_dquot;	/* Diskquota specific options */

	int			s_frozen;
	wait_queue_head_t	s_wait_unfrozen;

	char s_id[32];				/* Informational name */

	void 			*s_fs_info;	/* Filesystem private info */
	fmode_t			s_mode;

	/*
	 * The next field is for VFS *only*. No filesystems have any business
	 * even looking at it. You had been warned.
	 */
	struct mutex s_vfs_rename_mutex;	/* Kludge */

	/* Granularity of c/m/atime in ns.
	   Cannot be worse than a second */
	u32		   s_time_gran;

	/*
	 * Filesystem subtype.  If non-empty the filesystem type field
	 * in /proc/mounts will be "type.subtype"
	 */
	char *s_subtype;

	/*
	 * Saved mount options for lazy filesystems using
	 * generic_show_options()
	 */
	char *s_options;
};

extern struct timespec current_fs_time(struct super_block *sb);

/*
 * Snapshotting support.
 */
enum {
	SB_UNFROZEN = 0,
	SB_FREEZE_WRITE	= 1,
	SB_FREEZE_TRANS = 2,
};

#define vfs_check_frozen(sb, level) do { \
	freezer_do_not_count(); \
	wait_event((sb)->s_wait_unfrozen, ((sb)->s_frozen < (level))); \
	freezer_count(); \
} while (0)

#define get_fs_excl() atomic_inc(&current->fs_excl)
#define put_fs_excl() atomic_dec(&current->fs_excl)
#define has_fs_excl() atomic_read(&current->fs_excl)

#define is_owner_or_cap(inode)	\
	((current_fsuid() == (inode)->i_uid) || capable(CAP_FOWNER))

/* not quite ready to be deprecated, but... */
extern void lock_super(struct super_block *);
extern void unlock_super(struct super_block *);

/*
 * VFS helper functions..
 */
extern int vfs_create(struct inode *, struct dentry *, int, struct nameidata *);
extern int vfs_mkdir(struct inode *, struct dentry *, int);
extern int vfs_mknod(struct inode *, struct dentry *, int, dev_t);
extern int vfs_symlink(struct inode *, struct dentry *, const char *);
extern int vfs_link(struct dentry *, struct inode *, struct dentry *);
extern int vfs_rmdir(struct inode *, struct dentry *);
extern int vfs_unlink(struct inode *, struct dentry *);
extern int vfs_rename(struct inode *, struct dentry *, struct inode *, struct dentry *);

/*
 * VFS dentry helper functions.
 */
extern void dentry_unhash(struct dentry *dentry);

/*
 * VFS file helper functions.
 */
extern int file_permission(struct file *, int);

/*
 * VFS FS_IOC_FIEMAP helper definitions.
 */
struct fiemap_extent_info {
	unsigned int fi_flags;		/* Flags as passed from user */
	unsigned int fi_extents_mapped;	/* Number of mapped extents */
	unsigned int fi_extents_max;	/* Size of fiemap_extent array */
	struct fiemap_extent *fi_extents_start; /* Start of fiemap_extent
						 * array */
};
int fiemap_fill_next_extent(struct fiemap_extent_info *info, u64 logical,
			    u64 phys, u64 len, u32 flags);
int fiemap_check_flags(struct fiemap_extent_info *fieinfo, u32 fs_flags);

/*
 * File types
 *
 * NOTE! These match bits 12..15 of stat.st_mode
 * (ie "(i_mode >> 12) & 15").
 */
#define DT_UNKNOWN	0
#define DT_FIFO		1
#define DT_CHR		2
#define DT_DIR		4
#define DT_BLK		6
#define DT_REG		8
#define DT_LNK		10
#define DT_SOCK		12
#define DT_WHT		14

#define OSYNC_METADATA	(1<<0)
#define OSYNC_DATA	(1<<1)
#define OSYNC_INODE	(1<<2)
int generic_osync_inode(struct inode *, struct address_space *, int);

/*
 * This is the "filldir" function type, used by readdir() to let
 * the kernel specify what kind of dirent layout it wants to have.
 * This allows the kernel to read directories into kernel space or
 * to have different dirent layouts depending on the binary type.
 */
typedef int (*filldir_t)(void *, const char *, int, loff_t, u64, unsigned);
struct block_device_operations;

/* These macros are for out of kernel modules to test that
 * the kernel supports the unlocked_ioctl and compat_ioctl
 * fields in struct file_operations. */
#define HAVE_COMPAT_IOCTL 1
#define HAVE_UNLOCKED_IOCTL 1

/*
 * NOTE:
 * read, write, poll, fsync, readv, writev, unlocked_ioctl and compat_ioctl
 * can be called without the big kernel lock held in all filesystems.
 */
struct file_operations {
	struct module *owner;
	loff_t (*llseek) (struct file *, loff_t, int);
	ssize_t (*read) (struct file *, char __user *, size_t, loff_t *);
	ssize_t (*write) (struct file *, const char __user *, size_t, loff_t *);
	ssize_t (*aio_read) (struct kiocb *, const struct iovec *, unsigned long, loff_t);
	ssize_t (*aio_write) (struct kiocb *, const struct iovec *, unsigned long, loff_t);
	int (*readdir) (struct file *, void *, filldir_t);
	unsigned int (*poll) (struct file *, struct poll_table_struct *);
	int (*ioctl) (struct inode *, struct file *, unsigned int, unsigned long);
	long (*unlocked_ioctl) (struct file *, unsigned int, unsigned long);
	long (*compat_ioctl) (struct file *, unsigned int, unsigned long);
	int (*mmap) (struct file *, struct vm_area_struct *);
	int (*open) (struct inode *, struct file *);
	int (*flush) (struct file *, fl_owner_t id);
	int (*release) (struct inode *, struct file *);
	int (*fsync) (struct file *, struct dentry *, int datasync);
	int (*aio_fsync) (struct kiocb *, int datasync);
	int (*fasync) (int, struct file *, int);
	int (*lock) (struct file *, int, struct file_lock *);
	ssize_t (*sendpage) (struct file *, struct page *, int, size_t, loff_t *, int);
	unsigned long (*get_unmapped_area)(struct file *, unsigned long, unsigned long, unsigned long, unsigned long);
	int (*check_flags)(int);
	int (*flock) (struct file *, int, struct file_lock *);
	ssize_t (*splice_write)(struct pipe_inode_info *, struct file *, loff_t *, size_t, unsigned int);
	ssize_t (*splice_read)(struct file *, loff_t *, struct pipe_inode_info *, size_t, unsigned int);
	int (*setlease)(struct file *, long, struct file_lock **);
};

struct inode_operations {
	int (*create) (struct inode *,struct dentry *,int, struct nameidata *);
	struct dentry * (*lookup) (struct inode *,struct dentry *, struct nameidata *);
	int (*link) (struct dentry *,struct inode *,struct dentry *);
	int (*unlink) (struct inode *,struct dentry *);
	int (*symlink) (struct inode *,struct dentry *,const char *);
	int (*mkdir) (struct inode *,struct dentry *,int);
	int (*rmdir) (struct inode *,struct dentry *);
	int (*mknod) (struct inode *,struct dentry *,int,dev_t);
	int (*rename) (struct inode *, struct dentry *,
			struct inode *, struct dentry *);
	int (*readlink) (struct dentry *, char __user *,int);
	void * (*follow_link) (struct dentry *, struct nameidata *);
	void (*put_link) (struct dentry *, struct nameidata *, void *);
	void (*truncate) (struct inode *);
	int (*permission) (struct inode *, int);
	int (*setattr) (struct dentry *, struct iattr *);
	int (*getattr) (struct vfsmount *mnt, struct dentry *, struct kstat *);
	int (*setxattr) (struct dentry *, const char *,const void *,size_t,int);
	ssize_t (*getxattr) (struct dentry *, const char *, void *, size_t);
	ssize_t (*listxattr) (struct dentry *, char *, size_t);
	int (*removexattr) (struct dentry *, const char *);
	void (*truncate_range)(struct inode *, loff_t, loff_t);
	long (*fallocate)(struct inode *inode, int mode, loff_t offset,
			  loff_t len);
	int (*fiemap)(struct inode *, struct fiemap_extent_info *, u64 start,
		      u64 len);
};

struct seq_file;

ssize_t rw_copy_check_uvector(int type, const struct iovec __user * uvector,
				unsigned long nr_segs, unsigned long fast_segs,
				struct iovec *fast_pointer,
				struct iovec **ret_pointer);

extern ssize_t vfs_read(struct file *, char __user *, size_t, loff_t *);
extern ssize_t vfs_write(struct file *, const char __user *, size_t, loff_t *);
extern ssize_t vfs_readv(struct file *, const struct iovec __user *,
		unsigned long, loff_t *);
extern ssize_t vfs_writev(struct file *, const struct iovec __user *,
		unsigned long, loff_t *);

struct super_operations {
   	struct inode *(*alloc_inode)(struct super_block *sb);
	void (*destroy_inode)(struct inode *);

   	void (*dirty_inode) (struct inode *);
	int (*write_inode) (struct inode *, int);
	void (*drop_inode) (struct inode *);
	void (*delete_inode) (struct inode *);
	void (*put_super) (struct super_block *);
	void (*write_super) (struct super_block *);
	int (*sync_fs)(struct super_block *sb, int wait);
	int (*freeze_fs) (struct super_block *);
	int (*unfreeze_fs) (struct super_block *);
	int (*statfs) (struct dentry *, struct kstatfs *);
	int (*remount_fs) (struct super_block *, int *, char *);
	void (*clear_inode) (struct inode *);
	void (*umount_begin) (struct super_block *);

	int (*show_options)(struct seq_file *, struct vfsmount *);
	int (*show_stats)(struct seq_file *, struct vfsmount *);
#ifdef CONFIG_QUOTA
	ssize_t (*quota_read)(struct super_block *, int, char *, size_t, loff_t);
	ssize_t (*quota_write)(struct super_block *, int, const char *, size_t, loff_t);
#endif
	int (*bdev_try_to_free_page)(struct super_block*, struct page*, gfp_t);
};

/*
 * Inode state bits.  Protected by inode_lock.
 *
 * Three bits determine the dirty state of the inode, I_DIRTY_SYNC,
 * I_DIRTY_DATASYNC and I_DIRTY_PAGES.
 *
 * Four bits define the lifetime of an inode.  Initially, inodes are I_NEW,
 * until that flag is cleared.  I_WILL_FREE, I_FREEING and I_CLEAR are set at
 * various stages of removing an inode.
 *
 * Two bits are used for locking and completion notification, I_LOCK and I_SYNC.
 *
 * I_DIRTY_SYNC		Inode is dirty, but doesn't have to be written on
 *			fdatasync().  i_atime is the usual cause.
 * I_DIRTY_DATASYNC	Data-related inode changes pending. We keep track of
 *			these changes separately from I_DIRTY_SYNC so that we
 *			don't have to write inode on fdatasync() when only
 *			mtime has changed in it.
 * I_DIRTY_PAGES	Inode has dirty pages.  Inode itself may be clean.
 * I_NEW		get_new_inode() sets i_state to I_LOCK|I_NEW.  Both
 *			are cleared by unlock_new_inode(), called from iget().
 * I_WILL_FREE		Must be set when calling write_inode_now() if i_count
 *			is zero.  I_FREEING must be set when I_WILL_FREE is
 *			cleared.
 * I_FREEING		Set when inode is about to be freed but still has dirty
 *			pages or buffers attached or the inode itself is still
 *			dirty.
 * I_CLEAR		Set by clear_inode().  In this state the inode is clean
 *			and can be destroyed.
 *
 *			Inodes that are I_WILL_FREE, I_FREEING or I_CLEAR are
 *			prohibited for many purposes.  iget() must wait for
 *			the inode to be completely released, then create it
 *			anew.  Other functions will just ignore such inodes,
 *			if appropriate.  I_LOCK is used for waiting.
 *
 * I_LOCK		Serves as both a mutex and completion notification.
 *			New inodes set I_LOCK.  If two processes both create
 *			the same inode, one of them will release its inode and
 *			wait for I_LOCK to be released before returning.
 *			Inodes in I_WILL_FREE, I_FREEING or I_CLEAR state can
 *			also cause waiting on I_LOCK, without I_LOCK actually
 *			being set.  find_inode() uses this to prevent returning
 *			nearly-dead inodes.
 * I_SYNC		Similar to I_LOCK, but limited in scope to writeback
 *			of inode dirty data.  Having a separate lock for this
 *			purpose reduces latency and prevents some filesystem-
 *			specific deadlocks.
 *
 * Q: What is the difference between I_WILL_FREE and I_FREEING?
 * Q: igrab() only checks on (I_FREEING|I_WILL_FREE).  Should it also check on
 *    I_CLEAR?  If not, why?
 */
#define I_DIRTY_SYNC		1
#define I_DIRTY_DATASYNC	2
#define I_DIRTY_PAGES		4
#define I_NEW			8
#define I_WILL_FREE		16
#define I_FREEING		32
#define I_CLEAR			64
#define __I_LOCK		7
#define I_LOCK			(1 << __I_LOCK)
#define __I_SYNC		8
#define I_SYNC			(1 << __I_SYNC)

#define I_DIRTY (I_DIRTY_SYNC | I_DIRTY_DATASYNC | I_DIRTY_PAGES)

extern void __mark_inode_dirty(struct inode *, int);
static inline void mark_inode_dirty(struct inode *inode)
{
	__mark_inode_dirty(inode, I_DIRTY);
}

static inline void mark_inode_dirty_sync(struct inode *inode)
{
	__mark_inode_dirty(inode, I_DIRTY_SYNC);
}

/**
 * inc_nlink - directly increment an inode's link count
 * @inode: inode
 *
 * This is a low-level filesystem helper to replace any
 * direct filesystem manipulation of i_nlink.  Currently,
 * it is only here for parity with dec_nlink().
 */
static inline void inc_nlink(struct inode *inode)
{
	inode->i_nlink++;
}

static inline void inode_inc_link_count(struct inode *inode)
{
	inc_nlink(inode);
	mark_inode_dirty(inode);
}

/**
 * drop_nlink - directly drop an inode's link count
 * @inode: inode
 *
 * This is a low-level filesystem helper to replace any
 * direct filesystem manipulation of i_nlink.  In cases
 * where we are attempting to track writes to the
 * filesystem, a decrement to zero means an imminent
 * write when the file is truncated and actually unlinked
 * on the filesystem.
 */
static inline void drop_nlink(struct inode *inode)
{
	inode->i_nlink--;
}

/**
 * clear_nlink - directly zero an inode's link count
 * @inode: inode
 *
 * This is a low-level filesystem helper to replace any
 * direct filesystem manipulation of i_nlink.  See
 * drop_nlink() for why we care about i_nlink hitting zero.
 */
static inline void clear_nlink(struct inode *inode)
{
	inode->i_nlink = 0;
}

static inline void inode_dec_link_count(struct inode *inode)
{
	drop_nlink(inode);
	mark_inode_dirty(inode);
}

/**
 * inode_inc_iversion - increments i_version
 * @inode: inode that need to be updated
 *
 * Every time the inode is modified, the i_version field will be incremented.
 * The filesystem has to be mounted with i_version flag
 */

static inline void inode_inc_iversion(struct inode *inode)
{
       spin_lock(&inode->i_lock);
       inode->i_version++;
       spin_unlock(&inode->i_lock);
}

extern void touch_atime(struct vfsmount *mnt, struct dentry *dentry);
static inline void file_accessed(struct file *file)
{
	if (!(file->f_flags & O_NOATIME))
		touch_atime(file->f_path.mnt, file->f_path.dentry);
}

int sync_inode(struct inode *inode, struct writeback_control *wbc);

struct file_system_type {
	const char *name;
	int fs_flags;
	int (*get_sb) (struct file_system_type *, int,
		       const char *, void *, struct vfsmount *);
	void (*kill_sb) (struct super_block *);
	struct module *owner;
	struct file_system_type * next;
	struct list_head fs_supers;

	struct lock_class_key s_lock_key;
	struct lock_class_key s_umount_key;

	struct lock_class_key i_lock_key;
	struct lock_class_key i_mutex_key;
	struct lock_class_key i_mutex_dir_key;
	struct lock_class_key i_alloc_sem_key;
};

extern int get_sb_ns(struct file_system_type *fs_type, int flags, void *data,
	int (*fill_super)(struct super_block *, void *, int),
	struct vfsmount *mnt);
extern int get_sb_bdev(struct file_system_type *fs_type,
	int flags, const char *dev_name, void *data,
	int (*fill_super)(struct super_block *, void *, int),
	struct vfsmount *mnt);
extern int get_sb_single(struct file_system_type *fs_type,
	int flags, void *data,
	int (*fill_super)(struct super_block *, void *, int),
	struct vfsmount *mnt);
extern int get_sb_nodev(struct file_system_type *fs_type,
	int flags, void *data,
	int (*fill_super)(struct super_block *, void *, int),
	struct vfsmount *mnt);
void generic_shutdown_super(struct super_block *sb);
void kill_block_super(struct super_block *sb);
void kill_anon_super(struct super_block *sb);
void kill_litter_super(struct super_block *sb);
void deactivate_super(struct super_block *sb);
void deactivate_locked_super(struct super_block *sb);
int set_anon_super(struct super_block *s, void *data);
struct super_block *sget(struct file_system_type *type,
			int (*test)(struct super_block *,void *),
			int (*set)(struct super_block *,void *),
			void *data);
extern int get_sb_pseudo(struct file_system_type *, char *,
	const struct super_operations *ops, unsigned long,
	struct vfsmount *mnt);
extern void simple_set_mnt(struct vfsmount *mnt, struct super_block *sb);
int __put_super_and_need_restart(struct super_block *sb);

/* Alas, no aliases. Too much hassle with bringing module.h everywhere */
#define fops_get(fops) \
	(((fops) && try_module_get((fops)->owner) ? (fops) : NULL))
#define fops_put(fops) \
	do { if (fops) module_put((fops)->owner); } while(0)

extern int register_filesystem(struct file_system_type *);
extern int unregister_filesystem(struct file_system_type *);
extern struct vfsmount *kern_mount_data(struct file_system_type *, void *data);
#define kern_mount(type) kern_mount_data(type, NULL)
extern int may_umount_tree(struct vfsmount *);
extern int may_umount(struct vfsmount *);
extern long do_mount(char *, char *, char *, unsigned long, void *);
extern struct vfsmount *collect_mounts(struct path *);
extern void drop_collected_mounts(struct vfsmount *);

extern int vfs_statfs(struct dentry *, struct kstatfs *);

extern int current_umask(void);

/* /sys/fs */
extern struct kobject *fs_kobj;

extern int rw_verify_area(int, struct file *, loff_t *, size_t);

#define FLOCK_VERIFY_READ  1
#define FLOCK_VERIFY_WRITE 2

#ifdef CONFIG_FILE_LOCKING
extern int locks_mandatory_locked(struct inode *);
extern int locks_mandatory_area(int, struct inode *, struct file *, loff_t, size_t);

/*
 * Candidates for mandatory locking have the setgid bit set
 * but no group execute bit -  an otherwise meaningless combination.
 */

static inline int __mandatory_lock(struct inode *ino)
{
	return (ino->i_mode & (S_ISGID | S_IXGRP)) == S_ISGID;
}

/*
 * ... and these candidates should be on MS_MANDLOCK mounted fs,
 * otherwise these will be advisory locks
 */

static inline int mandatory_lock(struct inode *ino)
{
	return IS_MANDLOCK(ino) && __mandatory_lock(ino);
}

static inline int locks_verify_locked(struct inode *inode)
{
	if (mandatory_lock(inode))
		return locks_mandatory_locked(inode);
	return 0;
}

static inline int locks_verify_truncate(struct inode *inode,
				    struct file *filp,
				    loff_t size)
{
	if (inode->i_flock && mandatory_lock(inode))
		return locks_mandatory_area(
			FLOCK_VERIFY_WRITE, inode, filp,
			size < inode->i_size ? size : inode->i_size,
			(size < inode->i_size ? inode->i_size - size
			 : size - inode->i_size)
		);
	return 0;
}

static inline int break_lease(struct inode *inode, unsigned int mode)
{
	if (inode->i_flock)
		return __break_lease(inode, mode);
	return 0;
}
#else /* !CONFIG_FILE_LOCKING */
static inline int locks_mandatory_locked(struct inode *inode)
{
	return 0;
}

static inline int locks_mandatory_area(int rw, struct inode *inode,
				       struct file *filp, loff_t offset,
				       size_t count)
{
	return 0;
}

static inline int __mandatory_lock(struct inode *inode)
{
	return 0;
}

static inline int mandatory_lock(struct inode *inode)
{
	return 0;
}

static inline int locks_verify_locked(struct inode *inode)
{
	return 0;
}

static inline int locks_verify_truncate(struct inode *inode, struct file *filp,
					size_t size)
{
	return 0;
}

static inline int break_lease(struct inode *inode, unsigned int mode)
{
	return 0;
}

#endif /* CONFIG_FILE_LOCKING */

/* fs/open.c */

extern int do_truncate(struct dentry *, loff_t start, unsigned int time_attrs,
		       struct file *filp);
extern long do_sys_open(int dfd, const char __user *filename, int flags,
			int mode);
extern struct file *filp_open(const char *, int, int);
extern struct file * dentry_open(struct dentry *, struct vfsmount *, int,
				 const struct cred *);
extern int filp_close(struct file *, fl_owner_t id);
extern char * getname(const char __user *);

/* fs/dcache.c */
extern void __init vfs_caches_init_early(void);
extern void __init vfs_caches_init(unsigned long);

extern struct kmem_cache *names_cachep;

#define __getname_gfp(gfp)	kmem_cache_alloc(names_cachep, (gfp))
#define __getname()		__getname_gfp(GFP_KERNEL)
#define __putname(name)		kmem_cache_free(names_cachep, (void *)(name))
#ifndef CONFIG_AUDITSYSCALL
#define putname(name)   __putname(name)
#else
extern void putname(const char *name);
#endif

#ifdef CONFIG_BLOCK
extern int register_blkdev(unsigned int, const char *);
extern void unregister_blkdev(unsigned int, const char *);
extern struct block_device *bdget(dev_t);
extern void bd_set_size(struct block_device *, loff_t size);
extern void bd_forget(struct inode *inode);
extern void bdput(struct block_device *);
extern struct block_device *open_by_devnum(dev_t, fmode_t);
extern void invalidate_bdev(struct block_device *);
extern int sync_blockdev(struct block_device *bdev);
extern struct super_block *freeze_bdev(struct block_device *);
extern void emergency_thaw_all(void);
extern int thaw_bdev(struct block_device *bdev, struct super_block *sb);
extern int fsync_bdev(struct block_device *);
<<<<<<< HEAD
extern int fsync_super(struct super_block *);
extern int fsync_no_super(struct block_device *);
#define FS_FREEZER_FUSE 1
#define FS_FREEZER_NORMAL 2
#define FS_FREEZER_ALL (FS_FREEZER_FUSE | FS_FREEZER_NORMAL)
void freeze_filesystems(int which);
void thaw_filesystems(int which);
=======
>>>>>>> 5ea2dce9
#else
static inline void bd_forget(struct inode *inode) {}
static inline int sync_blockdev(struct block_device *bdev) { return 0; }
static inline void invalidate_bdev(struct block_device *bdev) {}

static inline struct super_block *freeze_bdev(struct block_device *sb)
{
	return NULL;
}

static inline int thaw_bdev(struct block_device *bdev, struct super_block *sb)
{
	return 0;
}
#endif
extern int sync_filesystem(struct super_block *);
extern const struct file_operations def_blk_fops;
extern const struct file_operations def_chr_fops;
extern const struct file_operations bad_sock_fops;
extern const struct file_operations def_fifo_fops;
#ifdef CONFIG_BLOCK
extern int ioctl_by_bdev(struct block_device *, unsigned, unsigned long);
extern int blkdev_ioctl(struct block_device *, fmode_t, unsigned, unsigned long);
extern long compat_blkdev_ioctl(struct file *, unsigned, unsigned long);
extern int blkdev_get(struct block_device *, fmode_t);
extern int blkdev_put(struct block_device *, fmode_t);
extern int bd_claim(struct block_device *, void *);
extern void bd_release(struct block_device *);
#ifdef CONFIG_SYSFS
extern int bd_claim_by_disk(struct block_device *, void *, struct gendisk *);
extern void bd_release_from_disk(struct block_device *, struct gendisk *);
#else
#define bd_claim_by_disk(bdev, holder, disk)	bd_claim(bdev, holder)
#define bd_release_from_disk(bdev, disk)	bd_release(bdev)
#endif
#endif

/* fs/char_dev.c */
#define CHRDEV_MAJOR_HASH_SIZE	255
extern int alloc_chrdev_region(dev_t *, unsigned, unsigned, const char *);
extern int register_chrdev_region(dev_t, unsigned, const char *);
extern int register_chrdev(unsigned int, const char *,
			   const struct file_operations *);
extern void unregister_chrdev(unsigned int, const char *);
extern void unregister_chrdev_region(dev_t, unsigned);
extern void chrdev_show(struct seq_file *,off_t);

/* fs/block_dev.c */
#define BDEVNAME_SIZE	32	/* Largest string for a blockdev identifier */
#define BDEVT_SIZE	10	/* Largest string for MAJ:MIN for blkdev */

#ifdef CONFIG_BLOCK
#define BLKDEV_MAJOR_HASH_SIZE	255
extern const char *__bdevname(dev_t, char *buffer);
extern const char *bdevname(struct block_device *bdev, char *buffer);
extern struct block_device *lookup_bdev(const char *);
extern struct block_device *open_bdev_exclusive(const char *, fmode_t, void *);
extern void close_bdev_exclusive(struct block_device *, fmode_t);
extern void blkdev_show(struct seq_file *,off_t);

#else
#define BLKDEV_MAJOR_HASH_SIZE	0
#endif

extern void init_special_inode(struct inode *, umode_t, dev_t);

/* Invalid inode operations -- fs/bad_inode.c */
extern void make_bad_inode(struct inode *);
extern int is_bad_inode(struct inode *);

extern const struct file_operations read_pipefifo_fops;
extern const struct file_operations write_pipefifo_fops;
extern const struct file_operations rdwr_pipefifo_fops;

extern int fs_may_remount_ro(struct super_block *);

#ifdef CONFIG_BLOCK
/*
 * return READ, READA, or WRITE
 */
#define bio_rw(bio)		((bio)->bi_rw & (RW_MASK | RWA_MASK))

/*
 * return data direction, READ or WRITE
 */
#define bio_data_dir(bio)	((bio)->bi_rw & 1)

extern void check_disk_size_change(struct gendisk *disk,
				   struct block_device *bdev);
extern int revalidate_disk(struct gendisk *);
extern int check_disk_change(struct block_device *);
extern int __invalidate_device(struct block_device *);
extern int invalidate_partition(struct gendisk *, int);
#endif
extern int invalidate_inodes(struct super_block *);
unsigned long invalidate_mapping_pages(struct address_space *mapping,
					pgoff_t start, pgoff_t end);

static inline unsigned long __deprecated
invalidate_inode_pages(struct address_space *mapping)
{
	return invalidate_mapping_pages(mapping, 0, ~0UL);
}

static inline void invalidate_remote_inode(struct inode *inode)
{
	if (S_ISREG(inode->i_mode) || S_ISDIR(inode->i_mode) ||
	    S_ISLNK(inode->i_mode))
		invalidate_mapping_pages(inode->i_mapping, 0, -1);
}
extern int invalidate_inode_pages2(struct address_space *mapping);
extern int invalidate_inode_pages2_range(struct address_space *mapping,
					 pgoff_t start, pgoff_t end);
extern void generic_sync_sb_inodes(struct super_block *sb,
				struct writeback_control *wbc);
extern int write_inode_now(struct inode *, int);
extern int filemap_fdatawrite(struct address_space *);
extern int filemap_flush(struct address_space *);
extern int filemap_fdatawait(struct address_space *);
extern int filemap_write_and_wait(struct address_space *mapping);
extern int filemap_write_and_wait_range(struct address_space *mapping,
				        loff_t lstart, loff_t lend);
extern int wait_on_page_writeback_range(struct address_space *mapping,
				pgoff_t start, pgoff_t end);
extern int __filemap_fdatawrite_range(struct address_space *mapping,
				loff_t start, loff_t end, int sync_mode);
extern int filemap_fdatawrite_range(struct address_space *mapping,
				loff_t start, loff_t end);

extern int vfs_fsync(struct file *file, struct dentry *dentry, int datasync);
extern void sync_supers(void);
extern void emergency_sync(void);
extern void emergency_remount(void);
#ifdef CONFIG_BLOCK
extern sector_t bmap(struct inode *, sector_t);
#endif
extern int notify_change(struct dentry *, struct iattr *);
extern int inode_permission(struct inode *, int);
extern int generic_permission(struct inode *, int,
		int (*check_acl)(struct inode *, int));

static inline bool execute_ok(struct inode *inode)
{
	return (inode->i_mode & S_IXUGO) || S_ISDIR(inode->i_mode);
}

extern int get_write_access(struct inode *);
extern int deny_write_access(struct file *);
static inline void put_write_access(struct inode * inode)
{
	atomic_dec(&inode->i_writecount);
}
static inline void allow_write_access(struct file *file)
{
	if (file)
		atomic_inc(&file->f_path.dentry->d_inode->i_writecount);
}
extern int do_pipe_flags(int *, int);
extern struct file *create_read_pipe(struct file *f, int flags);
extern struct file *create_write_pipe(int flags);
extern void free_write_pipe(struct file *);

extern struct file *do_filp_open(int dfd, const char *pathname,
		int open_flag, int mode, int acc_mode);
extern int may_open(struct path *, int, int);

extern int kernel_read(struct file *, unsigned long, char *, unsigned long);
extern struct file * open_exec(const char *);
 
/* fs/dcache.c -- generic fs support functions */
extern int is_subdir(struct dentry *, struct dentry *);
extern ino_t find_inode_number(struct dentry *, struct qstr *);

#include <linux/err.h>

/* needed for stackable file system support */
extern loff_t default_llseek(struct file *file, loff_t offset, int origin);

extern loff_t vfs_llseek(struct file *file, loff_t offset, int origin);

extern struct inode * inode_init_always(struct super_block *, struct inode *);
extern void inode_init_once(struct inode *);
extern void inode_add_to_lists(struct super_block *, struct inode *);
extern void iput(struct inode *);
extern struct inode * igrab(struct inode *);
extern ino_t iunique(struct super_block *, ino_t);
extern int inode_needs_sync(struct inode *inode);
extern void generic_delete_inode(struct inode *inode);
extern void generic_drop_inode(struct inode *inode);

extern struct inode *ilookup5_nowait(struct super_block *sb,
		unsigned long hashval, int (*test)(struct inode *, void *),
		void *data);
extern struct inode *ilookup5(struct super_block *sb, unsigned long hashval,
		int (*test)(struct inode *, void *), void *data);
extern struct inode *ilookup(struct super_block *sb, unsigned long ino);

extern struct inode * iget5_locked(struct super_block *, unsigned long, int (*test)(struct inode *, void *), int (*set)(struct inode *, void *), void *);
extern struct inode * iget_locked(struct super_block *, unsigned long);
extern int insert_inode_locked4(struct inode *, unsigned long, int (*test)(struct inode *, void *), void *);
extern int insert_inode_locked(struct inode *);
extern void unlock_new_inode(struct inode *);

extern void __iget(struct inode * inode);
extern void iget_failed(struct inode *);
extern void clear_inode(struct inode *);
extern void destroy_inode(struct inode *);
extern struct inode *new_inode(struct super_block *);
extern int should_remove_suid(struct dentry *);
extern int file_remove_suid(struct file *);

extern void __insert_inode_hash(struct inode *, unsigned long hashval);
extern void remove_inode_hash(struct inode *);
static inline void insert_inode_hash(struct inode *inode) {
	__insert_inode_hash(inode, inode->i_ino);
}

extern struct file * get_empty_filp(void);
extern void file_move(struct file *f, struct list_head *list);
extern void file_kill(struct file *f);
#ifdef CONFIG_BLOCK
struct bio;
extern void submit_bio(int, struct bio *);
extern int bdev_read_only(struct block_device *);
#endif
extern int set_blocksize(struct block_device *, int);
extern int sb_set_blocksize(struct super_block *, int);
extern int sb_min_blocksize(struct super_block *, int);
extern int sb_has_dirty_inodes(struct super_block *);

extern int generic_file_mmap(struct file *, struct vm_area_struct *);
extern int generic_file_readonly_mmap(struct file *, struct vm_area_struct *);
extern int file_read_actor(read_descriptor_t * desc, struct page *page, unsigned long offset, unsigned long size);
int generic_write_checks(struct file *file, loff_t *pos, size_t *count, int isblk);
extern ssize_t generic_file_aio_read(struct kiocb *, const struct iovec *, unsigned long, loff_t);
extern ssize_t generic_file_aio_write(struct kiocb *, const struct iovec *, unsigned long, loff_t);
extern ssize_t generic_file_aio_write_nolock(struct kiocb *, const struct iovec *,
		unsigned long, loff_t);
extern ssize_t generic_file_direct_write(struct kiocb *, const struct iovec *,
		unsigned long *, loff_t, loff_t *, size_t, size_t);
extern ssize_t generic_file_buffered_write(struct kiocb *, const struct iovec *,
		unsigned long, loff_t, loff_t *, size_t, ssize_t);
extern ssize_t do_sync_read(struct file *filp, char __user *buf, size_t len, loff_t *ppos);
extern ssize_t do_sync_write(struct file *filp, const char __user *buf, size_t len, loff_t *ppos);
extern int generic_segment_checks(const struct iovec *iov,
		unsigned long *nr_segs, size_t *count, int access_flags);

/* fs/splice.c */
extern ssize_t generic_file_splice_read(struct file *, loff_t *,
		struct pipe_inode_info *, size_t, unsigned int);
extern ssize_t default_file_splice_read(struct file *, loff_t *,
		struct pipe_inode_info *, size_t, unsigned int);
extern ssize_t generic_file_splice_write(struct pipe_inode_info *,
		struct file *, loff_t *, size_t, unsigned int);
extern ssize_t generic_splice_sendpage(struct pipe_inode_info *pipe,
		struct file *out, loff_t *, size_t len, unsigned int flags);
extern long do_splice_direct(struct file *in, loff_t *ppos, struct file *out,
		size_t len, unsigned int flags);

extern void
file_ra_state_init(struct file_ra_state *ra, struct address_space *mapping);
extern loff_t no_llseek(struct file *file, loff_t offset, int origin);
extern loff_t generic_file_llseek(struct file *file, loff_t offset, int origin);
extern loff_t generic_file_llseek_unlocked(struct file *file, loff_t offset,
			int origin);
extern int generic_file_open(struct inode * inode, struct file * filp);
extern int nonseekable_open(struct inode * inode, struct file * filp);

#ifdef CONFIG_FS_XIP
extern ssize_t xip_file_read(struct file *filp, char __user *buf, size_t len,
			     loff_t *ppos);
extern int xip_file_mmap(struct file * file, struct vm_area_struct * vma);
extern ssize_t xip_file_write(struct file *filp, const char __user *buf,
			      size_t len, loff_t *ppos);
extern int xip_truncate_page(struct address_space *mapping, loff_t from);
#else
static inline int xip_truncate_page(struct address_space *mapping, loff_t from)
{
	return 0;
}
#endif

#ifdef CONFIG_BLOCK
ssize_t __blockdev_direct_IO(int rw, struct kiocb *iocb, struct inode *inode,
	struct block_device *bdev, const struct iovec *iov, loff_t offset,
	unsigned long nr_segs, get_block_t get_block, dio_iodone_t end_io,
	int lock_type);

enum {
	DIO_LOCKING = 1, /* need locking between buffered and direct access */
	DIO_NO_LOCKING,  /* bdev; no locking at all between buffered/direct */
	DIO_OWN_LOCKING, /* filesystem locks buffered and direct internally */
};

static inline ssize_t blockdev_direct_IO(int rw, struct kiocb *iocb,
	struct inode *inode, struct block_device *bdev, const struct iovec *iov,
	loff_t offset, unsigned long nr_segs, get_block_t get_block,
	dio_iodone_t end_io)
{
	return __blockdev_direct_IO(rw, iocb, inode, bdev, iov, offset,
				nr_segs, get_block, end_io, DIO_LOCKING);
}

static inline ssize_t blockdev_direct_IO_no_locking(int rw, struct kiocb *iocb,
	struct inode *inode, struct block_device *bdev, const struct iovec *iov,
	loff_t offset, unsigned long nr_segs, get_block_t get_block,
	dio_iodone_t end_io)
{
	return __blockdev_direct_IO(rw, iocb, inode, bdev, iov, offset,
				nr_segs, get_block, end_io, DIO_NO_LOCKING);
}

static inline ssize_t blockdev_direct_IO_own_locking(int rw, struct kiocb *iocb,
	struct inode *inode, struct block_device *bdev, const struct iovec *iov,
	loff_t offset, unsigned long nr_segs, get_block_t get_block,
	dio_iodone_t end_io)
{
	return __blockdev_direct_IO(rw, iocb, inode, bdev, iov, offset,
				nr_segs, get_block, end_io, DIO_OWN_LOCKING);
}
#endif

extern const struct file_operations generic_ro_fops;

#define special_file(m) (S_ISCHR(m)||S_ISBLK(m)||S_ISFIFO(m)||S_ISSOCK(m))

extern int vfs_readlink(struct dentry *, char __user *, int, const char *);
extern int vfs_follow_link(struct nameidata *, const char *);
extern int page_readlink(struct dentry *, char __user *, int);
extern void *page_follow_link_light(struct dentry *, struct nameidata *);
extern void page_put_link(struct dentry *, struct nameidata *, void *);
extern int __page_symlink(struct inode *inode, const char *symname, int len,
		int nofs);
extern int page_symlink(struct inode *inode, const char *symname, int len);
extern const struct inode_operations page_symlink_inode_operations;
extern int generic_readlink(struct dentry *, char __user *, int);
extern void generic_fillattr(struct inode *, struct kstat *);
extern int vfs_getattr(struct vfsmount *, struct dentry *, struct kstat *);
void inode_add_bytes(struct inode *inode, loff_t bytes);
void inode_sub_bytes(struct inode *inode, loff_t bytes);
loff_t inode_get_bytes(struct inode *inode);
void inode_set_bytes(struct inode *inode, loff_t bytes);

extern int vfs_readdir(struct file *, filldir_t, void *);

extern int vfs_stat(char __user *, struct kstat *);
extern int vfs_lstat(char __user *, struct kstat *);
extern int vfs_fstat(unsigned int, struct kstat *);
extern int vfs_fstatat(int , char __user *, struct kstat *, int);

extern int do_vfs_ioctl(struct file *filp, unsigned int fd, unsigned int cmd,
		    unsigned long arg);
extern int __generic_block_fiemap(struct inode *inode,
				  struct fiemap_extent_info *fieinfo, u64 start,
				  u64 len, get_block_t *get_block);
extern int generic_block_fiemap(struct inode *inode,
				struct fiemap_extent_info *fieinfo, u64 start,
				u64 len, get_block_t *get_block);

extern void get_filesystem(struct file_system_type *fs);
extern void put_filesystem(struct file_system_type *fs);
extern struct file_system_type *get_fs_type(const char *name);
extern struct super_block *get_super(struct block_device *);
extern struct super_block *user_get_super(dev_t);
extern void drop_super(struct super_block *sb);

extern int dcache_dir_open(struct inode *, struct file *);
extern int dcache_dir_close(struct inode *, struct file *);
extern loff_t dcache_dir_lseek(struct file *, loff_t, int);
extern int dcache_readdir(struct file *, void *, filldir_t);
extern int simple_getattr(struct vfsmount *, struct dentry *, struct kstat *);
extern int simple_statfs(struct dentry *, struct kstatfs *);
extern int simple_link(struct dentry *, struct inode *, struct dentry *);
extern int simple_unlink(struct inode *, struct dentry *);
extern int simple_rmdir(struct inode *, struct dentry *);
extern int simple_rename(struct inode *, struct dentry *, struct inode *, struct dentry *);
extern int simple_sync_file(struct file *, struct dentry *, int);
extern int simple_empty(struct dentry *);
extern int simple_readpage(struct file *file, struct page *page);
extern int simple_prepare_write(struct file *file, struct page *page,
			unsigned offset, unsigned to);
extern int simple_write_begin(struct file *file, struct address_space *mapping,
			loff_t pos, unsigned len, unsigned flags,
			struct page **pagep, void **fsdata);
extern int simple_write_end(struct file *file, struct address_space *mapping,
			loff_t pos, unsigned len, unsigned copied,
			struct page *page, void *fsdata);

extern struct dentry *simple_lookup(struct inode *, struct dentry *, struct nameidata *);
extern ssize_t generic_read_dir(struct file *, char __user *, size_t, loff_t *);
extern const struct file_operations simple_dir_operations;
extern const struct inode_operations simple_dir_inode_operations;
struct tree_descr { char *name; const struct file_operations *ops; int mode; };
struct dentry *d_alloc_name(struct dentry *, const char *);
extern int simple_fill_super(struct super_block *, int, struct tree_descr *);
extern int simple_pin_fs(struct file_system_type *, struct vfsmount **mount, int *count);
extern void simple_release_fs(struct vfsmount **mount, int *count);

extern ssize_t simple_read_from_buffer(void __user *to, size_t count,
			loff_t *ppos, const void *from, size_t available);

extern int simple_fsync(struct file *, struct dentry *, int);

#ifdef CONFIG_MIGRATION
extern int buffer_migrate_page(struct address_space *,
				struct page *, struct page *);
#else
#define buffer_migrate_page NULL
#endif

extern int inode_change_ok(struct inode *, struct iattr *);
extern int __must_check inode_setattr(struct inode *, struct iattr *);

extern void file_update_time(struct file *file);

extern int generic_show_options(struct seq_file *m, struct vfsmount *mnt);
extern void save_mount_options(struct super_block *sb, char *options);
extern void replace_mount_options(struct super_block *sb, char *options);

static inline ino_t parent_ino(struct dentry *dentry)
{
	ino_t res;

	spin_lock(&dentry->d_lock);
	res = dentry->d_parent->d_inode->i_ino;
	spin_unlock(&dentry->d_lock);
	return res;
}

/* Transaction based IO helpers */

/*
 * An argresp is stored in an allocated page and holds the
 * size of the argument or response, along with its content
 */
struct simple_transaction_argresp {
	ssize_t size;
	char data[0];
};

#define SIMPLE_TRANSACTION_LIMIT (PAGE_SIZE - sizeof(struct simple_transaction_argresp))

char *simple_transaction_get(struct file *file, const char __user *buf,
				size_t size);
ssize_t simple_transaction_read(struct file *file, char __user *buf,
				size_t size, loff_t *pos);
int simple_transaction_release(struct inode *inode, struct file *file);

void simple_transaction_set(struct file *file, size_t n);

/*
 * simple attribute files
 *
 * These attributes behave similar to those in sysfs:
 *
 * Writing to an attribute immediately sets a value, an open file can be
 * written to multiple times.
 *
 * Reading from an attribute creates a buffer from the value that might get
 * read with multiple read calls. When the attribute has been read
 * completely, no further read calls are possible until the file is opened
 * again.
 *
 * All attributes contain a text representation of a numeric value
 * that are accessed with the get() and set() functions.
 */
#define DEFINE_SIMPLE_ATTRIBUTE(__fops, __get, __set, __fmt)		\
static int __fops ## _open(struct inode *inode, struct file *file)	\
{									\
	__simple_attr_check_format(__fmt, 0ull);			\
	return simple_attr_open(inode, file, __get, __set, __fmt);	\
}									\
static struct file_operations __fops = {				\
	.owner	 = THIS_MODULE,						\
	.open	 = __fops ## _open,					\
	.release = simple_attr_release,					\
	.read	 = simple_attr_read,					\
	.write	 = simple_attr_write,					\
};

static inline void __attribute__((format(printf, 1, 2)))
__simple_attr_check_format(const char *fmt, ...)
{
	/* don't do anything, just let the compiler check the arguments; */
}

int simple_attr_open(struct inode *inode, struct file *file,
		     int (*get)(void *, u64 *), int (*set)(void *, u64),
		     const char *fmt);
int simple_attr_release(struct inode *inode, struct file *file);
ssize_t simple_attr_read(struct file *file, char __user *buf,
			 size_t len, loff_t *ppos);
ssize_t simple_attr_write(struct file *file, const char __user *buf,
			  size_t len, loff_t *ppos);

struct ctl_table;
int proc_nr_files(struct ctl_table *table, int write, struct file *filp,
		  void __user *buffer, size_t *lenp, loff_t *ppos);

int __init get_filesystem_list(char *buf);

#endif /* __KERNEL__ */
#endif /* _LINUX_FS_H */<|MERGE_RESOLUTION|>--- conflicted
+++ resolved
@@ -1951,7 +1951,6 @@
 extern void emergency_thaw_all(void);
 extern int thaw_bdev(struct block_device *bdev, struct super_block *sb);
 extern int fsync_bdev(struct block_device *);
-<<<<<<< HEAD
 extern int fsync_super(struct super_block *);
 extern int fsync_no_super(struct block_device *);
 #define FS_FREEZER_FUSE 1
@@ -1959,8 +1958,6 @@
 #define FS_FREEZER_ALL (FS_FREEZER_FUSE | FS_FREEZER_NORMAL)
 void freeze_filesystems(int which);
 void thaw_filesystems(int which);
-=======
->>>>>>> 5ea2dce9
 #else
 static inline void bd_forget(struct inode *inode) {}
 static inline int sync_blockdev(struct block_device *bdev) { return 0; }
