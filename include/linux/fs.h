#ifndef _LINUX_FS_H
#define _LINUX_FS_H

/*
 * This file has definitions for some important file table
 * structures etc.
 */

#include <linux/limits.h>
#include <linux/ioctl.h>
#include <linux/blk_types.h>
#include <linux/types.h>

/*
 * It's silly to have NR_OPEN bigger than NR_FILE, but you can change
 * the file limit at runtime and only root can increase the per-process
 * nr_file rlimit, so it's safe to set up a ridiculously high absolute
 * upper limit on files-per-process.
 *
 * Some programs (notably those using select()) may have to be 
 * recompiled to take full advantage of the new limits..  
 */

/* Fixed constants first: */
#undef NR_OPEN
#define INR_OPEN 1024		/* Initial setting for nfile rlimits */

#define BLOCK_SIZE_BITS 10
#define BLOCK_SIZE (1<<BLOCK_SIZE_BITS)

#define SEEK_SET	0	/* seek relative to beginning of file */
#define SEEK_CUR	1	/* seek relative to current file position */
#define SEEK_END	2	/* seek relative to end of file */
#define SEEK_MAX	SEEK_END

struct fstrim_range {
	__u64 start;
	__u64 len;
	__u64 minlen;
};

/* And dynamically-tunable limits and defaults: */
struct files_stat_struct {
	unsigned long nr_files;		/* read only */
	unsigned long nr_free_files;	/* read only */
	unsigned long max_files;		/* tunable */
};

struct inodes_stat_t {
	int nr_inodes;
	int nr_unused;
	int dummy[5];		/* padding for sysctl ABI compatibility */
};


#define NR_FILE  8192	/* this can well be larger on a larger system */

#define MAY_EXEC 1
#define MAY_WRITE 2
#define MAY_READ 4
#define MAY_APPEND 8
#define MAY_ACCESS 16
#define MAY_OPEN 32
#define MAY_CHDIR 64

/*
 * flags in file.f_mode.  Note that FMODE_READ and FMODE_WRITE must correspond
 * to O_WRONLY and O_RDWR via the strange trick in __dentry_open()
 */

/* file is open for reading */
#define FMODE_READ		((__force fmode_t)0x1)
/* file is open for writing */
#define FMODE_WRITE		((__force fmode_t)0x2)
/* file is seekable */
#define FMODE_LSEEK		((__force fmode_t)0x4)
/* file can be accessed using pread */
#define FMODE_PREAD		((__force fmode_t)0x8)
/* file can be accessed using pwrite */
#define FMODE_PWRITE		((__force fmode_t)0x10)
/* File is opened for execution with sys_execve / sys_uselib */
#define FMODE_EXEC		((__force fmode_t)0x20)
/* File is opened with O_NDELAY (only set for block devices) */
#define FMODE_NDELAY		((__force fmode_t)0x40)
/* File is opened with O_EXCL (only set for block devices) */
#define FMODE_EXCL		((__force fmode_t)0x80)
/* File is opened using open(.., 3, ..) and is writeable only for ioctls
   (specialy hack for floppy.c) */
#define FMODE_WRITE_IOCTL	((__force fmode_t)0x100)

/*
 * Don't update ctime and mtime.
 *
 * Currently a special hack for the XFS open_by_handle ioctl, but we'll
 * hopefully graduate it to a proper O_CMTIME flag supported by open(2) soon.
 */
#define FMODE_NOCMTIME		((__force fmode_t)0x800)

/* Expect random access pattern */
#define FMODE_RANDOM		((__force fmode_t)0x1000)

/* File is huge (eg. /dev/kmem): treat loff_t as unsigned */
#define FMODE_UNSIGNED_OFFSET	((__force fmode_t)0x2000)

/* File was opened by fanotify and shouldn't generate fanotify events */
#define FMODE_NONOTIFY		((__force fmode_t)0x1000000)

/*
 * The below are the various read and write types that we support. Some of
 * them include behavioral modifiers that send information down to the
 * block layer and IO scheduler. Terminology:
 *
 *	The block layer uses device plugging to defer IO a little bit, in
 *	the hope that we will see more IO very shortly. This increases
 *	coalescing of adjacent IO and thus reduces the number of IOs we
 *	have to send to the device. It also allows for better queuing,
 *	if the IO isn't mergeable. If the caller is going to be waiting
 *	for the IO, then he must ensure that the device is unplugged so
 *	that the IO is dispatched to the driver.
 *
 *	All IO is handled async in Linux. This is fine for background
 *	writes, but for reads or writes that someone waits for completion
 *	on, we want to notify the block layer and IO scheduler so that they
 *	know about it. That allows them to make better scheduling
 *	decisions. So when the below references 'sync' and 'async', it
 *	is referencing this priority hint.
 *
 * With that in mind, the available types are:
 *
 * READ			A normal read operation. Device will be plugged.
 * READ_SYNC		A synchronous read. Device is not plugged, caller can
 *			immediately wait on this read without caring about
 *			unplugging.
 * READA		Used for read-ahead operations. Lower priority, and the
 *			block layer could (in theory) choose to ignore this
 *			request if it runs into resource problems.
 * WRITE		A normal async write. Device will be plugged.
 * WRITE_SYNC_PLUG	Synchronous write. Identical to WRITE, but passes down
 *			the hint that someone will be waiting on this IO
 *			shortly. The device must still be unplugged explicitly,
 *			WRITE_SYNC_PLUG does not do this as we could be
 *			submitting more writes before we actually wait on any
 *			of them.
 * WRITE_SYNC		Like WRITE_SYNC_PLUG, but also unplugs the device
 *			immediately after submission. The write equivalent
 *			of READ_SYNC.
 * WRITE_ODIRECT_PLUG	Special case write for O_DIRECT only.
 * WRITE_FLUSH		Like WRITE_SYNC but with preceding cache flush.
 * WRITE_FUA		Like WRITE_SYNC but data is guaranteed to be on
 *			non-volatile media on completion.
 * WRITE_FLUSH_FUA	Combination of WRITE_FLUSH and FUA. The IO is preceded
 *			by a cache flush and data is guaranteed to be on
 *			non-volatile media on completion.
 *
 */
#define RW_MASK			REQ_WRITE
#define RWA_MASK		REQ_RAHEAD

#define READ			0
#define WRITE			RW_MASK
#define READA			RWA_MASK

#define READ_SYNC		(READ | REQ_SYNC | REQ_UNPLUG)
#define READ_META		(READ | REQ_META)
#define WRITE_SYNC_PLUG		(WRITE | REQ_SYNC | REQ_NOIDLE)
#define WRITE_SYNC		(WRITE | REQ_SYNC | REQ_NOIDLE | REQ_UNPLUG)
#define WRITE_ODIRECT_PLUG	(WRITE | REQ_SYNC)
#define WRITE_META		(WRITE | REQ_META)
#define WRITE_FLUSH		(WRITE | REQ_SYNC | REQ_NOIDLE | REQ_UNPLUG | \
				 REQ_FLUSH)
#define WRITE_FUA		(WRITE | REQ_SYNC | REQ_NOIDLE | REQ_UNPLUG | \
				 REQ_FUA)
#define WRITE_FLUSH_FUA		(WRITE | REQ_SYNC | REQ_NOIDLE | REQ_UNPLUG | \
				 REQ_FLUSH | REQ_FUA)

#define SEL_IN		1
#define SEL_OUT		2
#define SEL_EX		4

/* public flags for file_system_type */
#define FS_REQUIRES_DEV 1 
#define FS_BINARY_MOUNTDATA 2
#define FS_HAS_SUBTYPE 4
#define FS_IS_FUSE	8	/* Fuse filesystem - bdev freeze these too */
#define FS_REVAL_DOT	16384	/* Check the paths ".", ".." for staleness */
#define FS_RENAME_DOES_D_MOVE	32768	/* FS will handle d_move()
					 * during rename() internally.
					 */

/*
 * These are the fs-independent mount-flags: up to 32 flags are supported
 */
#define MS_RDONLY	 1	/* Mount read-only */
#define MS_NOSUID	 2	/* Ignore suid and sgid bits */
#define MS_NODEV	 4	/* Disallow access to device special files */
#define MS_NOEXEC	 8	/* Disallow program execution */
#define MS_SYNCHRONOUS	16	/* Writes are synced at once */
#define MS_REMOUNT	32	/* Alter flags of a mounted FS */
#define MS_MANDLOCK	64	/* Allow mandatory locks on an FS */
#define MS_DIRSYNC	128	/* Directory modifications are synchronous */
#define MS_NOATIME	1024	/* Do not update access times. */
#define MS_NODIRATIME	2048	/* Do not update directory access times */
#define MS_BIND		4096
#define MS_MOVE		8192
#define MS_REC		16384
#define MS_VERBOSE	32768	/* War is peace. Verbosity is silence.
				   MS_VERBOSE is deprecated. */
#define MS_SILENT	32768
#define MS_POSIXACL	(1<<16)	/* VFS does not apply the umask */
#define MS_UNBINDABLE	(1<<17)	/* change to unbindable */
#define MS_PRIVATE	(1<<18)	/* change to private */
#define MS_SLAVE	(1<<19)	/* change to slave */
#define MS_SHARED	(1<<20)	/* change to shared */
#define MS_RELATIME	(1<<21)	/* Update atime relative to mtime/ctime. */
#define MS_KERNMOUNT	(1<<22) /* this is a kern_mount call */
#define MS_I_VERSION	(1<<23) /* Update inode I_version field */
#define MS_STRICTATIME	(1<<24) /* Always perform atime updates */
#define MS_FROZEN	(1<<25)	/* Frozen by freeze_filesystems() */
#define MS_BORN		(1<<29)
#define MS_ACTIVE	(1<<30)
#define MS_NOUSER	(1<<31)

/*
 * Superblock flags that can be altered by MS_REMOUNT
 */
#define MS_RMT_MASK	(MS_RDONLY|MS_SYNCHRONOUS|MS_MANDLOCK|MS_I_VERSION)

/*
 * Old magic mount flag and mask
 */
#define MS_MGC_VAL 0xC0ED0000
#define MS_MGC_MSK 0xffff0000

/* Inode flags - they have nothing to superblock flags now */

#define S_SYNC		1	/* Writes are synced at once */
#define S_NOATIME	2	/* Do not update access times */
#define S_APPEND	4	/* Append-only file */
#define S_IMMUTABLE	8	/* Immutable file */
#define S_DEAD		16	/* removed, but still open directory */
#define S_NOQUOTA	32	/* Inode is not counted to quota */
#define S_DIRSYNC	64	/* Directory modifications are synchronous */
#define S_NOCMTIME	128	/* Do not update file c/mtime */
#define S_SWAPFILE	256	/* Do not truncate: swapon got its bmaps */
#define S_PRIVATE	512	/* Inode is fs-internal */
#define S_IMA		1024	/* Inode has an associated IMA struct */
<<<<<<< HEAD
#define S_ATOMIC_COPY	2048	/* Pages mapped with this inode need to be
				   atomically copied (gem) */
=======
#define S_AUTOMOUNT	2048	/* Automount/referral quasi-directory */
>>>>>>> a0dc00b4

/*
 * Note that nosuid etc flags are inode-specific: setting some file-system
 * flags just means all the inodes inherit those flags by default. It might be
 * possible to override it selectively if you really wanted to with some
 * ioctl() that is not currently implemented.
 *
 * Exception: MS_RDONLY is always applied to the entire file system.
 *
 * Unfortunately, it is possible to change a filesystems flags with it mounted
 * with files in use.  This means that all of the inodes will not have their
 * i_flags updated.  Hence, i_flags no longer inherit the superblock mount
 * flags, so these have to be checked separately. -- rmk@arm.uk.linux.org
 */
#define __IS_FLG(inode,flg) ((inode)->i_sb->s_flags & (flg))

#define IS_RDONLY(inode) ((inode)->i_sb->s_flags & MS_RDONLY)
#define IS_SYNC(inode)		(__IS_FLG(inode, MS_SYNCHRONOUS) || \
					((inode)->i_flags & S_SYNC))
#define IS_DIRSYNC(inode)	(__IS_FLG(inode, MS_SYNCHRONOUS|MS_DIRSYNC) || \
					((inode)->i_flags & (S_SYNC|S_DIRSYNC)))
#define IS_MANDLOCK(inode)	__IS_FLG(inode, MS_MANDLOCK)
#define IS_NOATIME(inode)   __IS_FLG(inode, MS_RDONLY|MS_NOATIME)
#define IS_I_VERSION(inode)   __IS_FLG(inode, MS_I_VERSION)

#define IS_NOQUOTA(inode)	((inode)->i_flags & S_NOQUOTA)
#define IS_APPEND(inode)	((inode)->i_flags & S_APPEND)
#define IS_IMMUTABLE(inode)	((inode)->i_flags & S_IMMUTABLE)
#define IS_POSIXACL(inode)	__IS_FLG(inode, MS_POSIXACL)

#define IS_DEADDIR(inode)	((inode)->i_flags & S_DEAD)
#define IS_NOCMTIME(inode)	((inode)->i_flags & S_NOCMTIME)
#define IS_SWAPFILE(inode)	((inode)->i_flags & S_SWAPFILE)
#define IS_PRIVATE(inode)	((inode)->i_flags & S_PRIVATE)
#define IS_IMA(inode)		((inode)->i_flags & S_IMA)
#define IS_AUTOMOUNT(inode)	((inode)->i_flags & S_AUTOMOUNT)

/* the read-only stuff doesn't really belong here, but any other place is
   probably as bad and I don't want to create yet another include file. */

#define BLKROSET   _IO(0x12,93)	/* set device read-only (0 = read-write) */
#define BLKROGET   _IO(0x12,94)	/* get read-only status (0 = read_write) */
#define BLKRRPART  _IO(0x12,95)	/* re-read partition table */
#define BLKGETSIZE _IO(0x12,96)	/* return device size /512 (long *arg) */
#define BLKFLSBUF  _IO(0x12,97)	/* flush buffer cache */
#define BLKRASET   _IO(0x12,98)	/* set read ahead for block device */
#define BLKRAGET   _IO(0x12,99)	/* get current read ahead setting */
#define BLKFRASET  _IO(0x12,100)/* set filesystem (mm/filemap.c) read-ahead */
#define BLKFRAGET  _IO(0x12,101)/* get filesystem (mm/filemap.c) read-ahead */
#define BLKSECTSET _IO(0x12,102)/* set max sectors per request (ll_rw_blk.c) */
#define BLKSECTGET _IO(0x12,103)/* get max sectors per request (ll_rw_blk.c) */
#define BLKSSZGET  _IO(0x12,104)/* get block device sector size */
#if 0
#define BLKPG      _IO(0x12,105)/* See blkpg.h */

/* Some people are morons.  Do not use sizeof! */

#define BLKELVGET  _IOR(0x12,106,size_t)/* elevator get */
#define BLKELVSET  _IOW(0x12,107,size_t)/* elevator set */
/* This was here just to show that the number is taken -
   probably all these _IO(0x12,*) ioctls should be moved to blkpg.h. */
#endif
/* A jump here: 108-111 have been used for various private purposes. */
#define BLKBSZGET  _IOR(0x12,112,size_t)
#define BLKBSZSET  _IOW(0x12,113,size_t)
#define BLKGETSIZE64 _IOR(0x12,114,size_t)	/* return device size in bytes (u64 *arg) */
#define BLKTRACESETUP _IOWR(0x12,115,struct blk_user_trace_setup)
#define BLKTRACESTART _IO(0x12,116)
#define BLKTRACESTOP _IO(0x12,117)
#define BLKTRACETEARDOWN _IO(0x12,118)
#define BLKDISCARD _IO(0x12,119)
#define BLKIOMIN _IO(0x12,120)
#define BLKIOOPT _IO(0x12,121)
#define BLKALIGNOFF _IO(0x12,122)
#define BLKPBSZGET _IO(0x12,123)
#define BLKDISCARDZEROES _IO(0x12,124)
#define BLKSECDISCARD _IO(0x12,125)

#define BMAP_IOCTL 1		/* obsolete - kept for compatibility */
#define FIBMAP	   _IO(0x00,1)	/* bmap access */
#define FIGETBSZ   _IO(0x00,2)	/* get the block size used for bmap */
#define FIFREEZE	_IOWR('X', 119, int)	/* Freeze */
#define FITHAW		_IOWR('X', 120, int)	/* Thaw */
#define FITRIM		_IOWR('X', 121, struct fstrim_range)	/* Trim */

#define	FS_IOC_GETFLAGS			_IOR('f', 1, long)
#define	FS_IOC_SETFLAGS			_IOW('f', 2, long)
#define	FS_IOC_GETVERSION		_IOR('v', 1, long)
#define	FS_IOC_SETVERSION		_IOW('v', 2, long)
#define FS_IOC_FIEMAP			_IOWR('f', 11, struct fiemap)
#define FS_IOC32_GETFLAGS		_IOR('f', 1, int)
#define FS_IOC32_SETFLAGS		_IOW('f', 2, int)
#define FS_IOC32_GETVERSION		_IOR('v', 1, int)
#define FS_IOC32_SETVERSION		_IOW('v', 2, int)

/*
 * Inode flags (FS_IOC_GETFLAGS / FS_IOC_SETFLAGS)
 */
#define	FS_SECRM_FL			0x00000001 /* Secure deletion */
#define	FS_UNRM_FL			0x00000002 /* Undelete */
#define	FS_COMPR_FL			0x00000004 /* Compress file */
#define FS_SYNC_FL			0x00000008 /* Synchronous updates */
#define FS_IMMUTABLE_FL			0x00000010 /* Immutable file */
#define FS_APPEND_FL			0x00000020 /* writes to file may only append */
#define FS_NODUMP_FL			0x00000040 /* do not dump file */
#define FS_NOATIME_FL			0x00000080 /* do not update atime */
/* Reserved for compression usage... */
#define FS_DIRTY_FL			0x00000100
#define FS_COMPRBLK_FL			0x00000200 /* One or more compressed clusters */
#define FS_NOCOMP_FL			0x00000400 /* Don't compress */
#define FS_ECOMPR_FL			0x00000800 /* Compression error */
/* End compression flags --- maybe not all used */
#define FS_BTREE_FL			0x00001000 /* btree format dir */
#define FS_INDEX_FL			0x00001000 /* hash-indexed directory */
#define FS_IMAGIC_FL			0x00002000 /* AFS directory */
#define FS_JOURNAL_DATA_FL		0x00004000 /* Reserved for ext3 */
#define FS_NOTAIL_FL			0x00008000 /* file tail should not be merged */
#define FS_DIRSYNC_FL			0x00010000 /* dirsync behaviour (directories only) */
#define FS_TOPDIR_FL			0x00020000 /* Top of directory hierarchies*/
#define FS_EXTENT_FL			0x00080000 /* Extents */
#define FS_DIRECTIO_FL			0x00100000 /* Use direct i/o */
#define FS_RESERVED_FL			0x80000000 /* reserved for ext2 lib */

#define FS_FL_USER_VISIBLE		0x0003DFFF /* User visible flags */
#define FS_FL_USER_MODIFIABLE		0x000380FF /* User modifiable flags */


#define SYNC_FILE_RANGE_WAIT_BEFORE	1
#define SYNC_FILE_RANGE_WRITE		2
#define SYNC_FILE_RANGE_WAIT_AFTER	4

#ifdef __KERNEL__

#include <linux/linkage.h>
#include <linux/wait.h>
#include <linux/types.h>
#include <linux/kdev_t.h>
#include <linux/dcache.h>
#include <linux/path.h>
#include <linux/stat.h>
#include <linux/cache.h>
#include <linux/list.h>
#include <linux/radix-tree.h>
#include <linux/prio_tree.h>
#include <linux/init.h>
#include <linux/pid.h>
#include <linux/mutex.h>
#include <linux/capability.h>
#include <linux/semaphore.h>
#include <linux/fiemap.h>
#include <linux/freezer.h>
#include <linux/rculist_bl.h>

#include <asm/atomic.h>
#include <asm/byteorder.h>

struct export_operations;
struct hd_geometry;
struct iovec;
struct nameidata;
struct kiocb;
struct kobject;
struct pipe_inode_info;
struct poll_table_struct;
struct kstatfs;
struct vm_area_struct;
struct vfsmount;
struct cred;

extern void __init inode_init(void);
extern void __init inode_init_early(void);
extern void __init files_init(unsigned long);

extern struct files_stat_struct files_stat;
extern unsigned long get_max_files(void);
extern int sysctl_nr_open;
extern struct inodes_stat_t inodes_stat;
extern int leases_enable, lease_break_time;

struct buffer_head;
typedef int (get_block_t)(struct inode *inode, sector_t iblock,
			struct buffer_head *bh_result, int create);
typedef void (dio_iodone_t)(struct kiocb *iocb, loff_t offset,
			ssize_t bytes, void *private, int ret,
			bool is_async);

/*
 * Attribute flags.  These should be or-ed together to figure out what
 * has been changed!
 */
#define ATTR_MODE	(1 << 0)
#define ATTR_UID	(1 << 1)
#define ATTR_GID	(1 << 2)
#define ATTR_SIZE	(1 << 3)
#define ATTR_ATIME	(1 << 4)
#define ATTR_MTIME	(1 << 5)
#define ATTR_CTIME	(1 << 6)
#define ATTR_ATIME_SET	(1 << 7)
#define ATTR_MTIME_SET	(1 << 8)
#define ATTR_FORCE	(1 << 9) /* Not a change, but a change it */
#define ATTR_ATTR_FLAG	(1 << 10)
#define ATTR_KILL_SUID	(1 << 11)
#define ATTR_KILL_SGID	(1 << 12)
#define ATTR_FILE	(1 << 13)
#define ATTR_KILL_PRIV	(1 << 14)
#define ATTR_OPEN	(1 << 15) /* Truncating from open(O_TRUNC) */
#define ATTR_TIMES_SET	(1 << 16)

/*
 * This is the Inode Attributes structure, used for notify_change().  It
 * uses the above definitions as flags, to know which values have changed.
 * Also, in this manner, a Filesystem can look at only the values it cares
 * about.  Basically, these are the attributes that the VFS layer can
 * request to change from the FS layer.
 *
 * Derek Atkins <warlord@MIT.EDU> 94-10-20
 */
struct iattr {
	unsigned int	ia_valid;
	umode_t		ia_mode;
	uid_t		ia_uid;
	gid_t		ia_gid;
	loff_t		ia_size;
	struct timespec	ia_atime;
	struct timespec	ia_mtime;
	struct timespec	ia_ctime;

	/*
	 * Not an attribute, but an auxilary info for filesystems wanting to
	 * implement an ftruncate() like method.  NOTE: filesystem should
	 * check for (ia_valid & ATTR_FILE), and not for (ia_file != NULL).
	 */
	struct file	*ia_file;
};

/*
 * Includes for diskquotas.
 */
#include <linux/quota.h>

/** 
 * enum positive_aop_returns - aop return codes with specific semantics
 *
 * @AOP_WRITEPAGE_ACTIVATE: Informs the caller that page writeback has
 * 			    completed, that the page is still locked, and
 * 			    should be considered active.  The VM uses this hint
 * 			    to return the page to the active list -- it won't
 * 			    be a candidate for writeback again in the near
 * 			    future.  Other callers must be careful to unlock
 * 			    the page if they get this return.  Returned by
 * 			    writepage(); 
 *
 * @AOP_TRUNCATED_PAGE: The AOP method that was handed a locked page has
 *  			unlocked it and the page might have been truncated.
 *  			The caller should back up to acquiring a new page and
 *  			trying again.  The aop will be taking reasonable
 *  			precautions not to livelock.  If the caller held a page
 *  			reference, it should drop it before retrying.  Returned
 *  			by readpage().
 *
 * address_space_operation functions return these large constants to indicate
 * special semantics to the caller.  These are much larger than the bytes in a
 * page to allow for functions that return the number of bytes operated on in a
 * given page.
 */

enum positive_aop_returns {
	AOP_WRITEPAGE_ACTIVATE	= 0x80000,
	AOP_TRUNCATED_PAGE	= 0x80001,
};

#define AOP_FLAG_UNINTERRUPTIBLE	0x0001 /* will not do a short write */
#define AOP_FLAG_CONT_EXPAND		0x0002 /* called from cont_expand */
#define AOP_FLAG_NOFS			0x0004 /* used by filesystem to direct
						* helper code (eg buffer layer)
						* to clear GFP_FS from alloc */

/*
 * oh the beauties of C type declarations.
 */
struct page;
struct address_space;
struct writeback_control;

struct iov_iter {
	const struct iovec *iov;
	unsigned long nr_segs;
	size_t iov_offset;
	size_t count;
};

size_t iov_iter_copy_from_user_atomic(struct page *page,
		struct iov_iter *i, unsigned long offset, size_t bytes);
size_t iov_iter_copy_from_user(struct page *page,
		struct iov_iter *i, unsigned long offset, size_t bytes);
void iov_iter_advance(struct iov_iter *i, size_t bytes);
int iov_iter_fault_in_readable(struct iov_iter *i, size_t bytes);
size_t iov_iter_single_seg_count(struct iov_iter *i);

static inline void iov_iter_init(struct iov_iter *i,
			const struct iovec *iov, unsigned long nr_segs,
			size_t count, size_t written)
{
	i->iov = iov;
	i->nr_segs = nr_segs;
	i->iov_offset = 0;
	i->count = count + written;

	iov_iter_advance(i, written);
}

static inline size_t iov_iter_count(struct iov_iter *i)
{
	return i->count;
}

/*
 * "descriptor" for what we're up to with a read.
 * This allows us to use the same read code yet
 * have multiple different users of the data that
 * we read from a file.
 *
 * The simplest case just copies the data to user
 * mode.
 */
typedef struct {
	size_t written;
	size_t count;
	union {
		char __user *buf;
		void *data;
	} arg;
	int error;
} read_descriptor_t;

typedef int (*read_actor_t)(read_descriptor_t *, struct page *,
		unsigned long, unsigned long);

struct address_space_operations {
	int (*writepage)(struct page *page, struct writeback_control *wbc);
	int (*readpage)(struct file *, struct page *);
	void (*sync_page)(struct page *);

	/* Write back some dirty pages from this mapping. */
	int (*writepages)(struct address_space *, struct writeback_control *);

	/* Set a page dirty.  Return true if this dirtied it */
	int (*set_page_dirty)(struct page *page);

	int (*readpages)(struct file *filp, struct address_space *mapping,
			struct list_head *pages, unsigned nr_pages);

	int (*write_begin)(struct file *, struct address_space *mapping,
				loff_t pos, unsigned len, unsigned flags,
				struct page **pagep, void **fsdata);
	int (*write_end)(struct file *, struct address_space *mapping,
				loff_t pos, unsigned len, unsigned copied,
				struct page *page, void *fsdata);

	/* Unfortunately this kludge is needed for FIBMAP. Don't use it */
	sector_t (*bmap)(struct address_space *, sector_t);
	void (*invalidatepage) (struct page *, unsigned long);
	int (*releasepage) (struct page *, gfp_t);
	void (*freepage)(struct page *);
	ssize_t (*direct_IO)(int, struct kiocb *, const struct iovec *iov,
			loff_t offset, unsigned long nr_segs);
	int (*get_xip_mem)(struct address_space *, pgoff_t, int,
						void **, unsigned long *);
	/* migrate the contents of a page to the specified target */
	int (*migratepage) (struct address_space *,
			struct page *, struct page *);
	int (*launder_page) (struct page *);
	int (*is_partially_uptodate) (struct page *, read_descriptor_t *,
					unsigned long);
	int (*error_remove_page)(struct address_space *, struct page *);
};

/*
 * pagecache_write_begin/pagecache_write_end must be used by general code
 * to write into the pagecache.
 */
int pagecache_write_begin(struct file *, struct address_space *mapping,
				loff_t pos, unsigned len, unsigned flags,
				struct page **pagep, void **fsdata);

int pagecache_write_end(struct file *, struct address_space *mapping,
				loff_t pos, unsigned len, unsigned copied,
				struct page *page, void *fsdata);

struct backing_dev_info;
struct address_space {
	struct inode		*host;		/* owner: inode, block_device */
	struct radix_tree_root	page_tree;	/* radix tree of all pages */
	spinlock_t		tree_lock;	/* and lock protecting it */
	unsigned int		i_mmap_writable;/* count VM_SHARED mappings */
	struct prio_tree_root	i_mmap;		/* tree of private and shared mappings */
	struct list_head	i_mmap_nonlinear;/*list VM_NONLINEAR mappings */
	spinlock_t		i_mmap_lock;	/* protect tree, count, list */
	unsigned int		truncate_count;	/* Cover race condition with truncate */
	unsigned long		nrpages;	/* number of total pages */
	pgoff_t			writeback_index;/* writeback starts here */
	const struct address_space_operations *a_ops;	/* methods */
	unsigned long		flags;		/* error bits/gfp mask */
	struct backing_dev_info *backing_dev_info; /* device readahead, etc */
	spinlock_t		private_lock;	/* for use by the address_space */
	struct list_head	private_list;	/* ditto */
	struct address_space	*assoc_mapping;	/* ditto */
} __attribute__((aligned(sizeof(long))));
	/*
	 * On most architectures that alignment is already the case; but
	 * must be enforced here for CRIS, to let the least signficant bit
	 * of struct page's "mapping" pointer be used for PAGE_MAPPING_ANON.
	 */

struct block_device {
	dev_t			bd_dev;  /* not a kdev_t - it's a search key */
	struct inode *		bd_inode;	/* will die */
	struct super_block *	bd_super;
	int			bd_openers;
	struct mutex		bd_mutex;	/* open/close mutex */
	struct list_head	bd_inodes;
	void *			bd_claiming;
	void *			bd_holder;
	int			bd_holders;
	bool			bd_write_holder;
#ifdef CONFIG_SYSFS
	struct list_head	bd_holder_disks;
#endif
	struct block_device *	bd_contains;
	unsigned		bd_block_size;
	struct hd_struct *	bd_part;
	/* number of times partitions within this device have been opened. */
	unsigned		bd_part_count;
	int			bd_invalidated;
	struct gendisk *	bd_disk;
	struct list_head	bd_list;
	/*
	 * Private data.  You must have bd_claim'ed the block_device
	 * to use this.  NOTE:  bd_claim allows an owner to claim
	 * the same device multiple times, the owner must take special
	 * care to not mess up bd_private for that case.
	 */
	unsigned long		bd_private;

	/* The counter of freeze processes */
	int			bd_fsfreeze_count;
	/* Mutex for freeze */
	struct mutex		bd_fsfreeze_mutex;
};

/*
 * Radix-tree tags, for tagging dirty and writeback pages within the pagecache
 * radix trees
 */
#define PAGECACHE_TAG_DIRTY	0
#define PAGECACHE_TAG_WRITEBACK	1
#define PAGECACHE_TAG_TOWRITE	2

int mapping_tagged(struct address_space *mapping, int tag);

/*
 * Might pages of this file be mapped into userspace?
 */
static inline int mapping_mapped(struct address_space *mapping)
{
	return	!prio_tree_empty(&mapping->i_mmap) ||
		!list_empty(&mapping->i_mmap_nonlinear);
}

/*
 * Might pages of this file have been modified in userspace?
 * Note that i_mmap_writable counts all VM_SHARED vmas: do_mmap_pgoff
 * marks vma as VM_SHARED if it is shared, and the file was opened for
 * writing i.e. vma may be mprotected writable even if now readonly.
 */
static inline int mapping_writably_mapped(struct address_space *mapping)
{
	return mapping->i_mmap_writable != 0;
}

/*
 * Use sequence counter to get consistent i_size on 32-bit processors.
 */
#if BITS_PER_LONG==32 && defined(CONFIG_SMP)
#include <linux/seqlock.h>
#define __NEED_I_SIZE_ORDERED
#define i_size_ordered_init(inode) seqcount_init(&inode->i_size_seqcount)
#else
#define i_size_ordered_init(inode) do { } while (0)
#endif

struct posix_acl;
#define ACL_NOT_CACHED ((void *)(-1))

struct inode {
	/* RCU path lookup touches following: */
	umode_t			i_mode;
	uid_t			i_uid;
	gid_t			i_gid;
	const struct inode_operations	*i_op;
	struct super_block	*i_sb;

	spinlock_t		i_lock;	/* i_blocks, i_bytes, maybe i_size */
	unsigned int		i_flags;
	struct mutex		i_mutex;

	unsigned long		i_state;
	unsigned long		dirtied_when;	/* jiffies of first dirtying */

	struct hlist_node	i_hash;
	struct list_head	i_wb_list;	/* backing dev IO list */
	struct list_head	i_lru;		/* inode LRU list */
	struct list_head	i_sb_list;
	union {
		struct list_head	i_dentry;
		struct rcu_head		i_rcu;
	};
	unsigned long		i_ino;
	atomic_t		i_count;
	unsigned int		i_nlink;
	dev_t			i_rdev;
	unsigned int		i_blkbits;
	u64			i_version;
	loff_t			i_size;
#ifdef __NEED_I_SIZE_ORDERED
	seqcount_t		i_size_seqcount;
#endif
	struct timespec		i_atime;
	struct timespec		i_mtime;
	struct timespec		i_ctime;
	blkcnt_t		i_blocks;
	unsigned short          i_bytes;
	struct rw_semaphore	i_alloc_sem;
	const struct file_operations	*i_fop;	/* former ->i_op->default_file_ops */
	struct file_lock	*i_flock;
	struct address_space	*i_mapping;
	struct address_space	i_data;
#ifdef CONFIG_QUOTA
	struct dquot		*i_dquot[MAXQUOTAS];
#endif
	struct list_head	i_devices;
	union {
		struct pipe_inode_info	*i_pipe;
		struct block_device	*i_bdev;
		struct cdev		*i_cdev;
	};

	__u32			i_generation;

#ifdef CONFIG_FSNOTIFY
	__u32			i_fsnotify_mask; /* all events this inode cares about */
	struct hlist_head	i_fsnotify_marks;
#endif

#ifdef CONFIG_IMA
	/* protected by i_lock */
	unsigned int		i_readcount; /* struct files open RO */
#endif
	atomic_t		i_writecount;
#ifdef CONFIG_SECURITY
	void			*i_security;
#endif
#ifdef CONFIG_FS_POSIX_ACL
	struct posix_acl	*i_acl;
	struct posix_acl	*i_default_acl;
#endif
	void			*i_private; /* fs or device private pointer */
};

static inline int inode_unhashed(struct inode *inode)
{
	return hlist_unhashed(&inode->i_hash);
}

/*
 * inode->i_mutex nesting subclasses for the lock validator:
 *
 * 0: the object of the current VFS operation
 * 1: parent
 * 2: child/target
 * 3: quota file
 *
 * The locking order between these classes is
 * parent -> child -> normal -> xattr -> quota
 */
enum inode_i_mutex_lock_class
{
	I_MUTEX_NORMAL,
	I_MUTEX_PARENT,
	I_MUTEX_CHILD,
	I_MUTEX_XATTR,
	I_MUTEX_QUOTA
};

/*
 * NOTE: in a 32bit arch with a preemptable kernel and
 * an UP compile the i_size_read/write must be atomic
 * with respect to the local cpu (unlike with preempt disabled),
 * but they don't need to be atomic with respect to other cpus like in
 * true SMP (so they need either to either locally disable irq around
 * the read or for example on x86 they can be still implemented as a
 * cmpxchg8b without the need of the lock prefix). For SMP compiles
 * and 64bit archs it makes no difference if preempt is enabled or not.
 */
static inline loff_t i_size_read(const struct inode *inode)
{
#if BITS_PER_LONG==32 && defined(CONFIG_SMP)
	loff_t i_size;
	unsigned int seq;

	do {
		seq = read_seqcount_begin(&inode->i_size_seqcount);
		i_size = inode->i_size;
	} while (read_seqcount_retry(&inode->i_size_seqcount, seq));
	return i_size;
#elif BITS_PER_LONG==32 && defined(CONFIG_PREEMPT)
	loff_t i_size;

	preempt_disable();
	i_size = inode->i_size;
	preempt_enable();
	return i_size;
#else
	return inode->i_size;
#endif
}

/*
 * NOTE: unlike i_size_read(), i_size_write() does need locking around it
 * (normally i_mutex), otherwise on 32bit/SMP an update of i_size_seqcount
 * can be lost, resulting in subsequent i_size_read() calls spinning forever.
 */
static inline void i_size_write(struct inode *inode, loff_t i_size)
{
#if BITS_PER_LONG==32 && defined(CONFIG_SMP)
	write_seqcount_begin(&inode->i_size_seqcount);
	inode->i_size = i_size;
	write_seqcount_end(&inode->i_size_seqcount);
#elif BITS_PER_LONG==32 && defined(CONFIG_PREEMPT)
	preempt_disable();
	inode->i_size = i_size;
	preempt_enable();
#else
	inode->i_size = i_size;
#endif
}

static inline unsigned iminor(const struct inode *inode)
{
	return MINOR(inode->i_rdev);
}

static inline unsigned imajor(const struct inode *inode)
{
	return MAJOR(inode->i_rdev);
}

extern struct block_device *I_BDEV(struct inode *inode);

struct fown_struct {
	rwlock_t lock;          /* protects pid, uid, euid fields */
	struct pid *pid;	/* pid or -pgrp where SIGIO should be sent */
	enum pid_type pid_type;	/* Kind of process group SIGIO should be sent to */
	uid_t uid, euid;	/* uid/euid of process setting the owner */
	int signum;		/* posix.1b rt signal to be delivered on IO */
};

/*
 * Track a single file's readahead state
 */
struct file_ra_state {
	pgoff_t start;			/* where readahead started */
	unsigned int size;		/* # of readahead pages */
	unsigned int async_size;	/* do asynchronous readahead when
					   there are only # of pages ahead */

	unsigned int ra_pages;		/* Maximum readahead window */
	unsigned int mmap_miss;		/* Cache miss stat for mmap accesses */
	loff_t prev_pos;		/* Cache last read() position */
};

/*
 * Check if @index falls in the readahead windows.
 */
static inline int ra_has_index(struct file_ra_state *ra, pgoff_t index)
{
	return (index >= ra->start &&
		index <  ra->start + ra->size);
}

#define FILE_MNT_WRITE_TAKEN	1
#define FILE_MNT_WRITE_RELEASED	2

struct file {
	/*
	 * fu_list becomes invalid after file_free is called and queued via
	 * fu_rcuhead for RCU freeing
	 */
	union {
		struct list_head	fu_list;
		struct rcu_head 	fu_rcuhead;
	} f_u;
	struct path		f_path;
#define f_dentry	f_path.dentry
#define f_vfsmnt	f_path.mnt
	const struct file_operations	*f_op;
	spinlock_t		f_lock;  /* f_ep_links, f_flags, no IRQ */
#ifdef CONFIG_SMP
	int			f_sb_list_cpu;
#endif
	atomic_long_t		f_count;
	unsigned int 		f_flags;
	fmode_t			f_mode;
	loff_t			f_pos;
	struct fown_struct	f_owner;
	const struct cred	*f_cred;
	struct file_ra_state	f_ra;

	u64			f_version;
#ifdef CONFIG_SECURITY
	void			*f_security;
#endif
	/* needed for tty driver, and maybe others */
	void			*private_data;

#ifdef CONFIG_EPOLL
	/* Used by fs/eventpoll.c to link all the hooks to this file */
	struct list_head	f_ep_links;
#endif /* #ifdef CONFIG_EPOLL */
	struct address_space	*f_mapping;
#ifdef CONFIG_DEBUG_WRITECOUNT
	unsigned long f_mnt_write_state;
#endif
};

#define get_file(x)	atomic_long_inc(&(x)->f_count)
#define fput_atomic(x)	atomic_long_add_unless(&(x)->f_count, -1, 1)
#define file_count(x)	atomic_long_read(&(x)->f_count)

#ifdef CONFIG_DEBUG_WRITECOUNT
static inline void file_take_write(struct file *f)
{
	WARN_ON(f->f_mnt_write_state != 0);
	f->f_mnt_write_state = FILE_MNT_WRITE_TAKEN;
}
static inline void file_release_write(struct file *f)
{
	f->f_mnt_write_state |= FILE_MNT_WRITE_RELEASED;
}
static inline void file_reset_write(struct file *f)
{
	f->f_mnt_write_state = 0;
}
static inline void file_check_state(struct file *f)
{
	/*
	 * At this point, either both or neither of these bits
	 * should be set.
	 */
	WARN_ON(f->f_mnt_write_state == FILE_MNT_WRITE_TAKEN);
	WARN_ON(f->f_mnt_write_state == FILE_MNT_WRITE_RELEASED);
}
static inline int file_check_writeable(struct file *f)
{
	if (f->f_mnt_write_state == FILE_MNT_WRITE_TAKEN)
		return 0;
	printk(KERN_WARNING "writeable file with no "
			    "mnt_want_write()\n");
	WARN_ON(1);
	return -EINVAL;
}
#else /* !CONFIG_DEBUG_WRITECOUNT */
static inline void file_take_write(struct file *filp) {}
static inline void file_release_write(struct file *filp) {}
static inline void file_reset_write(struct file *filp) {}
static inline void file_check_state(struct file *filp) {}
static inline int file_check_writeable(struct file *filp)
{
	return 0;
}
#endif /* CONFIG_DEBUG_WRITECOUNT */

#define	MAX_NON_LFS	((1UL<<31) - 1)

/* Page cache limit. The filesystems should put that into their s_maxbytes 
   limits, otherwise bad things can happen in VM. */ 
#if BITS_PER_LONG==32
#define MAX_LFS_FILESIZE	(((u64)PAGE_CACHE_SIZE << (BITS_PER_LONG-1))-1) 
#elif BITS_PER_LONG==64
#define MAX_LFS_FILESIZE 	0x7fffffffffffffffUL
#endif

#define FL_POSIX	1
#define FL_FLOCK	2
#define FL_ACCESS	8	/* not trying to lock, just looking */
#define FL_EXISTS	16	/* when unlocking, test for existence */
#define FL_LEASE	32	/* lease held on this file */
#define FL_CLOSE	64	/* unlock on close */
#define FL_SLEEP	128	/* A blocking lock */

/*
 * Special return value from posix_lock_file() and vfs_lock_file() for
 * asynchronous locking.
 */
#define FILE_LOCK_DEFERRED 1

/*
 * The POSIX file lock owner is determined by
 * the "struct files_struct" in the thread group
 * (or NULL for no owner - BSD locks).
 *
 * Lockd stuffs a "host" pointer into this.
 */
typedef struct files_struct *fl_owner_t;

struct file_lock_operations {
	void (*fl_copy_lock)(struct file_lock *, struct file_lock *);
	void (*fl_release_private)(struct file_lock *);
};

struct lock_manager_operations {
	int (*fl_compare_owner)(struct file_lock *, struct file_lock *);
	void (*fl_notify)(struct file_lock *);	/* unblock callback */
	int (*fl_grant)(struct file_lock *, struct file_lock *, int);
	void (*fl_release_private)(struct file_lock *);
	void (*fl_break)(struct file_lock *);
	int (*fl_change)(struct file_lock **, int);
};

struct lock_manager {
	struct list_head list;
};

void locks_start_grace(struct lock_manager *);
void locks_end_grace(struct lock_manager *);
int locks_in_grace(void);

/* that will die - we need it for nfs_lock_info */
#include <linux/nfs_fs_i.h>

struct file_lock {
	struct file_lock *fl_next;	/* singly linked list for this inode  */
	struct list_head fl_link;	/* doubly linked list of all locks */
	struct list_head fl_block;	/* circular list of blocked processes */
	fl_owner_t fl_owner;
	unsigned char fl_flags;
	unsigned char fl_type;
	unsigned int fl_pid;
	struct pid *fl_nspid;
	wait_queue_head_t fl_wait;
	struct file *fl_file;
	loff_t fl_start;
	loff_t fl_end;

	struct fasync_struct *	fl_fasync; /* for lease break notifications */
	unsigned long fl_break_time;	/* for nonblocking lease breaks */

	const struct file_lock_operations *fl_ops;	/* Callbacks for filesystems */
	const struct lock_manager_operations *fl_lmops;	/* Callbacks for lockmanagers */
	union {
		struct nfs_lock_info	nfs_fl;
		struct nfs4_lock_info	nfs4_fl;
		struct {
			struct list_head link;	/* link in AFS vnode's pending_locks list */
			int state;		/* state of grant or error if -ve */
		} afs;
	} fl_u;
};

/* The following constant reflects the upper bound of the file/locking space */
#ifndef OFFSET_MAX
#define INT_LIMIT(x)	(~((x)1 << (sizeof(x)*8 - 1)))
#define OFFSET_MAX	INT_LIMIT(loff_t)
#define OFFT_OFFSET_MAX	INT_LIMIT(off_t)
#endif

#include <linux/fcntl.h>

extern void send_sigio(struct fown_struct *fown, int fd, int band);

#ifdef CONFIG_FILE_LOCKING
extern int fcntl_getlk(struct file *, struct flock __user *);
extern int fcntl_setlk(unsigned int, struct file *, unsigned int,
			struct flock __user *);

#if BITS_PER_LONG == 32
extern int fcntl_getlk64(struct file *, struct flock64 __user *);
extern int fcntl_setlk64(unsigned int, struct file *, unsigned int,
			struct flock64 __user *);
#endif

extern int fcntl_setlease(unsigned int fd, struct file *filp, long arg);
extern int fcntl_getlease(struct file *filp);

/* fs/locks.c */
void locks_free_lock(struct file_lock *fl);
extern void locks_init_lock(struct file_lock *);
extern struct file_lock * locks_alloc_lock(void);
extern void locks_copy_lock(struct file_lock *, struct file_lock *);
extern void __locks_copy_lock(struct file_lock *, const struct file_lock *);
extern void locks_remove_posix(struct file *, fl_owner_t);
extern void locks_remove_flock(struct file *);
extern void locks_release_private(struct file_lock *);
extern void posix_test_lock(struct file *, struct file_lock *);
extern int posix_lock_file(struct file *, struct file_lock *, struct file_lock *);
extern int posix_lock_file_wait(struct file *, struct file_lock *);
extern int posix_unblock_lock(struct file *, struct file_lock *);
extern int vfs_test_lock(struct file *, struct file_lock *);
extern int vfs_lock_file(struct file *, unsigned int, struct file_lock *, struct file_lock *);
extern int vfs_cancel_lock(struct file *filp, struct file_lock *fl);
extern int flock_lock_file_wait(struct file *filp, struct file_lock *fl);
extern int __break_lease(struct inode *inode, unsigned int flags);
extern void lease_get_mtime(struct inode *, struct timespec *time);
extern int generic_setlease(struct file *, long, struct file_lock **);
extern int vfs_setlease(struct file *, long, struct file_lock **);
extern int lease_modify(struct file_lock **, int);
extern int lock_may_read(struct inode *, loff_t start, unsigned long count);
extern int lock_may_write(struct inode *, loff_t start, unsigned long count);
extern void lock_flocks(void);
extern void unlock_flocks(void);
#else /* !CONFIG_FILE_LOCKING */
static inline int fcntl_getlk(struct file *file, struct flock __user *user)
{
	return -EINVAL;
}

static inline int fcntl_setlk(unsigned int fd, struct file *file,
			      unsigned int cmd, struct flock __user *user)
{
	return -EACCES;
}

#if BITS_PER_LONG == 32
static inline int fcntl_getlk64(struct file *file, struct flock64 __user *user)
{
	return -EINVAL;
}

static inline int fcntl_setlk64(unsigned int fd, struct file *file,
				unsigned int cmd, struct flock64 __user *user)
{
	return -EACCES;
}
#endif
static inline int fcntl_setlease(unsigned int fd, struct file *filp, long arg)
{
	return 0;
}

static inline int fcntl_getlease(struct file *filp)
{
	return 0;
}

static inline void locks_init_lock(struct file_lock *fl)
{
	return;
}

static inline void __locks_copy_lock(struct file_lock *new, struct file_lock *fl)
{
	return;
}

static inline void locks_copy_lock(struct file_lock *new, struct file_lock *fl)
{
	return;
}

static inline void locks_remove_posix(struct file *filp, fl_owner_t owner)
{
	return;
}

static inline void locks_remove_flock(struct file *filp)
{
	return;
}

static inline void posix_test_lock(struct file *filp, struct file_lock *fl)
{
	return;
}

static inline int posix_lock_file(struct file *filp, struct file_lock *fl,
				  struct file_lock *conflock)
{
	return -ENOLCK;
}

static inline int posix_lock_file_wait(struct file *filp, struct file_lock *fl)
{
	return -ENOLCK;
}

static inline int posix_unblock_lock(struct file *filp,
				     struct file_lock *waiter)
{
	return -ENOENT;
}

static inline int vfs_test_lock(struct file *filp, struct file_lock *fl)
{
	return 0;
}

static inline int vfs_lock_file(struct file *filp, unsigned int cmd,
				struct file_lock *fl, struct file_lock *conf)
{
	return -ENOLCK;
}

static inline int vfs_cancel_lock(struct file *filp, struct file_lock *fl)
{
	return 0;
}

static inline int flock_lock_file_wait(struct file *filp,
				       struct file_lock *request)
{
	return -ENOLCK;
}

static inline int __break_lease(struct inode *inode, unsigned int mode)
{
	return 0;
}

static inline void lease_get_mtime(struct inode *inode, struct timespec *time)
{
	return;
}

static inline int generic_setlease(struct file *filp, long arg,
				    struct file_lock **flp)
{
	return -EINVAL;
}

static inline int vfs_setlease(struct file *filp, long arg,
			       struct file_lock **lease)
{
	return -EINVAL;
}

static inline int lease_modify(struct file_lock **before, int arg)
{
	return -EINVAL;
}

static inline int lock_may_read(struct inode *inode, loff_t start,
				unsigned long len)
{
	return 1;
}

static inline int lock_may_write(struct inode *inode, loff_t start,
				 unsigned long len)
{
	return 1;
}

static inline void lock_flocks(void)
{
}

static inline void unlock_flocks(void)
{
}

#endif /* !CONFIG_FILE_LOCKING */


struct fasync_struct {
	spinlock_t		fa_lock;
	int			magic;
	int			fa_fd;
	struct fasync_struct	*fa_next; /* singly linked list */
	struct file		*fa_file;
	struct rcu_head		fa_rcu;
};

#define FASYNC_MAGIC 0x4601

/* SMP safe fasync helpers: */
extern int fasync_helper(int, struct file *, int, struct fasync_struct **);
extern struct fasync_struct *fasync_insert_entry(int, struct file *, struct fasync_struct **, struct fasync_struct *);
extern int fasync_remove_entry(struct file *, struct fasync_struct **);
extern struct fasync_struct *fasync_alloc(void);
extern void fasync_free(struct fasync_struct *);

/* can be called from interrupts */
extern void kill_fasync(struct fasync_struct **, int, int);

extern int __f_setown(struct file *filp, struct pid *, enum pid_type, int force);
extern int f_setown(struct file *filp, unsigned long arg, int force);
extern void f_delown(struct file *filp);
extern pid_t f_getown(struct file *filp);
extern int send_sigurg(struct fown_struct *fown);

/*
 *	Umount options
 */

#define MNT_FORCE	0x00000001	/* Attempt to forcibily umount */
#define MNT_DETACH	0x00000002	/* Just detach from the tree */
#define MNT_EXPIRE	0x00000004	/* Mark for expiry */
#define UMOUNT_NOFOLLOW	0x00000008	/* Don't follow symlink on umount */
#define UMOUNT_UNUSED	0x80000000	/* Flag guaranteed to be unused */

extern struct list_head super_blocks;
extern spinlock_t sb_lock;

struct super_block {
	struct list_head	s_list;		/* Keep this first */
	dev_t			s_dev;		/* search index; _not_ kdev_t */
	unsigned char		s_dirt;
	unsigned char		s_blocksize_bits;
	unsigned long		s_blocksize;
	loff_t			s_maxbytes;	/* Max file size */
	struct file_system_type	*s_type;
	const struct super_operations	*s_op;
	const struct dquot_operations	*dq_op;
	const struct quotactl_ops	*s_qcop;
	const struct export_operations *s_export_op;
	unsigned long		s_flags;
	unsigned long		s_magic;
	struct dentry		*s_root;
	struct rw_semaphore	s_umount;
	struct mutex		s_lock;
	int			s_count;
	atomic_t		s_active;
#ifdef CONFIG_SECURITY
	void                    *s_security;
#endif
	const struct xattr_handler **s_xattr;

	struct list_head	s_inodes;	/* all inodes */
	struct hlist_bl_head	s_anon;		/* anonymous dentries for (nfs) exporting */
#ifdef CONFIG_SMP
	struct list_head __percpu *s_files;
#else
	struct list_head	s_files;
#endif
	/* s_dentry_lru, s_nr_dentry_unused protected by dcache.c lru locks */
	struct list_head	s_dentry_lru;	/* unused dentry lru */
	int			s_nr_dentry_unused;	/* # of dentry on lru */

	struct block_device	*s_bdev;
	struct backing_dev_info *s_bdi;
	struct mtd_info		*s_mtd;
	struct list_head	s_instances;
	struct quota_info	s_dquot;	/* Diskquota specific options */

	int			s_frozen;
	wait_queue_head_t	s_wait_unfrozen;

	char s_id[32];				/* Informational name */

	void 			*s_fs_info;	/* Filesystem private info */
	fmode_t			s_mode;

	/* Granularity of c/m/atime in ns.
	   Cannot be worse than a second */
	u32		   s_time_gran;

	/*
	 * The next field is for VFS *only*. No filesystems have any business
	 * even looking at it. You had been warned.
	 */
	struct mutex s_vfs_rename_mutex;	/* Kludge */

	/*
	 * Filesystem subtype.  If non-empty the filesystem type field
	 * in /proc/mounts will be "type.subtype"
	 */
	char *s_subtype;

	/*
	 * Saved mount options for lazy filesystems using
	 * generic_show_options()
	 */
	char __rcu *s_options;
	const struct dentry_operations *s_d_op; /* default d_op for dentries */
};

extern struct timespec current_fs_time(struct super_block *sb);

/*
 * Snapshotting support.
 */
enum {
	SB_UNFROZEN = 0,
	SB_FREEZE_WRITE	= 1,
	SB_FREEZE_TRANS = 2,
};

#define vfs_check_frozen(sb, level) do { \
	freezer_do_not_count(); \
	wait_event((sb)->s_wait_unfrozen, ((sb)->s_frozen < (level))); \
	freezer_count(); \
} while (0)

#define get_fs_excl() atomic_inc(&current->fs_excl)
#define put_fs_excl() atomic_dec(&current->fs_excl)
#define has_fs_excl() atomic_read(&current->fs_excl)

#define is_owner_or_cap(inode)	\
	((current_fsuid() == (inode)->i_uid) || capable(CAP_FOWNER))

/* not quite ready to be deprecated, but... */
extern void lock_super(struct super_block *);
extern void unlock_super(struct super_block *);

/*
 * VFS helper functions..
 */
extern int vfs_create(struct inode *, struct dentry *, int, struct nameidata *);
extern int vfs_mkdir(struct inode *, struct dentry *, int);
extern int vfs_mknod(struct inode *, struct dentry *, int, dev_t);
extern int vfs_symlink(struct inode *, struct dentry *, const char *);
extern int vfs_link(struct dentry *, struct inode *, struct dentry *);
extern int vfs_rmdir(struct inode *, struct dentry *);
extern int vfs_unlink(struct inode *, struct dentry *);
extern int vfs_rename(struct inode *, struct dentry *, struct inode *, struct dentry *);

/*
 * VFS dentry helper functions.
 */
extern void dentry_unhash(struct dentry *dentry);

/*
 * VFS file helper functions.
 */
extern int file_permission(struct file *, int);
extern void inode_init_owner(struct inode *inode, const struct inode *dir,
			mode_t mode);
/*
 * VFS FS_IOC_FIEMAP helper definitions.
 */
struct fiemap_extent_info {
	unsigned int fi_flags;		/* Flags as passed from user */
	unsigned int fi_extents_mapped;	/* Number of mapped extents */
	unsigned int fi_extents_max;	/* Size of fiemap_extent array */
	struct fiemap_extent __user *fi_extents_start; /* Start of
							fiemap_extent array */
};
int fiemap_fill_next_extent(struct fiemap_extent_info *info, u64 logical,
			    u64 phys, u64 len, u32 flags);
int fiemap_check_flags(struct fiemap_extent_info *fieinfo, u32 fs_flags);

/*
 * File types
 *
 * NOTE! These match bits 12..15 of stat.st_mode
 * (ie "(i_mode >> 12) & 15").
 */
#define DT_UNKNOWN	0
#define DT_FIFO		1
#define DT_CHR		2
#define DT_DIR		4
#define DT_BLK		6
#define DT_REG		8
#define DT_LNK		10
#define DT_SOCK		12
#define DT_WHT		14

/*
 * This is the "filldir" function type, used by readdir() to let
 * the kernel specify what kind of dirent layout it wants to have.
 * This allows the kernel to read directories into kernel space or
 * to have different dirent layouts depending on the binary type.
 */
typedef int (*filldir_t)(void *, const char *, int, loff_t, u64, unsigned);
struct block_device_operations;

/* These macros are for out of kernel modules to test that
 * the kernel supports the unlocked_ioctl and compat_ioctl
 * fields in struct file_operations. */
#define HAVE_COMPAT_IOCTL 1
#define HAVE_UNLOCKED_IOCTL 1

/*
 * NOTE:
 * all file operations except setlease can be called without
 * the big kernel lock held in all filesystems.
 */
struct file_operations {
	struct module *owner;
	loff_t (*llseek) (struct file *, loff_t, int);
	ssize_t (*read) (struct file *, char __user *, size_t, loff_t *);
	ssize_t (*write) (struct file *, const char __user *, size_t, loff_t *);
	ssize_t (*aio_read) (struct kiocb *, const struct iovec *, unsigned long, loff_t);
	ssize_t (*aio_write) (struct kiocb *, const struct iovec *, unsigned long, loff_t);
	int (*readdir) (struct file *, void *, filldir_t);
	unsigned int (*poll) (struct file *, struct poll_table_struct *);
	long (*unlocked_ioctl) (struct file *, unsigned int, unsigned long);
	long (*compat_ioctl) (struct file *, unsigned int, unsigned long);
	int (*mmap) (struct file *, struct vm_area_struct *);
	int (*open) (struct inode *, struct file *);
	int (*flush) (struct file *, fl_owner_t id);
	int (*release) (struct inode *, struct file *);
	int (*fsync) (struct file *, int datasync);
	int (*aio_fsync) (struct kiocb *, int datasync);
	int (*fasync) (int, struct file *, int);
	int (*lock) (struct file *, int, struct file_lock *);
	ssize_t (*sendpage) (struct file *, struct page *, int, size_t, loff_t *, int);
	unsigned long (*get_unmapped_area)(struct file *, unsigned long, unsigned long, unsigned long, unsigned long);
	int (*check_flags)(int);
	int (*flock) (struct file *, int, struct file_lock *);
	ssize_t (*splice_write)(struct pipe_inode_info *, struct file *, loff_t *, size_t, unsigned int);
	ssize_t (*splice_read)(struct file *, loff_t *, struct pipe_inode_info *, size_t, unsigned int);
	int (*setlease)(struct file *, long, struct file_lock **);
	long (*fallocate)(struct file *file, int mode, loff_t offset,
			  loff_t len);
};

#define IPERM_FLAG_RCU	0x0001

struct inode_operations {
	struct dentry * (*lookup) (struct inode *,struct dentry *, struct nameidata *);
	void * (*follow_link) (struct dentry *, struct nameidata *);
	int (*permission) (struct inode *, int, unsigned int);
	int (*check_acl)(struct inode *, int, unsigned int);

	int (*readlink) (struct dentry *, char __user *,int);
	void (*put_link) (struct dentry *, struct nameidata *, void *);

	int (*create) (struct inode *,struct dentry *,int, struct nameidata *);
	int (*link) (struct dentry *,struct inode *,struct dentry *);
	int (*unlink) (struct inode *,struct dentry *);
	int (*symlink) (struct inode *,struct dentry *,const char *);
	int (*mkdir) (struct inode *,struct dentry *,int);
	int (*rmdir) (struct inode *,struct dentry *);
	int (*mknod) (struct inode *,struct dentry *,int,dev_t);
	int (*rename) (struct inode *, struct dentry *,
			struct inode *, struct dentry *);
	void (*truncate) (struct inode *);
	int (*setattr) (struct dentry *, struct iattr *);
	int (*getattr) (struct vfsmount *mnt, struct dentry *, struct kstat *);
	int (*setxattr) (struct dentry *, const char *,const void *,size_t,int);
	ssize_t (*getxattr) (struct dentry *, const char *, void *, size_t);
	ssize_t (*listxattr) (struct dentry *, char *, size_t);
	int (*removexattr) (struct dentry *, const char *);
	void (*truncate_range)(struct inode *, loff_t, loff_t);
	int (*fiemap)(struct inode *, struct fiemap_extent_info *, u64 start,
		      u64 len);
} ____cacheline_aligned;

struct seq_file;

ssize_t rw_copy_check_uvector(int type, const struct iovec __user * uvector,
				unsigned long nr_segs, unsigned long fast_segs,
				struct iovec *fast_pointer,
				struct iovec **ret_pointer);

extern ssize_t vfs_read(struct file *, char __user *, size_t, loff_t *);
extern ssize_t vfs_write(struct file *, const char __user *, size_t, loff_t *);
extern ssize_t vfs_readv(struct file *, const struct iovec __user *,
		unsigned long, loff_t *);
extern ssize_t vfs_writev(struct file *, const struct iovec __user *,
		unsigned long, loff_t *);

struct super_operations {
   	struct inode *(*alloc_inode)(struct super_block *sb);
	void (*destroy_inode)(struct inode *);

   	void (*dirty_inode) (struct inode *);
	int (*write_inode) (struct inode *, struct writeback_control *wbc);
	int (*drop_inode) (struct inode *);
	void (*evict_inode) (struct inode *);
	void (*put_super) (struct super_block *);
	void (*write_super) (struct super_block *);
	int (*sync_fs)(struct super_block *sb, int wait);
	int (*freeze_fs) (struct super_block *);
	int (*unfreeze_fs) (struct super_block *);
	int (*statfs) (struct dentry *, struct kstatfs *);
	int (*remount_fs) (struct super_block *, int *, char *);
	void (*umount_begin) (struct super_block *);

	int (*show_options)(struct seq_file *, struct vfsmount *);
	int (*show_stats)(struct seq_file *, struct vfsmount *);
#ifdef CONFIG_QUOTA
	ssize_t (*quota_read)(struct super_block *, int, char *, size_t, loff_t);
	ssize_t (*quota_write)(struct super_block *, int, const char *, size_t, loff_t);
#endif
	int (*bdev_try_to_free_page)(struct super_block*, struct page*, gfp_t);
};

/*
 * Inode state bits.  Protected by inode_lock.
 *
 * Three bits determine the dirty state of the inode, I_DIRTY_SYNC,
 * I_DIRTY_DATASYNC and I_DIRTY_PAGES.
 *
 * Four bits define the lifetime of an inode.  Initially, inodes are I_NEW,
 * until that flag is cleared.  I_WILL_FREE, I_FREEING and I_CLEAR are set at
 * various stages of removing an inode.
 *
 * Two bits are used for locking and completion notification, I_NEW and I_SYNC.
 *
 * I_DIRTY_SYNC		Inode is dirty, but doesn't have to be written on
 *			fdatasync().  i_atime is the usual cause.
 * I_DIRTY_DATASYNC	Data-related inode changes pending. We keep track of
 *			these changes separately from I_DIRTY_SYNC so that we
 *			don't have to write inode on fdatasync() when only
 *			mtime has changed in it.
 * I_DIRTY_PAGES	Inode has dirty pages.  Inode itself may be clean.
 * I_NEW		Serves as both a mutex and completion notification.
 *			New inodes set I_NEW.  If two processes both create
 *			the same inode, one of them will release its inode and
 *			wait for I_NEW to be released before returning.
 *			Inodes in I_WILL_FREE, I_FREEING or I_CLEAR state can
 *			also cause waiting on I_NEW, without I_NEW actually
 *			being set.  find_inode() uses this to prevent returning
 *			nearly-dead inodes.
 * I_WILL_FREE		Must be set when calling write_inode_now() if i_count
 *			is zero.  I_FREEING must be set when I_WILL_FREE is
 *			cleared.
 * I_FREEING		Set when inode is about to be freed but still has dirty
 *			pages or buffers attached or the inode itself is still
 *			dirty.
 * I_CLEAR		Added by end_writeback().  In this state the inode is clean
 *			and can be destroyed.  Inode keeps I_FREEING.
 *
 *			Inodes that are I_WILL_FREE, I_FREEING or I_CLEAR are
 *			prohibited for many purposes.  iget() must wait for
 *			the inode to be completely released, then create it
 *			anew.  Other functions will just ignore such inodes,
 *			if appropriate.  I_NEW is used for waiting.
 *
 * I_SYNC		Synchonized write of dirty inode data.  The bits is
 *			set during data writeback, and cleared with a wakeup
 *			on the bit address once it is done.
 *
 * Q: What is the difference between I_WILL_FREE and I_FREEING?
 */
#define I_DIRTY_SYNC		(1 << 0)
#define I_DIRTY_DATASYNC	(1 << 1)
#define I_DIRTY_PAGES		(1 << 2)
#define __I_NEW			3
#define I_NEW			(1 << __I_NEW)
#define I_WILL_FREE		(1 << 4)
#define I_FREEING		(1 << 5)
#define I_CLEAR			(1 << 6)
#define __I_SYNC		7
#define I_SYNC			(1 << __I_SYNC)
#define I_REFERENCED		(1 << 8)

#define I_DIRTY (I_DIRTY_SYNC | I_DIRTY_DATASYNC | I_DIRTY_PAGES)

extern void __mark_inode_dirty(struct inode *, int);
static inline void mark_inode_dirty(struct inode *inode)
{
	__mark_inode_dirty(inode, I_DIRTY);
}

static inline void mark_inode_dirty_sync(struct inode *inode)
{
	__mark_inode_dirty(inode, I_DIRTY_SYNC);
}

/**
 * inc_nlink - directly increment an inode's link count
 * @inode: inode
 *
 * This is a low-level filesystem helper to replace any
 * direct filesystem manipulation of i_nlink.  Currently,
 * it is only here for parity with dec_nlink().
 */
static inline void inc_nlink(struct inode *inode)
{
	inode->i_nlink++;
}

static inline void inode_inc_link_count(struct inode *inode)
{
	inc_nlink(inode);
	mark_inode_dirty(inode);
}

/**
 * drop_nlink - directly drop an inode's link count
 * @inode: inode
 *
 * This is a low-level filesystem helper to replace any
 * direct filesystem manipulation of i_nlink.  In cases
 * where we are attempting to track writes to the
 * filesystem, a decrement to zero means an imminent
 * write when the file is truncated and actually unlinked
 * on the filesystem.
 */
static inline void drop_nlink(struct inode *inode)
{
	inode->i_nlink--;
}

/**
 * clear_nlink - directly zero an inode's link count
 * @inode: inode
 *
 * This is a low-level filesystem helper to replace any
 * direct filesystem manipulation of i_nlink.  See
 * drop_nlink() for why we care about i_nlink hitting zero.
 */
static inline void clear_nlink(struct inode *inode)
{
	inode->i_nlink = 0;
}

static inline void inode_dec_link_count(struct inode *inode)
{
	drop_nlink(inode);
	mark_inode_dirty(inode);
}

/**
 * inode_inc_iversion - increments i_version
 * @inode: inode that need to be updated
 *
 * Every time the inode is modified, the i_version field will be incremented.
 * The filesystem has to be mounted with i_version flag
 */

static inline void inode_inc_iversion(struct inode *inode)
{
       spin_lock(&inode->i_lock);
       inode->i_version++;
       spin_unlock(&inode->i_lock);
}

extern void touch_atime(struct vfsmount *mnt, struct dentry *dentry);
static inline void file_accessed(struct file *file)
{
	if (!(file->f_flags & O_NOATIME))
		touch_atime(file->f_path.mnt, file->f_path.dentry);
}

int sync_inode(struct inode *inode, struct writeback_control *wbc);
int sync_inode_metadata(struct inode *inode, int wait);

struct file_system_type {
	const char *name;
	int fs_flags;
	int (*get_sb) (struct file_system_type *, int,
		       const char *, void *, struct vfsmount *);
	struct dentry *(*mount) (struct file_system_type *, int,
		       const char *, void *);
	void (*kill_sb) (struct super_block *);
	struct module *owner;
	struct file_system_type * next;
	struct list_head fs_supers;

	struct lock_class_key s_lock_key;
	struct lock_class_key s_umount_key;
	struct lock_class_key s_vfs_rename_key;

	struct lock_class_key i_lock_key;
	struct lock_class_key i_mutex_key;
	struct lock_class_key i_mutex_dir_key;
	struct lock_class_key i_alloc_sem_key;
};

extern struct dentry *mount_ns(struct file_system_type *fs_type, int flags,
	void *data, int (*fill_super)(struct super_block *, void *, int));
extern struct dentry *mount_bdev(struct file_system_type *fs_type,
	int flags, const char *dev_name, void *data,
	int (*fill_super)(struct super_block *, void *, int));
extern int get_sb_bdev(struct file_system_type *fs_type,
	int flags, const char *dev_name, void *data,
	int (*fill_super)(struct super_block *, void *, int),
	struct vfsmount *mnt);
extern struct dentry *mount_single(struct file_system_type *fs_type,
	int flags, void *data,
	int (*fill_super)(struct super_block *, void *, int));
extern int get_sb_single(struct file_system_type *fs_type,
	int flags, void *data,
	int (*fill_super)(struct super_block *, void *, int),
	struct vfsmount *mnt);
extern struct dentry *mount_nodev(struct file_system_type *fs_type,
	int flags, void *data,
	int (*fill_super)(struct super_block *, void *, int));
extern int get_sb_nodev(struct file_system_type *fs_type,
	int flags, void *data,
	int (*fill_super)(struct super_block *, void *, int),
	struct vfsmount *mnt);
void generic_shutdown_super(struct super_block *sb);
void kill_block_super(struct super_block *sb);
void kill_anon_super(struct super_block *sb);
void kill_litter_super(struct super_block *sb);
void deactivate_super(struct super_block *sb);
void deactivate_locked_super(struct super_block *sb);
int set_anon_super(struct super_block *s, void *data);
struct super_block *sget(struct file_system_type *type,
			int (*test)(struct super_block *,void *),
			int (*set)(struct super_block *,void *),
			void *data);
extern struct dentry *mount_pseudo(struct file_system_type *, char *,
	const struct super_operations *ops,
	const struct dentry_operations *dops,
	unsigned long);
extern void simple_set_mnt(struct vfsmount *mnt, struct super_block *sb);

static inline void sb_mark_dirty(struct super_block *sb)
{
	sb->s_dirt = 1;
}
static inline void sb_mark_clean(struct super_block *sb)
{
	sb->s_dirt = 0;
}
static inline int sb_is_dirty(struct super_block *sb)
{
	return sb->s_dirt;
}

/* Alas, no aliases. Too much hassle with bringing module.h everywhere */
#define fops_get(fops) \
	(((fops) && try_module_get((fops)->owner) ? (fops) : NULL))
#define fops_put(fops) \
	do { if (fops) module_put((fops)->owner); } while(0)

extern int register_filesystem(struct file_system_type *);
extern int unregister_filesystem(struct file_system_type *);
extern struct vfsmount *kern_mount_data(struct file_system_type *, void *data);
#define kern_mount(type) kern_mount_data(type, NULL)
extern int may_umount_tree(struct vfsmount *);
extern int may_umount(struct vfsmount *);
extern long do_mount(char *, char *, char *, unsigned long, void *);
extern struct vfsmount *collect_mounts(struct path *);
extern void drop_collected_mounts(struct vfsmount *);
extern int iterate_mounts(int (*)(struct vfsmount *, void *), void *,
			  struct vfsmount *);
extern int vfs_statfs(struct path *, struct kstatfs *);
extern int statfs_by_dentry(struct dentry *, struct kstatfs *);
extern int freeze_super(struct super_block *super);
extern int thaw_super(struct super_block *super);

extern int current_umask(void);

/* /sys/fs */
extern struct kobject *fs_kobj;

#define MAX_RW_COUNT (INT_MAX & PAGE_CACHE_MASK)
extern int rw_verify_area(int, struct file *, loff_t *, size_t);

#define FLOCK_VERIFY_READ  1
#define FLOCK_VERIFY_WRITE 2

#ifdef CONFIG_FILE_LOCKING
extern int locks_mandatory_locked(struct inode *);
extern int locks_mandatory_area(int, struct inode *, struct file *, loff_t, size_t);

/*
 * Candidates for mandatory locking have the setgid bit set
 * but no group execute bit -  an otherwise meaningless combination.
 */

static inline int __mandatory_lock(struct inode *ino)
{
	return (ino->i_mode & (S_ISGID | S_IXGRP)) == S_ISGID;
}

/*
 * ... and these candidates should be on MS_MANDLOCK mounted fs,
 * otherwise these will be advisory locks
 */

static inline int mandatory_lock(struct inode *ino)
{
	return IS_MANDLOCK(ino) && __mandatory_lock(ino);
}

static inline int locks_verify_locked(struct inode *inode)
{
	if (mandatory_lock(inode))
		return locks_mandatory_locked(inode);
	return 0;
}

static inline int locks_verify_truncate(struct inode *inode,
				    struct file *filp,
				    loff_t size)
{
	if (inode->i_flock && mandatory_lock(inode))
		return locks_mandatory_area(
			FLOCK_VERIFY_WRITE, inode, filp,
			size < inode->i_size ? size : inode->i_size,
			(size < inode->i_size ? inode->i_size - size
			 : size - inode->i_size)
		);
	return 0;
}

static inline int break_lease(struct inode *inode, unsigned int mode)
{
	if (inode->i_flock)
		return __break_lease(inode, mode);
	return 0;
}
#else /* !CONFIG_FILE_LOCKING */
static inline int locks_mandatory_locked(struct inode *inode)
{
	return 0;
}

static inline int locks_mandatory_area(int rw, struct inode *inode,
				       struct file *filp, loff_t offset,
				       size_t count)
{
	return 0;
}

static inline int __mandatory_lock(struct inode *inode)
{
	return 0;
}

static inline int mandatory_lock(struct inode *inode)
{
	return 0;
}

static inline int locks_verify_locked(struct inode *inode)
{
	return 0;
}

static inline int locks_verify_truncate(struct inode *inode, struct file *filp,
					size_t size)
{
	return 0;
}

static inline int break_lease(struct inode *inode, unsigned int mode)
{
	return 0;
}

#endif /* CONFIG_FILE_LOCKING */

/* fs/open.c */

extern int do_truncate(struct dentry *, loff_t start, unsigned int time_attrs,
		       struct file *filp);
extern int do_fallocate(struct file *file, int mode, loff_t offset,
			loff_t len);
extern long do_sys_open(int dfd, const char __user *filename, int flags,
			int mode);
extern struct file *filp_open(const char *, int, int);
extern struct file * dentry_open(struct dentry *, struct vfsmount *, int,
				 const struct cred *);
extern int filp_close(struct file *, fl_owner_t id);
extern char * getname(const char __user *);

/* fs/ioctl.c */

extern int ioctl_preallocate(struct file *filp, void __user *argp);

/* fs/dcache.c */
extern void __init vfs_caches_init_early(void);
extern void __init vfs_caches_init(unsigned long);

extern struct kmem_cache *names_cachep;

#define __getname_gfp(gfp)	kmem_cache_alloc(names_cachep, (gfp))
#define __getname()		__getname_gfp(GFP_KERNEL)
#define __putname(name)		kmem_cache_free(names_cachep, (void *)(name))
#ifndef CONFIG_AUDITSYSCALL
#define putname(name)   __putname(name)
#else
extern void putname(const char *name);
#endif

#ifdef CONFIG_BLOCK
extern int register_blkdev(unsigned int, const char *);
extern void unregister_blkdev(unsigned int, const char *);
extern struct block_device *bdget(dev_t);
extern struct block_device *bdgrab(struct block_device *bdev);
extern void bd_set_size(struct block_device *, loff_t size);
extern void bd_forget(struct inode *inode);
extern void bdput(struct block_device *);
extern void invalidate_bdev(struct block_device *);
extern int sync_blockdev(struct block_device *bdev);
extern struct super_block *freeze_bdev(struct block_device *);
extern void emergency_thaw_all(void);
extern int thaw_bdev(struct block_device *bdev, struct super_block *sb);
extern int fsync_bdev(struct block_device *);
extern int fsync_super(struct super_block *);
extern int fsync_no_super(struct block_device *);
#define FS_FREEZER_FUSE 1
#define FS_FREEZER_NORMAL 2
#define FS_FREEZER_ALL (FS_FREEZER_FUSE | FS_FREEZER_NORMAL)
void freeze_filesystems(int which);
void thaw_filesystems(int which);
#else
static inline void bd_forget(struct inode *inode) {}
static inline int sync_blockdev(struct block_device *bdev) { return 0; }
static inline void invalidate_bdev(struct block_device *bdev) {}

static inline struct super_block *freeze_bdev(struct block_device *sb)
{
	return NULL;
}

static inline int thaw_bdev(struct block_device *bdev, struct super_block *sb)
{
	return 0;
}
#endif
extern int sync_filesystem(struct super_block *);
extern const struct file_operations def_blk_fops;
extern const struct file_operations def_chr_fops;
extern const struct file_operations bad_sock_fops;
extern const struct file_operations def_fifo_fops;
#ifdef CONFIG_BLOCK
extern int ioctl_by_bdev(struct block_device *, unsigned, unsigned long);
extern int blkdev_ioctl(struct block_device *, fmode_t, unsigned, unsigned long);
extern long compat_blkdev_ioctl(struct file *, unsigned, unsigned long);
extern int blkdev_get(struct block_device *bdev, fmode_t mode, void *holder);
extern struct block_device *blkdev_get_by_path(const char *path, fmode_t mode,
					       void *holder);
extern struct block_device *blkdev_get_by_dev(dev_t dev, fmode_t mode,
					      void *holder);
extern int blkdev_put(struct block_device *bdev, fmode_t mode);
#ifdef CONFIG_SYSFS
extern int bd_link_disk_holder(struct block_device *bdev, struct gendisk *disk);
extern void bd_unlink_disk_holder(struct block_device *bdev,
				  struct gendisk *disk);
#else
static inline int bd_link_disk_holder(struct block_device *bdev,
				      struct gendisk *disk)
{
	return 0;
}
static inline void bd_unlink_disk_holder(struct block_device *bdev,
					 struct gendisk *disk)
{
}
#endif
#endif

/* fs/char_dev.c */
#define CHRDEV_MAJOR_HASH_SIZE	255
extern int alloc_chrdev_region(dev_t *, unsigned, unsigned, const char *);
extern int register_chrdev_region(dev_t, unsigned, const char *);
extern int __register_chrdev(unsigned int major, unsigned int baseminor,
			     unsigned int count, const char *name,
			     const struct file_operations *fops);
extern void __unregister_chrdev(unsigned int major, unsigned int baseminor,
				unsigned int count, const char *name);
extern void unregister_chrdev_region(dev_t, unsigned);
extern void chrdev_show(struct seq_file *,off_t);

static inline int register_chrdev(unsigned int major, const char *name,
				  const struct file_operations *fops)
{
	return __register_chrdev(major, 0, 256, name, fops);
}

static inline void unregister_chrdev(unsigned int major, const char *name)
{
	__unregister_chrdev(major, 0, 256, name);
}

/* fs/block_dev.c */
#define BDEVNAME_SIZE	32	/* Largest string for a blockdev identifier */
#define BDEVT_SIZE	10	/* Largest string for MAJ:MIN for blkdev */

#ifdef CONFIG_BLOCK
#define BLKDEV_MAJOR_HASH_SIZE	255
extern const char *__bdevname(dev_t, char *buffer);
extern const char *bdevname(struct block_device *bdev, char *buffer);
extern struct block_device *lookup_bdev(const char *);
extern void blkdev_show(struct seq_file *,off_t);

#else
#define BLKDEV_MAJOR_HASH_SIZE	0
#endif

extern void init_special_inode(struct inode *, umode_t, dev_t);

/* Invalid inode operations -- fs/bad_inode.c */
extern void make_bad_inode(struct inode *);
extern int is_bad_inode(struct inode *);

extern const struct file_operations read_pipefifo_fops;
extern const struct file_operations write_pipefifo_fops;
extern const struct file_operations rdwr_pipefifo_fops;

extern int fs_may_remount_ro(struct super_block *);

#ifdef CONFIG_BLOCK
/*
 * return READ, READA, or WRITE
 */
#define bio_rw(bio)		((bio)->bi_rw & (RW_MASK | RWA_MASK))

/*
 * return data direction, READ or WRITE
 */
#define bio_data_dir(bio)	((bio)->bi_rw & 1)

extern void check_disk_size_change(struct gendisk *disk,
				   struct block_device *bdev);
extern int revalidate_disk(struct gendisk *);
extern int check_disk_change(struct block_device *);
extern int __invalidate_device(struct block_device *);
extern int invalidate_partition(struct gendisk *, int);
#endif
unsigned long invalidate_mapping_pages(struct address_space *mapping,
					pgoff_t start, pgoff_t end);

static inline void invalidate_remote_inode(struct inode *inode)
{
	if (S_ISREG(inode->i_mode) || S_ISDIR(inode->i_mode) ||
	    S_ISLNK(inode->i_mode))
		invalidate_mapping_pages(inode->i_mapping, 0, -1);
}
extern int invalidate_inode_pages2(struct address_space *mapping);
extern int invalidate_inode_pages2_range(struct address_space *mapping,
					 pgoff_t start, pgoff_t end);
extern int write_inode_now(struct inode *, int);
extern int filemap_fdatawrite(struct address_space *);
extern int filemap_flush(struct address_space *);
extern int filemap_fdatawait(struct address_space *);
extern int filemap_fdatawait_range(struct address_space *, loff_t lstart,
				   loff_t lend);
extern int filemap_write_and_wait(struct address_space *mapping);
extern int filemap_write_and_wait_range(struct address_space *mapping,
				        loff_t lstart, loff_t lend);
extern int __filemap_fdatawrite_range(struct address_space *mapping,
				loff_t start, loff_t end, int sync_mode);
extern int filemap_fdatawrite_range(struct address_space *mapping,
				loff_t start, loff_t end);

extern int vfs_fsync_range(struct file *file, loff_t start, loff_t end,
			   int datasync);
extern int vfs_fsync(struct file *file, int datasync);
extern int generic_write_sync(struct file *file, loff_t pos, loff_t count);
extern void sync_supers(void);
extern void emergency_sync(void);
extern void emergency_remount(void);
#ifdef CONFIG_BLOCK
extern sector_t bmap(struct inode *, sector_t);
#endif
extern int notify_change(struct dentry *, struct iattr *);
extern int inode_permission(struct inode *, int);
extern int generic_permission(struct inode *, int, unsigned int,
		int (*check_acl)(struct inode *, int, unsigned int));

static inline bool execute_ok(struct inode *inode)
{
	return (inode->i_mode & S_IXUGO) || S_ISDIR(inode->i_mode);
}

extern int get_write_access(struct inode *);
extern int deny_write_access(struct file *);
static inline void put_write_access(struct inode * inode)
{
	atomic_dec(&inode->i_writecount);
}
static inline void allow_write_access(struct file *file)
{
	if (file)
		atomic_inc(&file->f_path.dentry->d_inode->i_writecount);
}
extern int do_pipe_flags(int *, int);
extern struct file *create_read_pipe(struct file *f, int flags);
extern struct file *create_write_pipe(int flags);
extern void free_write_pipe(struct file *);

extern struct file *do_filp_open(int dfd, const char *pathname,
		int open_flag, int mode, int acc_mode);
extern int may_open(struct path *, int, int);

extern int kernel_read(struct file *, loff_t, char *, unsigned long);
extern struct file * open_exec(const char *);
 
/* fs/dcache.c -- generic fs support functions */
extern int is_subdir(struct dentry *, struct dentry *);
extern int path_is_under(struct path *, struct path *);
extern ino_t find_inode_number(struct dentry *, struct qstr *);

#include <linux/err.h>

/* needed for stackable file system support */
extern loff_t default_llseek(struct file *file, loff_t offset, int origin);

extern loff_t vfs_llseek(struct file *file, loff_t offset, int origin);

extern int inode_init_always(struct super_block *, struct inode *);
extern void inode_init_once(struct inode *);
extern void ihold(struct inode * inode);
extern void iput(struct inode *);
extern struct inode * igrab(struct inode *);
extern ino_t iunique(struct super_block *, ino_t);
extern int inode_needs_sync(struct inode *inode);
extern int generic_delete_inode(struct inode *inode);
extern int generic_drop_inode(struct inode *inode);

extern struct inode *ilookup5_nowait(struct super_block *sb,
		unsigned long hashval, int (*test)(struct inode *, void *),
		void *data);
extern struct inode *ilookup5(struct super_block *sb, unsigned long hashval,
		int (*test)(struct inode *, void *), void *data);
extern struct inode *ilookup(struct super_block *sb, unsigned long ino);

extern struct inode * iget5_locked(struct super_block *, unsigned long, int (*test)(struct inode *, void *), int (*set)(struct inode *, void *), void *);
extern struct inode * iget_locked(struct super_block *, unsigned long);
extern int insert_inode_locked4(struct inode *, unsigned long, int (*test)(struct inode *, void *), void *);
extern int insert_inode_locked(struct inode *);
extern void unlock_new_inode(struct inode *);
extern unsigned int get_next_ino(void);

extern void __iget(struct inode * inode);
extern void iget_failed(struct inode *);
extern void end_writeback(struct inode *);
extern void __destroy_inode(struct inode *);
extern struct inode *new_inode(struct super_block *);
extern void free_inode_nonrcu(struct inode *inode);
extern int should_remove_suid(struct dentry *);
extern int file_remove_suid(struct file *);

extern void __insert_inode_hash(struct inode *, unsigned long hashval);
extern void remove_inode_hash(struct inode *);
static inline void insert_inode_hash(struct inode *inode)
{
	__insert_inode_hash(inode, inode->i_ino);
}
extern void inode_sb_list_add(struct inode *inode);

#ifdef CONFIG_BLOCK
extern void submit_bio(int, struct bio *);
extern int bdev_read_only(struct block_device *);
#endif
extern int set_blocksize(struct block_device *, int);
extern int sb_set_blocksize(struct super_block *, int);
extern int sb_min_blocksize(struct super_block *, int);

extern int generic_file_mmap(struct file *, struct vm_area_struct *);
extern int generic_file_readonly_mmap(struct file *, struct vm_area_struct *);
extern int file_read_actor(read_descriptor_t * desc, struct page *page, unsigned long offset, unsigned long size);
int generic_write_checks(struct file *file, loff_t *pos, size_t *count, int isblk);
extern ssize_t generic_file_aio_read(struct kiocb *, const struct iovec *, unsigned long, loff_t);
extern ssize_t __generic_file_aio_write(struct kiocb *, const struct iovec *, unsigned long,
		loff_t *);
extern ssize_t generic_file_aio_write(struct kiocb *, const struct iovec *, unsigned long, loff_t);
extern ssize_t generic_file_direct_write(struct kiocb *, const struct iovec *,
		unsigned long *, loff_t, loff_t *, size_t, size_t);
extern ssize_t generic_file_buffered_write(struct kiocb *, const struct iovec *,
		unsigned long, loff_t, loff_t *, size_t, ssize_t);
extern ssize_t do_sync_read(struct file *filp, char __user *buf, size_t len, loff_t *ppos);
extern ssize_t do_sync_write(struct file *filp, const char __user *buf, size_t len, loff_t *ppos);
extern int generic_segment_checks(const struct iovec *iov,
		unsigned long *nr_segs, size_t *count, int access_flags);

/* fs/block_dev.c */
extern ssize_t blkdev_aio_write(struct kiocb *iocb, const struct iovec *iov,
				unsigned long nr_segs, loff_t pos);
extern int blkdev_fsync(struct file *filp, int datasync);

/* fs/splice.c */
extern ssize_t generic_file_splice_read(struct file *, loff_t *,
		struct pipe_inode_info *, size_t, unsigned int);
extern ssize_t default_file_splice_read(struct file *, loff_t *,
		struct pipe_inode_info *, size_t, unsigned int);
extern ssize_t generic_file_splice_write(struct pipe_inode_info *,
		struct file *, loff_t *, size_t, unsigned int);
extern ssize_t generic_splice_sendpage(struct pipe_inode_info *pipe,
		struct file *out, loff_t *, size_t len, unsigned int flags);
extern long do_splice_direct(struct file *in, loff_t *ppos, struct file *out,
		size_t len, unsigned int flags);

extern void
file_ra_state_init(struct file_ra_state *ra, struct address_space *mapping);
extern loff_t noop_llseek(struct file *file, loff_t offset, int origin);
extern loff_t no_llseek(struct file *file, loff_t offset, int origin);
extern loff_t generic_file_llseek(struct file *file, loff_t offset, int origin);
extern loff_t generic_file_llseek_unlocked(struct file *file, loff_t offset,
			int origin);
extern int generic_file_open(struct inode * inode, struct file * filp);
extern int nonseekable_open(struct inode * inode, struct file * filp);

#ifdef CONFIG_FS_XIP
extern ssize_t xip_file_read(struct file *filp, char __user *buf, size_t len,
			     loff_t *ppos);
extern int xip_file_mmap(struct file * file, struct vm_area_struct * vma);
extern ssize_t xip_file_write(struct file *filp, const char __user *buf,
			      size_t len, loff_t *ppos);
extern int xip_truncate_page(struct address_space *mapping, loff_t from);
#else
static inline int xip_truncate_page(struct address_space *mapping, loff_t from)
{
	return 0;
}
#endif

#ifdef CONFIG_BLOCK
typedef void (dio_submit_t)(int rw, struct bio *bio, struct inode *inode,
			    loff_t file_offset);

enum {
	/* need locking between buffered and direct access */
	DIO_LOCKING	= 0x01,

	/* filesystem does not support filling holes */
	DIO_SKIP_HOLES	= 0x02,
};

void dio_end_io(struct bio *bio, int error);

ssize_t __blockdev_direct_IO(int rw, struct kiocb *iocb, struct inode *inode,
	struct block_device *bdev, const struct iovec *iov, loff_t offset,
	unsigned long nr_segs, get_block_t get_block, dio_iodone_t end_io,
	dio_submit_t submit_io,	int flags);

static inline ssize_t blockdev_direct_IO(int rw, struct kiocb *iocb,
	struct inode *inode, struct block_device *bdev, const struct iovec *iov,
	loff_t offset, unsigned long nr_segs, get_block_t get_block,
	dio_iodone_t end_io)
{
	return __blockdev_direct_IO(rw, iocb, inode, bdev, iov, offset,
				    nr_segs, get_block, end_io, NULL,
				    DIO_LOCKING | DIO_SKIP_HOLES);
}
#endif

extern const struct file_operations generic_ro_fops;

#define special_file(m) (S_ISCHR(m)||S_ISBLK(m)||S_ISFIFO(m)||S_ISSOCK(m))

extern int vfs_readlink(struct dentry *, char __user *, int, const char *);
extern int vfs_follow_link(struct nameidata *, const char *);
extern int page_readlink(struct dentry *, char __user *, int);
extern void *page_follow_link_light(struct dentry *, struct nameidata *);
extern void page_put_link(struct dentry *, struct nameidata *, void *);
extern int __page_symlink(struct inode *inode, const char *symname, int len,
		int nofs);
extern int page_symlink(struct inode *inode, const char *symname, int len);
extern const struct inode_operations page_symlink_inode_operations;
extern int generic_readlink(struct dentry *, char __user *, int);
extern void generic_fillattr(struct inode *, struct kstat *);
extern int vfs_getattr(struct vfsmount *, struct dentry *, struct kstat *);
void __inode_add_bytes(struct inode *inode, loff_t bytes);
void inode_add_bytes(struct inode *inode, loff_t bytes);
void inode_sub_bytes(struct inode *inode, loff_t bytes);
loff_t inode_get_bytes(struct inode *inode);
void inode_set_bytes(struct inode *inode, loff_t bytes);

extern int vfs_readdir(struct file *, filldir_t, void *);

extern int vfs_stat(const char __user *, struct kstat *);
extern int vfs_lstat(const char __user *, struct kstat *);
extern int vfs_fstat(unsigned int, struct kstat *);
extern int vfs_fstatat(int , const char __user *, struct kstat *, int);

extern int do_vfs_ioctl(struct file *filp, unsigned int fd, unsigned int cmd,
		    unsigned long arg);
extern int __generic_block_fiemap(struct inode *inode,
				  struct fiemap_extent_info *fieinfo,
				  loff_t start, loff_t len,
				  get_block_t *get_block);
extern int generic_block_fiemap(struct inode *inode,
				struct fiemap_extent_info *fieinfo, u64 start,
				u64 len, get_block_t *get_block);

extern void get_filesystem(struct file_system_type *fs);
extern void put_filesystem(struct file_system_type *fs);
extern struct file_system_type *get_fs_type(const char *name);
extern struct super_block *get_super(struct block_device *);
extern struct super_block *get_active_super(struct block_device *bdev);
extern struct super_block *user_get_super(dev_t);
extern void drop_super(struct super_block *sb);
extern void iterate_supers(void (*)(struct super_block *, void *), void *);

extern int dcache_dir_open(struct inode *, struct file *);
extern int dcache_dir_close(struct inode *, struct file *);
extern loff_t dcache_dir_lseek(struct file *, loff_t, int);
extern int dcache_readdir(struct file *, void *, filldir_t);
extern int simple_setattr(struct dentry *, struct iattr *);
extern int simple_getattr(struct vfsmount *, struct dentry *, struct kstat *);
extern int simple_statfs(struct dentry *, struct kstatfs *);
extern int simple_link(struct dentry *, struct inode *, struct dentry *);
extern int simple_unlink(struct inode *, struct dentry *);
extern int simple_rmdir(struct inode *, struct dentry *);
extern int simple_rename(struct inode *, struct dentry *, struct inode *, struct dentry *);
extern int noop_fsync(struct file *, int);
extern int simple_empty(struct dentry *);
extern int simple_readpage(struct file *file, struct page *page);
extern int simple_write_begin(struct file *file, struct address_space *mapping,
			loff_t pos, unsigned len, unsigned flags,
			struct page **pagep, void **fsdata);
extern int simple_write_end(struct file *file, struct address_space *mapping,
			loff_t pos, unsigned len, unsigned copied,
			struct page *page, void *fsdata);

extern struct dentry *simple_lookup(struct inode *, struct dentry *, struct nameidata *);
extern ssize_t generic_read_dir(struct file *, char __user *, size_t, loff_t *);
extern const struct file_operations simple_dir_operations;
extern const struct inode_operations simple_dir_inode_operations;
struct tree_descr { char *name; const struct file_operations *ops; int mode; };
struct dentry *d_alloc_name(struct dentry *, const char *);
extern int simple_fill_super(struct super_block *, unsigned long, struct tree_descr *);
extern int simple_pin_fs(struct file_system_type *, struct vfsmount **mount, int *count);
extern void simple_release_fs(struct vfsmount **mount, int *count);

extern ssize_t simple_read_from_buffer(void __user *to, size_t count,
			loff_t *ppos, const void *from, size_t available);
extern ssize_t simple_write_to_buffer(void *to, size_t available, loff_t *ppos,
		const void __user *from, size_t count);

extern int generic_file_fsync(struct file *, int);

extern int generic_check_addressable(unsigned, u64);

#ifdef CONFIG_MIGRATION
extern int buffer_migrate_page(struct address_space *,
				struct page *, struct page *);
#else
#define buffer_migrate_page NULL
#endif

extern int inode_change_ok(const struct inode *, struct iattr *);
extern int inode_newsize_ok(const struct inode *, loff_t offset);
extern void setattr_copy(struct inode *inode, const struct iattr *attr);

extern void file_update_time(struct file *file);

extern int generic_show_options(struct seq_file *m, struct vfsmount *mnt);
extern void save_mount_options(struct super_block *sb, char *options);
extern void replace_mount_options(struct super_block *sb, char *options);

static inline ino_t parent_ino(struct dentry *dentry)
{
	ino_t res;

	/*
	 * Don't strictly need d_lock here? If the parent ino could change
	 * then surely we'd have a deeper race in the caller?
	 */
	spin_lock(&dentry->d_lock);
	res = dentry->d_parent->d_inode->i_ino;
	spin_unlock(&dentry->d_lock);
	return res;
}

/* Transaction based IO helpers */

/*
 * An argresp is stored in an allocated page and holds the
 * size of the argument or response, along with its content
 */
struct simple_transaction_argresp {
	ssize_t size;
	char data[0];
};

#define SIMPLE_TRANSACTION_LIMIT (PAGE_SIZE - sizeof(struct simple_transaction_argresp))

char *simple_transaction_get(struct file *file, const char __user *buf,
				size_t size);
ssize_t simple_transaction_read(struct file *file, char __user *buf,
				size_t size, loff_t *pos);
int simple_transaction_release(struct inode *inode, struct file *file);

void simple_transaction_set(struct file *file, size_t n);

/*
 * simple attribute files
 *
 * These attributes behave similar to those in sysfs:
 *
 * Writing to an attribute immediately sets a value, an open file can be
 * written to multiple times.
 *
 * Reading from an attribute creates a buffer from the value that might get
 * read with multiple read calls. When the attribute has been read
 * completely, no further read calls are possible until the file is opened
 * again.
 *
 * All attributes contain a text representation of a numeric value
 * that are accessed with the get() and set() functions.
 */
#define DEFINE_SIMPLE_ATTRIBUTE(__fops, __get, __set, __fmt)		\
static int __fops ## _open(struct inode *inode, struct file *file)	\
{									\
	__simple_attr_check_format(__fmt, 0ull);			\
	return simple_attr_open(inode, file, __get, __set, __fmt);	\
}									\
static const struct file_operations __fops = {				\
	.owner	 = THIS_MODULE,						\
	.open	 = __fops ## _open,					\
	.release = simple_attr_release,					\
	.read	 = simple_attr_read,					\
	.write	 = simple_attr_write,					\
	.llseek	 = generic_file_llseek,					\
};

static inline void __attribute__((format(printf, 1, 2)))
__simple_attr_check_format(const char *fmt, ...)
{
	/* don't do anything, just let the compiler check the arguments; */
}

int simple_attr_open(struct inode *inode, struct file *file,
		     int (*get)(void *, u64 *), int (*set)(void *, u64),
		     const char *fmt);
int simple_attr_release(struct inode *inode, struct file *file);
ssize_t simple_attr_read(struct file *file, char __user *buf,
			 size_t len, loff_t *ppos);
ssize_t simple_attr_write(struct file *file, const char __user *buf,
			  size_t len, loff_t *ppos);

struct ctl_table;
int proc_nr_files(struct ctl_table *table, int write,
		  void __user *buffer, size_t *lenp, loff_t *ppos);
int proc_nr_dentry(struct ctl_table *table, int write,
		  void __user *buffer, size_t *lenp, loff_t *ppos);
int proc_nr_inodes(struct ctl_table *table, int write,
		   void __user *buffer, size_t *lenp, loff_t *ppos);
int __init get_filesystem_list(char *buf);

#define __FMODE_EXEC		((__force int) FMODE_EXEC)
#define __FMODE_NONOTIFY	((__force int) FMODE_NONOTIFY)

#define ACC_MODE(x) ("\004\002\006\006"[(x)&O_ACCMODE])
#define OPEN_FMODE(flag) ((__force fmode_t)(((flag + 1) & O_ACCMODE) | \
					    (flag & __FMODE_NONOTIFY)))

#endif /* __KERNEL__ */
#endif /* _LINUX_FS_H */<|MERGE_RESOLUTION|>--- conflicted
+++ resolved
@@ -244,12 +244,9 @@
 #define S_SWAPFILE	256	/* Do not truncate: swapon got its bmaps */
 #define S_PRIVATE	512	/* Inode is fs-internal */
 #define S_IMA		1024	/* Inode has an associated IMA struct */
-<<<<<<< HEAD
-#define S_ATOMIC_COPY	2048	/* Pages mapped with this inode need to be
+#define S_AUTOMOUNT	2048	/* Automount/referral quasi-directory */
+#define S_ATOMIC_COPY	4096	/* Pages mapped with this inode need to be
 				   atomically copied (gem) */
-=======
-#define S_AUTOMOUNT	2048	/* Automount/referral quasi-directory */
->>>>>>> a0dc00b4
 
 /*
  * Note that nosuid etc flags are inode-specific: setting some file-system
