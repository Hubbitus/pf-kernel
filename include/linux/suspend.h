--- conflicted
+++ resolved
@@ -257,7 +257,6 @@
 }
 #endif
 
-<<<<<<< HEAD
 enum {
 	TOI_CAN_HIBERNATE,
 	TOI_CAN_RESUME,
@@ -322,7 +321,4 @@
 #define POSS_NOSAVE
 #endif
 
-#endif /* _LINUX_SWSUSP_H */
-=======
-#endif /* _LINUX_SUSPEND_H */
->>>>>>> 54866f03
+#endif /* _LINUX_SUSPEND_H */