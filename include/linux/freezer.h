/* Freezer declarations */

#ifndef FREEZER_H_INCLUDED
#define FREEZER_H_INCLUDED

#include <linux/sched.h>
#include <linux/wait.h>
#include <linux/atomic.h>

#ifdef CONFIG_FREEZER
extern atomic_t system_freezing_cnt;	/* nr of freezing conds in effect */
extern bool pm_freezing;		/* PM freezing in effect */
extern bool pm_nosig_freezing;		/* PM nosig freezing in effect */

/*
 * Check if a process has been frozen
 */
static inline bool frozen(struct task_struct *p)
{
	return p->flags & PF_FROZEN;
}

extern bool freezing_slow_path(struct task_struct *p);

/*
 * Check if there is a request to freeze a process
 */
static inline bool freezing(struct task_struct *p)
{
	if (likely(!atomic_read(&system_freezing_cnt)))
		return false;
	return freezing_slow_path(p);
}

/* Takes and releases task alloc lock using task_lock() */
extern void __thaw_task(struct task_struct *t);

extern bool __refrigerator(bool check_kthr_stop);
extern int freeze_processes(void);
extern int freeze_kernel_threads(void);
extern void thaw_processes(void);

static inline bool try_to_freeze(void)
{
	might_sleep();
	if (likely(!freezing(current)))
		return false;
	return __refrigerator(false);
}

extern bool freeze_task(struct task_struct *p);
extern bool set_freezable(void);

#ifdef CONFIG_CGROUP_FREEZER
extern bool cgroup_freezing(struct task_struct *task);
#else /* !CONFIG_CGROUP_FREEZER */
static inline bool cgroup_freezing(struct task_struct *task)
{
	return false;
}
#endif /* !CONFIG_CGROUP_FREEZER */

/*
 * The PF_FREEZER_SKIP flag should be set by a vfork parent right before it
 * calls wait_for_completion(&vfork) and reset right after it returns from this
 * function.  Next, the parent should call try_to_freeze() to freeze itself
 * appropriately in case the child has exited before the freezing of tasks is
 * complete.  However, we don't want kernel threads to be frozen in unexpected
 * places, so we allow them to block freeze_processes() instead or to set
 * PF_NOFREEZE if needed. Fortunately, in the ____call_usermodehelper() case the
 * parent won't really block freeze_processes(), since ____call_usermodehelper()
 * (the child) does a little before exec/exit and it can't be frozen before
 * waking up the parent.
 */


/* Tell the freezer not to count the current task as freezable. */
static inline void freezer_do_not_count(void)
{
	current->flags |= PF_FREEZER_SKIP;
}

/*
 * Tell the freezer to count the current task as freezable again and try to
 * freeze it.
 */
static inline void freezer_count(void)
{
	current->flags &= ~PF_FREEZER_SKIP;
	try_to_freeze();
}

/*
 * Check if the task should be counted as freezable by the freezer
 */
static inline int freezer_should_skip(struct task_struct *p)
{
	return !!(p->flags & PF_FREEZER_SKIP);
}

/*
 * These macros are intended to be used whenever you want allow a task that's
 * sleeping in TASK_UNINTERRUPTIBLE or TASK_KILLABLE state to be frozen. Note
 * that neither return any clear indication of whether a freeze event happened
 * while in this function.
 */

<<<<<<< HEAD
extern int freezer_state;
#define FREEZER_OFF 0
#define FREEZER_FILESYSTEMS_FROZEN 1
#define FREEZER_USERSPACE_FROZEN 2
#define FREEZER_FULLY_ON 3

static inline int freezer_is_on(void)
{
	return freezer_state == FREEZER_FULLY_ON;
}

extern void thaw_kernel_threads(void);

/*
 * Tell the freezer that the current task should be frozen by it and that it
 * should send a fake signal to the task to freeze it.
 */
static inline void set_freezable_with_signal(void)
{
	current->flags &= ~(PF_NOFREEZE | PF_FREEZER_NOSIG);
}
=======
/* Like schedule(), but should not block the freezer. */
#define freezable_schedule()						\
({									\
	freezer_do_not_count();						\
	schedule();							\
	freezer_count();						\
})

/* Like schedule_timeout_killable(), but should not block the freezer. */
#define freezable_schedule_timeout_killable(timeout)			\
({									\
	long __retval;							\
	freezer_do_not_count();						\
	__retval = schedule_timeout_killable(timeout);			\
	freezer_count();						\
	__retval;							\
})
>>>>>>> 7b3480f8

/*
 * Freezer-friendly wrappers around wait_event_interruptible(),
 * wait_event_killable() and wait_event_interruptible_timeout(), originally
 * defined in <linux/wait.h>
 */

#define wait_event_freezekillable(wq, condition)			\
({									\
	int __retval;							\
	freezer_do_not_count();						\
	__retval = wait_event_killable(wq, (condition));		\
	freezer_count();						\
	__retval;							\
})

#define wait_event_freezable(wq, condition)				\
({									\
	int __retval;							\
	for (;;) {							\
		__retval = wait_event_interruptible(wq, 		\
				(condition) || freezing(current));	\
		if (__retval || (condition))				\
			break;						\
		try_to_freeze();					\
	}								\
	__retval;							\
})

#define wait_event_freezable_timeout(wq, condition, timeout)		\
({									\
	long __retval = timeout;					\
	for (;;) {							\
		__retval = wait_event_interruptible_timeout(wq,		\
				(condition) || freezing(current),	\
				__retval); 				\
		if (__retval <= 0 || (condition))			\
			break;						\
		try_to_freeze();					\
	}								\
	__retval;							\
})

#else /* !CONFIG_FREEZER */
static inline bool frozen(struct task_struct *p) { return false; }
static inline bool freezing(struct task_struct *p) { return false; }
static inline void __thaw_task(struct task_struct *t) {}

static inline bool __refrigerator(bool check_kthr_stop) { return false; }
static inline int freeze_processes(void) { return -ENOSYS; }
static inline int freeze_kernel_threads(void) { return -ENOSYS; }
static inline void thaw_processes(void) {}

<<<<<<< HEAD
static inline int try_to_freeze(void) { return 0; }
static inline int freezer_is_on(void) { return 0; }
static inline void thaw_kernel_threads(void) { }
=======
static inline bool try_to_freeze(void) { return false; }
>>>>>>> 7b3480f8

static inline void freezer_do_not_count(void) {}
static inline void freezer_count(void) {}
static inline int freezer_should_skip(struct task_struct *p) { return 0; }
static inline void set_freezable(void) {}

#define freezable_schedule()  schedule()

#define freezable_schedule_timeout_killable(timeout)			\
	schedule_timeout_killable(timeout)

#define wait_event_freezable(wq, condition)				\
		wait_event_interruptible(wq, condition)

#define wait_event_freezable_timeout(wq, condition, timeout)		\
		wait_event_interruptible_timeout(wq, condition, timeout)

#define wait_event_freezekillable(wq, condition)		\
		wait_event_killable(wq, condition)

#endif /* !CONFIG_FREEZER */

#endif	/* FREEZER_H_INCLUDED */<|MERGE_RESOLUTION|>--- conflicted
+++ resolved
@@ -39,6 +39,7 @@
 extern int freeze_processes(void);
 extern int freeze_kernel_threads(void);
 extern void thaw_processes(void);
+extern void thaw_kernel_threads(void);
 
 static inline bool try_to_freeze(void)
 {
@@ -105,29 +106,6 @@
  * while in this function.
  */
 
-<<<<<<< HEAD
-extern int freezer_state;
-#define FREEZER_OFF 0
-#define FREEZER_FILESYSTEMS_FROZEN 1
-#define FREEZER_USERSPACE_FROZEN 2
-#define FREEZER_FULLY_ON 3
-
-static inline int freezer_is_on(void)
-{
-	return freezer_state == FREEZER_FULLY_ON;
-}
-
-extern void thaw_kernel_threads(void);
-
-/*
- * Tell the freezer that the current task should be frozen by it and that it
- * should send a fake signal to the task to freeze it.
- */
-static inline void set_freezable_with_signal(void)
-{
-	current->flags &= ~(PF_NOFREEZE | PF_FREEZER_NOSIG);
-}
-=======
 /* Like schedule(), but should not block the freezer. */
 #define freezable_schedule()						\
 ({									\
@@ -145,7 +123,6 @@
 	freezer_count();						\
 	__retval;							\
 })
->>>>>>> 7b3480f8
 
 /*
  * Freezer-friendly wrappers around wait_event_interruptible(),
@@ -199,13 +176,7 @@
 static inline int freeze_kernel_threads(void) { return -ENOSYS; }
 static inline void thaw_processes(void) {}
 
-<<<<<<< HEAD
-static inline int try_to_freeze(void) { return 0; }
-static inline int freezer_is_on(void) { return 0; }
-static inline void thaw_kernel_threads(void) { }
-=======
 static inline bool try_to_freeze(void) { return false; }
->>>>>>> 7b3480f8
 
 static inline void freezer_do_not_count(void) {}
 static inline void freezer_count(void) {}
