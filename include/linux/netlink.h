--- conflicted
+++ resolved
@@ -25,12 +25,9 @@
 #define NETLINK_SCSITRANSPORT	18	/* SCSI Transports */
 #define NETLINK_ECRYPTFS	19
 #define NETLINK_RDMA		20
-<<<<<<< HEAD
-#define NETLINK_TOI_USERUI	21	/* TuxOnIce's userui */
-#define NETLINK_TOI_USM		22	/* Userspace storage manager */
-=======
 #define NETLINK_CRYPTO		21	/* Crypto layer */
->>>>>>> 373da0a2
+#define NETLINK_TOI_USERUI	22	/* TuxOnIce's userui */
+#define NETLINK_TOI_USM		23	/* Userspace storage manager */
 
 #define MAX_LINKS 32		
 
