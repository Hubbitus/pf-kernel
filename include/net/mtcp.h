--- conflicted
+++ resolved
@@ -147,11 +147,6 @@
 	struct kref               kref;	
 	struct completion         liberate_subflow;
 	struct notifier_block     nb; /*For listening to PM events*/
-<<<<<<< HEAD
-	int                       mtcp_rcvbuf;
-};
-=======
->>>>>>> 48100e05
 
 #ifdef CONFIG_MTCP_PM
 	struct list_head          collide_tk;
