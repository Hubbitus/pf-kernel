--- conflicted
+++ resolved
@@ -37,15 +37,9 @@
 	bool
 	default y
 
-<<<<<<< HEAD
-config GENERIC_IOMAP
-	def_bool MMU
-
 config GENERIC_CSUM
 	bool
 
-=======
->>>>>>> 193a667f
 config TIME_LOW_RES
 	bool
 	default y
