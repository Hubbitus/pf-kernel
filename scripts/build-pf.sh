--- conflicted
+++ resolved
@@ -42,11 +42,7 @@
 
 		CPUS_COUNT=`cat /proc/cpuinfo | grep processor | wc -l`
 		echo "Compiling using $CPUS_COUNT thread(s)"
-<<<<<<< HEAD
-		CONCURRENCY_LEVEL=$CPUS_COUNT LOCALVERSION="" DEB_HOST_ARCH=i386 setarch i386 make-kpkg --rootcmd fakeroot --initrd --cross-compile - --arch i386 kernel_image kernel_headers
-=======
 		CONCURRENCY_LEVEL=$CPUS_COUNT LOCALVERSION="" DEB_HOST_ARCH=i386 setarch i386 make-kpkg --rootcmd fakeroot --initrd --cross-compile - --arch i386 --revision 1 kernel_image kernel_headers
->>>>>>> a17cde3c
 		;;
 	*)
 		echo Unsupported distro given. Please, try enother.
