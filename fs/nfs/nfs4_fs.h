--- conflicted
+++ resolved
@@ -204,12 +204,9 @@
 /* dir.c */
 int nfs_atomic_open(struct inode *, struct dentry *, struct file *,
 		    unsigned, umode_t, int *);
-<<<<<<< HEAD
-=======
 
 /* super.c */
 extern struct file_system_type nfs4_fs_type;
->>>>>>> 9450d57e
 
 /* nfs4namespace.c */
 rpc_authflavor_t nfs_find_best_sec(struct nfs4_secinfo_flavors *);
