--- conflicted
+++ resolved
@@ -13,11 +13,8 @@
 #include <linux/file.h>
 #include <linux/sched.h>
 #include <linux/namei.h>
-<<<<<<< HEAD
 #include <linux/freezer.h>
-=======
 #include <linux/slab.h>
->>>>>>> a0dc00b4
 
 #if BITS_PER_LONG >= 64
 static inline void fuse_dentry_settime(struct dentry *entry, u64 time)
@@ -501,15 +498,10 @@
 	int err;
 	struct fuse_forget_link *forget;
 
-<<<<<<< HEAD
 	FUSE_MIGHT_FREEZE(dir->i_sb, "create_new_entry");
 
-	forget_req = fuse_get_req(fc);
-	if (IS_ERR(forget_req)) {
-=======
 	forget = fuse_alloc_forget();
 	if (!forget) {
->>>>>>> a0dc00b4
 		fuse_put_request(fc, req);
 		return -ENOMEM;
 	}
