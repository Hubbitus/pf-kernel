/*
  FUSE: Filesystem in Userspace
  Copyright (C) 2001-2006  Miklos Szeredi <miklos@szeredi.hu>

  This program can be distributed under the terms of the GNU GPL.
  See the file COPYING.
*/

#include "fuse_i.h"
#include "fuse.h"

#include <linux/pagemap.h>
#include <linux/slab.h>
#include <linux/kernel.h>
#include <linux/sched.h>
#include <linux/freezer.h>

static const struct file_operations fuse_direct_io_file_operations;

static int fuse_send_open(struct inode *inode, struct file *file, int isdir,
			  struct fuse_open_out *outargp)
{
	struct fuse_conn *fc = get_fuse_conn(inode);
	struct fuse_open_in inarg;
	struct fuse_req *req;
	int err;

	FUSE_MIGHT_FREEZE(inode->i_sb, "fuse_send_open");

	req = fuse_get_req(fc);
	if (IS_ERR(req))
		return PTR_ERR(req);

	memset(&inarg, 0, sizeof(inarg));
	inarg.flags = file->f_flags & ~(O_CREAT | O_EXCL | O_NOCTTY);
	if (!fc->atomic_o_trunc)
		inarg.flags &= ~O_TRUNC;
	req->in.h.opcode = isdir ? FUSE_OPENDIR : FUSE_OPEN;
	req->in.h.nodeid = get_node_id(inode);
	req->in.numargs = 1;
	req->in.args[0].size = sizeof(inarg);
	req->in.args[0].value = &inarg;
	req->out.numargs = 1;
	req->out.args[0].size = sizeof(*outargp);
	req->out.args[0].value = outargp;
	request_send(fc, req);
	err = req->out.h.error;
	fuse_put_request(fc, req);

	return err;
}

struct fuse_file *fuse_file_alloc(void)
{
	struct fuse_file *ff;
	ff = kmalloc(sizeof(struct fuse_file), GFP_KERNEL);
	if (ff) {
		ff->reserved_req = fuse_request_alloc();
		if (!ff->reserved_req) {
			kfree(ff);
			ff = NULL;
		} else {
			INIT_LIST_HEAD(&ff->write_entry);
			atomic_set(&ff->count, 0);
		}
	}
	return ff;
}

void fuse_file_free(struct fuse_file *ff)
{
	fuse_request_free(ff->reserved_req);
	kfree(ff);
}

static struct fuse_file *fuse_file_get(struct fuse_file *ff)
{
	atomic_inc(&ff->count);
	return ff;
}

static void fuse_release_end(struct fuse_conn *fc, struct fuse_req *req)
{
	dput(req->misc.release.dentry);
	mntput(req->misc.release.vfsmount);
	fuse_put_request(fc, req);
}

static void fuse_file_put(struct fuse_file *ff)
{
	if (atomic_dec_and_test(&ff->count)) {
		struct fuse_req *req = ff->reserved_req;
		struct inode *inode = req->misc.release.dentry->d_inode;
		struct fuse_conn *fc = get_fuse_conn(inode);
		req->end = fuse_release_end;
		request_send_background(fc, req);
		kfree(ff);
	}
}

void fuse_finish_open(struct inode *inode, struct file *file,
		      struct fuse_file *ff, struct fuse_open_out *outarg)
{
	if (outarg->open_flags & FOPEN_DIRECT_IO)
		file->f_op = &fuse_direct_io_file_operations;
	if (!(outarg->open_flags & FOPEN_KEEP_CACHE))
		invalidate_inode_pages2(inode->i_mapping);
	ff->fh = outarg->fh;
	file->private_data = fuse_file_get(ff);
}

int fuse_open_common(struct inode *inode, struct file *file, int isdir)
{
	struct fuse_open_out outarg;
	struct fuse_file *ff;
	int err;

	/* VFS checks this, but only _after_ ->open() */
	if (file->f_flags & O_DIRECT)
		return -EINVAL;

	err = generic_file_open(inode, file);
	if (err)
		return err;

	ff = fuse_file_alloc();
	if (!ff)
		return -ENOMEM;

	err = fuse_send_open(inode, file, isdir, &outarg);
	if (err)
		fuse_file_free(ff);
	else {
		if (isdir)
			outarg.open_flags &= ~FOPEN_DIRECT_IO;
		fuse_finish_open(inode, file, ff, &outarg);
	}

	return err;
}

void fuse_release_fill(struct fuse_file *ff, u64 nodeid, int flags, int opcode)
{
	struct fuse_req *req = ff->reserved_req;
	struct fuse_release_in *inarg = &req->misc.release.in;

	inarg->fh = ff->fh;
	inarg->flags = flags;
	req->in.h.opcode = opcode;
	req->in.h.nodeid = nodeid;
	req->in.numargs = 1;
	req->in.args[0].size = sizeof(struct fuse_release_in);
	req->in.args[0].value = inarg;
}

int fuse_release_common(struct inode *inode, struct file *file, int isdir)
{
	struct fuse_file *ff = file->private_data;
	if (ff) {
		struct fuse_conn *fc = get_fuse_conn(inode);
		struct fuse_req *req = ff->reserved_req;

		fuse_release_fill(ff, get_node_id(inode), file->f_flags,
				  isdir ? FUSE_RELEASEDIR : FUSE_RELEASE);

		/* Hold vfsmount and dentry until release is finished */
		req->misc.release.vfsmount = mntget(file->f_path.mnt);
		req->misc.release.dentry = dget(file->f_path.dentry);

		spin_lock(&fc->lock);
		list_del(&ff->write_entry);
		spin_unlock(&fc->lock);
		/*
		 * Normally this will send the RELEASE request,
		 * however if some asynchronous READ or WRITE requests
		 * are outstanding, the sending will be delayed
		 */
		fuse_file_put(ff);
	}

	/* Return value is ignored by VFS */
	return 0;
}

static int fuse_open(struct inode *inode, struct file *file)
{
	return fuse_open_common(inode, file, 0);
}

static int fuse_release(struct inode *inode, struct file *file)
{
	return fuse_release_common(inode, file, 0);
}

/*
 * Scramble the ID space with XTEA, so that the value of the files_struct
 * pointer is not exposed to userspace.
 */
u64 fuse_lock_owner_id(struct fuse_conn *fc, fl_owner_t id)
{
	u32 *k = fc->scramble_key;
	u64 v = (unsigned long) id;
	u32 v0 = v;
	u32 v1 = v >> 32;
	u32 sum = 0;
	int i;

	for (i = 0; i < 32; i++) {
		v0 += ((v1 << 4 ^ v1 >> 5) + v1) ^ (sum + k[sum & 3]);
		sum += 0x9E3779B9;
		v1 += ((v0 << 4 ^ v0 >> 5) + v0) ^ (sum + k[sum>>11 & 3]);
	}

	return (u64) v0 + ((u64) v1 << 32);
}

/*
 * Check if page is under writeback
 *
 * This is currently done by walking the list of writepage requests
 * for the inode, which can be pretty inefficient.
 */
static bool fuse_page_is_writeback(struct inode *inode, pgoff_t index)
{
	struct fuse_conn *fc = get_fuse_conn(inode);
	struct fuse_inode *fi = get_fuse_inode(inode);
	struct fuse_req *req;
	bool found = false;

	spin_lock(&fc->lock);
	list_for_each_entry(req, &fi->writepages, writepages_entry) {
		pgoff_t curr_index;

		BUG_ON(req->inode != inode);
		curr_index = req->misc.write.in.offset >> PAGE_CACHE_SHIFT;
		if (curr_index == index) {
			found = true;
			break;
		}
	}
	spin_unlock(&fc->lock);

	return found;
}

/*
 * Wait for page writeback to be completed.
 *
 * Since fuse doesn't rely on the VM writeback tracking, this has to
 * use some other means.
 */
static int fuse_wait_on_page_writeback(struct inode *inode, pgoff_t index)
{
	struct fuse_inode *fi = get_fuse_inode(inode);

	wait_event(fi->page_waitq, !fuse_page_is_writeback(inode, index));
	return 0;
}

static int fuse_flush(struct file *file, fl_owner_t id)
{
	struct inode *inode = file->f_path.dentry->d_inode;
	struct fuse_conn *fc = get_fuse_conn(inode);
	struct fuse_file *ff = file->private_data;
	struct fuse_req *req;
	struct fuse_flush_in inarg;
	int err;

	if (is_bad_inode(inode))
		return -EIO;

	if (fc->no_flush)
		return 0;

	req = fuse_get_req_nofail(fc, file);
	memset(&inarg, 0, sizeof(inarg));
	inarg.fh = ff->fh;
	inarg.lock_owner = fuse_lock_owner_id(fc, id);
	req->in.h.opcode = FUSE_FLUSH;
	req->in.h.nodeid = get_node_id(inode);
	req->in.numargs = 1;
	req->in.args[0].size = sizeof(inarg);
	req->in.args[0].value = &inarg;
	req->force = 1;
	request_send(fc, req);
	err = req->out.h.error;
	fuse_put_request(fc, req);
	if (err == -ENOSYS) {
		fc->no_flush = 1;
		err = 0;
	}
	return err;
}

/*
 * Wait for all pending writepages on the inode to finish.
 *
 * This is currently done by blocking further writes with FUSE_NOWRITE
 * and waiting for all sent writes to complete.
 *
 * This must be called under i_mutex, otherwise the FUSE_NOWRITE usage
 * could conflict with truncation.
 */
static void fuse_sync_writes(struct inode *inode)
{
	fuse_set_nowrite(inode);
	fuse_release_nowrite(inode);
}

int fuse_fsync_common(struct file *file, struct dentry *de, int datasync,
		      int isdir)
{
	struct inode *inode = de->d_inode;
	struct fuse_conn *fc = get_fuse_conn(inode);
	struct fuse_file *ff = file->private_data;
	struct fuse_req *req;
	struct fuse_fsync_in inarg;
	int err;

	if (is_bad_inode(inode))
		return -EIO;

	if ((!isdir && fc->no_fsync) || (isdir && fc->no_fsyncdir))
		return 0;

	/*
	 * Start writeback against all dirty pages of the inode, then
	 * wait for all outstanding writes, before sending the FSYNC
	 * request.
	 */
	err = write_inode_now(inode, 0);
	if (err)
		return err;

	fuse_sync_writes(inode);

	req = fuse_get_req(fc);
	if (IS_ERR(req))
		return PTR_ERR(req);

	memset(&inarg, 0, sizeof(inarg));
	inarg.fh = ff->fh;
	inarg.fsync_flags = datasync ? 1 : 0;
	req->in.h.opcode = isdir ? FUSE_FSYNCDIR : FUSE_FSYNC;
	req->in.h.nodeid = get_node_id(inode);
	req->in.numargs = 1;
	req->in.args[0].size = sizeof(inarg);
	req->in.args[0].value = &inarg;
	request_send(fc, req);
	err = req->out.h.error;
	fuse_put_request(fc, req);
	if (err == -ENOSYS) {
		if (isdir)
			fc->no_fsyncdir = 1;
		else
			fc->no_fsync = 1;
		err = 0;
	}
	return err;
}

static int fuse_fsync(struct file *file, struct dentry *de, int datasync)
{
	return fuse_fsync_common(file, de, datasync, 0);
}

void fuse_read_fill(struct fuse_req *req, struct file *file,
		    struct inode *inode, loff_t pos, size_t count, int opcode)
{
	struct fuse_read_in *inarg = &req->misc.read.in;
	struct fuse_file *ff = file->private_data;

	inarg->fh = ff->fh;
	inarg->offset = pos;
	inarg->size = count;
	inarg->flags = file->f_flags;
	req->in.h.opcode = opcode;
	req->in.h.nodeid = get_node_id(inode);
	req->in.numargs = 1;
	req->in.args[0].size = sizeof(struct fuse_read_in);
	req->in.args[0].value = inarg;
	req->out.argpages = 1;
	req->out.argvar = 1;
	req->out.numargs = 1;
	req->out.args[0].size = count;
}

static size_t fuse_send_read(struct fuse_req *req, struct file *file,
			     struct inode *inode, loff_t pos, size_t count,
			     fl_owner_t owner)
{
	struct fuse_conn *fc = get_fuse_conn(inode);

	fuse_read_fill(req, file, inode, pos, count, FUSE_READ);
	if (owner != NULL) {
		struct fuse_read_in *inarg = &req->misc.read.in;

		inarg->read_flags |= FUSE_READ_LOCKOWNER;
		inarg->lock_owner = fuse_lock_owner_id(fc, owner);
	}
	request_send(fc, req);
	return req->out.args[0].size;
}

static void fuse_read_update_size(struct inode *inode, loff_t size,
				  u64 attr_ver)
{
	struct fuse_conn *fc = get_fuse_conn(inode);
	struct fuse_inode *fi = get_fuse_inode(inode);

	spin_lock(&fc->lock);
	if (attr_ver == fi->attr_version && size < inode->i_size) {
		fi->attr_version = ++fc->attr_version;
		i_size_write(inode, size);
	}
	spin_unlock(&fc->lock);
}

static int fuse_readpage(struct file *file, struct page *page)
{
	struct inode *inode = page->mapping->host;
	struct fuse_conn *fc = get_fuse_conn(inode);
	struct fuse_req *req;
	size_t num_read;
	loff_t pos = page_offset(page);
	size_t count = PAGE_CACHE_SIZE;
	u64 attr_ver;
	int err;

	err = -EIO;
	if (is_bad_inode(inode))
		goto out;

	/*
	 * Page writeback can extend beyond the liftime of the
	 * page-cache page, so make sure we read a properly synced
	 * page.
	 */
	fuse_wait_on_page_writeback(inode, page->index);

	req = fuse_get_req(fc);
	err = PTR_ERR(req);
	if (IS_ERR(req))
		goto out;

	attr_ver = fuse_get_attr_version(fc);

	req->out.page_zeroing = 1;
	req->num_pages = 1;
	req->pages[0] = page;
	num_read = fuse_send_read(req, file, inode, pos, count, NULL);
	err = req->out.h.error;
	fuse_put_request(fc, req);

	if (!err) {
		/*
		 * Short read means EOF.  If file size is larger, truncate it
		 */
		if (num_read < count)
			fuse_read_update_size(inode, pos + num_read, attr_ver);

		SetPageUptodate(page);
	}

	fuse_invalidate_attr(inode); /* atime changed */
 out:
	unlock_page(page);
	return err;
}

static void fuse_readpages_end(struct fuse_conn *fc, struct fuse_req *req)
{
	int i;
	size_t count = req->misc.read.in.size;
	size_t num_read = req->out.args[0].size;
	struct inode *inode = req->pages[0]->mapping->host;

	/*
	 * Short read means EOF.  If file size is larger, truncate it
	 */
	if (!req->out.h.error && num_read < count) {
		loff_t pos = page_offset(req->pages[0]) + num_read;
		fuse_read_update_size(inode, pos, req->misc.read.attr_ver);
	}

	fuse_invalidate_attr(inode); /* atime changed */

	for (i = 0; i < req->num_pages; i++) {
		struct page *page = req->pages[i];
		if (!req->out.h.error)
			SetPageUptodate(page);
		else
			SetPageError(page);
		unlock_page(page);
	}
	if (req->ff)
		fuse_file_put(req->ff);
	fuse_put_request(fc, req);
}

static void fuse_send_readpages(struct fuse_req *req, struct file *file,
				struct inode *inode)
{
	struct fuse_conn *fc = get_fuse_conn(inode);
	loff_t pos = page_offset(req->pages[0]);
	size_t count = req->num_pages << PAGE_CACHE_SHIFT;
	req->out.page_zeroing = 1;
	fuse_read_fill(req, file, inode, pos, count, FUSE_READ);
	req->misc.read.attr_ver = fuse_get_attr_version(fc);
	if (fc->async_read) {
		struct fuse_file *ff = file->private_data;
		req->ff = fuse_file_get(ff);
		req->end = fuse_readpages_end;
		request_send_background(fc, req);
	} else {
		request_send(fc, req);
		fuse_readpages_end(fc, req);
	}
}

struct fuse_fill_data {
	struct fuse_req *req;
	struct file *file;
	struct inode *inode;
};

static int fuse_readpages_fill(void *_data, struct page *page)
{
	struct fuse_fill_data *data = _data;
	struct fuse_req *req = data->req;
	struct inode *inode = data->inode;
	struct fuse_conn *fc = get_fuse_conn(inode);

	fuse_wait_on_page_writeback(inode, page->index);

	if (req->num_pages &&
	    (req->num_pages == FUSE_MAX_PAGES_PER_REQ ||
	     (req->num_pages + 1) * PAGE_CACHE_SIZE > fc->max_read ||
	     req->pages[req->num_pages - 1]->index + 1 != page->index)) {
		fuse_send_readpages(req, data->file, inode);
		data->req = req = fuse_get_req(fc);
		if (IS_ERR(req)) {
			unlock_page(page);
			return PTR_ERR(req);
		}
	}
	req->pages[req->num_pages] = page;
	req->num_pages ++;
	return 0;
}

static int fuse_readpages(struct file *file, struct address_space *mapping,
			  struct list_head *pages, unsigned nr_pages)
{
	struct inode *inode = mapping->host;
	struct fuse_conn *fc = get_fuse_conn(inode);
	struct fuse_fill_data data;
	int err;

	err = -EIO;
	if (is_bad_inode(inode))
		goto out;

	data.file = file;
	data.inode = inode;
	data.req = fuse_get_req(fc);
	err = PTR_ERR(data.req);
	if (IS_ERR(data.req))
		goto out;

	err = read_cache_pages(mapping, pages, fuse_readpages_fill, &data);
	if (!err) {
		if (data.req->num_pages)
			fuse_send_readpages(data.req, file, inode);
		else
			fuse_put_request(fc, data.req);
	}
out:
	return err;
}

static ssize_t fuse_file_aio_read(struct kiocb *iocb, const struct iovec *iov,
				  unsigned long nr_segs, loff_t pos)
{
	struct inode *inode = iocb->ki_filp->f_mapping->host;

	if (pos + iov_length(iov, nr_segs) > i_size_read(inode)) {
		int err;
		/*
		 * If trying to read past EOF, make sure the i_size
		 * attribute is up-to-date.
		 */
		err = fuse_update_attributes(inode, NULL, iocb->ki_filp, NULL);
		if (err)
			return err;
	}

	return generic_file_aio_read(iocb, iov, nr_segs, pos);
}

static void fuse_write_fill(struct fuse_req *req, struct file *file,
			    struct fuse_file *ff, struct inode *inode,
			    loff_t pos, size_t count, int writepage)
{
	struct fuse_conn *fc = get_fuse_conn(inode);
	struct fuse_write_in *inarg = &req->misc.write.in;
	struct fuse_write_out *outarg = &req->misc.write.out;

	memset(inarg, 0, sizeof(struct fuse_write_in));
	inarg->fh = ff->fh;
	inarg->offset = pos;
	inarg->size = count;
	inarg->write_flags = writepage ? FUSE_WRITE_CACHE : 0;
	inarg->flags = file ? file->f_flags : 0;
	req->in.h.opcode = FUSE_WRITE;
	req->in.h.nodeid = get_node_id(inode);
	req->in.argpages = 1;
	req->in.numargs = 2;
	if (fc->minor < 9)
		req->in.args[0].size = FUSE_COMPAT_WRITE_IN_SIZE;
	else
		req->in.args[0].size = sizeof(struct fuse_write_in);
	req->in.args[0].value = inarg;
	req->in.args[1].size = count;
	req->out.numargs = 1;
	req->out.args[0].size = sizeof(struct fuse_write_out);
	req->out.args[0].value = outarg;
}

static size_t fuse_send_write(struct fuse_req *req, struct file *file,
			      struct inode *inode, loff_t pos, size_t count,
			      fl_owner_t owner)
{
	struct fuse_conn *fc = get_fuse_conn(inode);
	fuse_write_fill(req, file, file->private_data, inode, pos, count, 0);
	if (owner != NULL) {
		struct fuse_write_in *inarg = &req->misc.write.in;
		inarg->write_flags |= FUSE_WRITE_LOCKOWNER;
		inarg->lock_owner = fuse_lock_owner_id(fc, owner);
	}
	request_send(fc, req);
	return req->misc.write.out.size;
}

static int fuse_write_begin(struct file *file, struct address_space *mapping,
			loff_t pos, unsigned len, unsigned flags,
			struct page **pagep, void **fsdata)
{
	pgoff_t index = pos >> PAGE_CACHE_SHIFT;

	*pagep = __grab_cache_page(mapping, index);
	if (!*pagep)
		return -ENOMEM;
	return 0;
}

static void fuse_write_update_size(struct inode *inode, loff_t pos)
{
	struct fuse_conn *fc = get_fuse_conn(inode);
	struct fuse_inode *fi = get_fuse_inode(inode);

	spin_lock(&fc->lock);
	fi->attr_version = ++fc->attr_version;
	if (pos > inode->i_size)
		i_size_write(inode, pos);
	spin_unlock(&fc->lock);
}

static int fuse_buffered_write(struct file *file, struct inode *inode,
			       loff_t pos, unsigned count, struct page *page)
{
	int err;
	size_t nres;
	struct fuse_conn *fc = get_fuse_conn(inode);
	unsigned offset = pos & (PAGE_CACHE_SIZE - 1);
	struct fuse_req *req;

	if (is_bad_inode(inode))
		return -EIO;

<<<<<<< HEAD
	FUSE_MIGHT_FREEZE(inode->i_sb, "fuse_commit_write");
=======
	/*
	 * Make sure writepages on the same page are not mixed up with
	 * plain writes.
	 */
	fuse_wait_on_page_writeback(inode, page->index);
>>>>>>> 17aa7e03

	req = fuse_get_req(fc);
	if (IS_ERR(req))
		return PTR_ERR(req);

	req->num_pages = 1;
	req->pages[0] = page;
	req->page_offset = offset;
	nres = fuse_send_write(req, file, inode, pos, count, NULL);
	err = req->out.h.error;
	fuse_put_request(fc, req);
	if (!err && !nres)
		err = -EIO;
	if (!err) {
		pos += nres;
		fuse_write_update_size(inode, pos);
		if (count == PAGE_CACHE_SIZE)
			SetPageUptodate(page);
	}
	fuse_invalidate_attr(inode);
	return err ? err : nres;
}

static int fuse_write_end(struct file *file, struct address_space *mapping,
			loff_t pos, unsigned len, unsigned copied,
			struct page *page, void *fsdata)
{
	struct inode *inode = mapping->host;
	int res = 0;

	if (copied)
		res = fuse_buffered_write(file, inode, pos, copied, page);

	unlock_page(page);
	page_cache_release(page);
	return res;
}

static size_t fuse_send_write_pages(struct fuse_req *req, struct file *file,
				    struct inode *inode, loff_t pos,
				    size_t count)
{
	size_t res;
	unsigned offset;
	unsigned i;

	for (i = 0; i < req->num_pages; i++)
		fuse_wait_on_page_writeback(inode, req->pages[i]->index);

	res = fuse_send_write(req, file, inode, pos, count, NULL);

	offset = req->page_offset;
	count = res;
	for (i = 0; i < req->num_pages; i++) {
		struct page *page = req->pages[i];

		if (!req->out.h.error && !offset && count >= PAGE_CACHE_SIZE)
			SetPageUptodate(page);

		if (count > PAGE_CACHE_SIZE - offset)
			count -= PAGE_CACHE_SIZE - offset;
		else
			count = 0;
		offset = 0;

		unlock_page(page);
		page_cache_release(page);
	}

	return res;
}

static ssize_t fuse_fill_write_pages(struct fuse_req *req,
			       struct address_space *mapping,
			       struct iov_iter *ii, loff_t pos)
{
	struct fuse_conn *fc = get_fuse_conn(mapping->host);
	unsigned offset = pos & (PAGE_CACHE_SIZE - 1);
	size_t count = 0;
	int err;

	req->page_offset = offset;

	do {
		size_t tmp;
		struct page *page;
		pgoff_t index = pos >> PAGE_CACHE_SHIFT;
		size_t bytes = min_t(size_t, PAGE_CACHE_SIZE - offset,
				     iov_iter_count(ii));

		bytes = min_t(size_t, bytes, fc->max_write - count);

 again:
		err = -EFAULT;
		if (iov_iter_fault_in_readable(ii, bytes))
			break;

		err = -ENOMEM;
		page = __grab_cache_page(mapping, index);
		if (!page)
			break;

		pagefault_disable();
		tmp = iov_iter_copy_from_user_atomic(page, ii, offset, bytes);
		pagefault_enable();
		flush_dcache_page(page);

		if (!tmp) {
			unlock_page(page);
			page_cache_release(page);
			bytes = min(bytes, iov_iter_single_seg_count(ii));
			goto again;
		}

		err = 0;
		req->pages[req->num_pages] = page;
		req->num_pages++;

		iov_iter_advance(ii, tmp);
		count += tmp;
		pos += tmp;
		offset += tmp;
		if (offset == PAGE_CACHE_SIZE)
			offset = 0;

	} while (iov_iter_count(ii) && count < fc->max_write &&
		 req->num_pages < FUSE_MAX_PAGES_PER_REQ && offset == 0);

	return count > 0 ? count : err;
}

static ssize_t fuse_perform_write(struct file *file,
				  struct address_space *mapping,
				  struct iov_iter *ii, loff_t pos)
{
	struct inode *inode = mapping->host;
	struct fuse_conn *fc = get_fuse_conn(inode);
	int err = 0;
	ssize_t res = 0;

	if (is_bad_inode(inode))
		return -EIO;

	do {
		struct fuse_req *req;
		ssize_t count;

		req = fuse_get_req(fc);
		if (IS_ERR(req)) {
			err = PTR_ERR(req);
			break;
		}

		count = fuse_fill_write_pages(req, mapping, ii, pos);
		if (count <= 0) {
			err = count;
		} else {
			size_t num_written;

			num_written = fuse_send_write_pages(req, file, inode,
							    pos, count);
			err = req->out.h.error;
			if (!err) {
				res += num_written;
				pos += num_written;

				/* break out of the loop on short write */
				if (num_written != count)
					err = -EIO;
			}
		}
		fuse_put_request(fc, req);
	} while (!err && iov_iter_count(ii));

	if (res > 0)
		fuse_write_update_size(inode, pos);

	fuse_invalidate_attr(inode);

	return res > 0 ? res : err;
}

static ssize_t fuse_file_aio_write(struct kiocb *iocb, const struct iovec *iov,
				   unsigned long nr_segs, loff_t pos)
{
	struct file *file = iocb->ki_filp;
	struct address_space *mapping = file->f_mapping;
	size_t count = 0;
	ssize_t written = 0;
	struct inode *inode = mapping->host;
	ssize_t err;
	struct iov_iter i;

	WARN_ON(iocb->ki_pos != pos);

	err = generic_segment_checks(iov, &nr_segs, &count, VERIFY_READ);
	if (err)
		return err;

	mutex_lock(&inode->i_mutex);
	vfs_check_frozen(inode->i_sb, SB_FREEZE_WRITE);

	/* We can write back this queue in page reclaim */
	current->backing_dev_info = mapping->backing_dev_info;

	err = generic_write_checks(file, &pos, &count, S_ISBLK(inode->i_mode));
	if (err)
		goto out;

	if (count == 0)
		goto out;

	err = remove_suid(file->f_path.dentry);
	if (err)
		goto out;

	file_update_time(file);

	iov_iter_init(&i, iov, nr_segs, count, 0);
	written = fuse_perform_write(file, mapping, &i, pos);
	if (written >= 0)
		iocb->ki_pos = pos + written;

out:
	current->backing_dev_info = NULL;
	mutex_unlock(&inode->i_mutex);

	return written ? written : err;
}

static void fuse_release_user_pages(struct fuse_req *req, int write)
{
	unsigned i;

	for (i = 0; i < req->num_pages; i++) {
		struct page *page = req->pages[i];
		if (write)
			set_page_dirty_lock(page);
		put_page(page);
	}
}

static int fuse_get_user_pages(struct fuse_req *req, const char __user *buf,
			       unsigned nbytes, int write)
{
	unsigned long user_addr = (unsigned long) buf;
	unsigned offset = user_addr & ~PAGE_MASK;
	int npages;

	/* This doesn't work with nfsd */
	if (!current->mm)
		return -EPERM;

	nbytes = min(nbytes, (unsigned) FUSE_MAX_PAGES_PER_REQ << PAGE_SHIFT);
	npages = (nbytes + offset + PAGE_SIZE - 1) >> PAGE_SHIFT;
	npages = clamp(npages, 1, FUSE_MAX_PAGES_PER_REQ);
	down_read(&current->mm->mmap_sem);
	npages = get_user_pages(current, current->mm, user_addr, npages, write,
				0, req->pages, NULL);
	up_read(&current->mm->mmap_sem);
	if (npages < 0)
		return npages;

	req->num_pages = npages;
	req->page_offset = offset;
	return 0;
}

static ssize_t fuse_direct_io(struct file *file, const char __user *buf,
			      size_t count, loff_t *ppos, int write)
{
	struct inode *inode = file->f_path.dentry->d_inode;
	struct fuse_conn *fc = get_fuse_conn(inode);
	size_t nmax = write ? fc->max_write : fc->max_read;
	loff_t pos = *ppos;
	ssize_t res = 0;
	struct fuse_req *req;

	if (is_bad_inode(inode))
		return -EIO;

	FUSE_MIGHT_FREEZE(file->f_mapping->host->i_sb, "fuse_direct_io");

	req = fuse_get_req(fc);
	if (IS_ERR(req))
		return PTR_ERR(req);

	while (count) {
		size_t nres;
		size_t nbytes_limit = min(count, nmax);
		size_t nbytes;
		int err = fuse_get_user_pages(req, buf, nbytes_limit, !write);
		if (err) {
			res = err;
			break;
		}
		nbytes = (req->num_pages << PAGE_SHIFT) - req->page_offset;
		nbytes = min(nbytes_limit, nbytes);
		if (write)
			nres = fuse_send_write(req, file, inode, pos, nbytes,
					       current->files);
		else
			nres = fuse_send_read(req, file, inode, pos, nbytes,
					      current->files);
		fuse_release_user_pages(req, !write);
		if (req->out.h.error) {
			if (!res)
				res = req->out.h.error;
			break;
		} else if (nres > nbytes) {
			res = -EIO;
			break;
		}
		count -= nres;
		res += nres;
		pos += nres;
		buf += nres;
		if (nres != nbytes)
			break;
		if (count) {
			fuse_put_request(fc, req);
			req = fuse_get_req(fc);
			if (IS_ERR(req))
				break;
		}
	}
	fuse_put_request(fc, req);
	if (res > 0) {
		if (write)
			fuse_write_update_size(inode, pos);
		*ppos = pos;
	}
	fuse_invalidate_attr(inode);

	return res;
}

static ssize_t fuse_direct_read(struct file *file, char __user *buf,
				     size_t count, loff_t *ppos)
{
	return fuse_direct_io(file, buf, count, ppos, 0);
}

static ssize_t fuse_direct_write(struct file *file, const char __user *buf,
				 size_t count, loff_t *ppos)
{
	struct inode *inode = file->f_path.dentry->d_inode;
	ssize_t res;
	/* Don't allow parallel writes to the same file */
	mutex_lock(&inode->i_mutex);
	res = generic_write_checks(file, ppos, &count, 0);
	if (!res)
		res = fuse_direct_io(file, buf, count, ppos, 1);
	mutex_unlock(&inode->i_mutex);
	return res;
}

static void fuse_writepage_free(struct fuse_conn *fc, struct fuse_req *req)
{
	__free_page(req->pages[0]);
	fuse_file_put(req->ff);
	fuse_put_request(fc, req);
}

static void fuse_writepage_finish(struct fuse_conn *fc, struct fuse_req *req)
{
	struct inode *inode = req->inode;
	struct fuse_inode *fi = get_fuse_inode(inode);
	struct backing_dev_info *bdi = inode->i_mapping->backing_dev_info;

	list_del(&req->writepages_entry);
	dec_bdi_stat(bdi, BDI_WRITEBACK);
	dec_zone_page_state(req->pages[0], NR_WRITEBACK_TEMP);
	bdi_writeout_inc(bdi);
	wake_up(&fi->page_waitq);
}

/* Called under fc->lock, may release and reacquire it */
static void fuse_send_writepage(struct fuse_conn *fc, struct fuse_req *req)
{
	struct fuse_inode *fi = get_fuse_inode(req->inode);
	loff_t size = i_size_read(req->inode);
	struct fuse_write_in *inarg = &req->misc.write.in;

	if (!fc->connected)
		goto out_free;

	if (inarg->offset + PAGE_CACHE_SIZE <= size) {
		inarg->size = PAGE_CACHE_SIZE;
	} else if (inarg->offset < size) {
		inarg->size = size & (PAGE_CACHE_SIZE - 1);
	} else {
		/* Got truncated off completely */
		goto out_free;
	}

	req->in.args[1].size = inarg->size;
	fi->writectr++;
	request_send_background_locked(fc, req);
	return;

 out_free:
	fuse_writepage_finish(fc, req);
	spin_unlock(&fc->lock);
	fuse_writepage_free(fc, req);
	spin_lock(&fc->lock);
}

/*
 * If fi->writectr is positive (no truncate or fsync going on) send
 * all queued writepage requests.
 *
 * Called with fc->lock
 */
void fuse_flush_writepages(struct inode *inode)
{
	struct fuse_conn *fc = get_fuse_conn(inode);
	struct fuse_inode *fi = get_fuse_inode(inode);
	struct fuse_req *req;

	while (fi->writectr >= 0 && !list_empty(&fi->queued_writes)) {
		req = list_entry(fi->queued_writes.next, struct fuse_req, list);
		list_del_init(&req->list);
		fuse_send_writepage(fc, req);
	}
}

static void fuse_writepage_end(struct fuse_conn *fc, struct fuse_req *req)
{
	struct inode *inode = req->inode;
	struct fuse_inode *fi = get_fuse_inode(inode);

	mapping_set_error(inode->i_mapping, req->out.h.error);
	spin_lock(&fc->lock);
	fi->writectr--;
	fuse_writepage_finish(fc, req);
	spin_unlock(&fc->lock);
	fuse_writepage_free(fc, req);
}

static int fuse_writepage_locked(struct page *page)
{
	struct address_space *mapping = page->mapping;
	struct inode *inode = mapping->host;
	struct fuse_conn *fc = get_fuse_conn(inode);
	struct fuse_inode *fi = get_fuse_inode(inode);
	struct fuse_req *req;
	struct fuse_file *ff;
	struct page *tmp_page;

	set_page_writeback(page);

	req = fuse_request_alloc_nofs();
	if (!req)
		goto err;

	tmp_page = alloc_page(GFP_NOFS | __GFP_HIGHMEM);
	if (!tmp_page)
		goto err_free;

	spin_lock(&fc->lock);
	BUG_ON(list_empty(&fi->write_files));
	ff = list_entry(fi->write_files.next, struct fuse_file, write_entry);
	req->ff = fuse_file_get(ff);
	spin_unlock(&fc->lock);

	fuse_write_fill(req, NULL, ff, inode, page_offset(page), 0, 1);

	copy_highpage(tmp_page, page);
	req->num_pages = 1;
	req->pages[0] = tmp_page;
	req->page_offset = 0;
	req->end = fuse_writepage_end;
	req->inode = inode;

	inc_bdi_stat(mapping->backing_dev_info, BDI_WRITEBACK);
	inc_zone_page_state(tmp_page, NR_WRITEBACK_TEMP);
	end_page_writeback(page);

	spin_lock(&fc->lock);
	list_add(&req->writepages_entry, &fi->writepages);
	list_add_tail(&req->list, &fi->queued_writes);
	fuse_flush_writepages(inode);
	spin_unlock(&fc->lock);

	return 0;

err_free:
	fuse_request_free(req);
err:
	end_page_writeback(page);
	return -ENOMEM;
}

static int fuse_writepage(struct page *page, struct writeback_control *wbc)
{
	int err;

	err = fuse_writepage_locked(page);
	unlock_page(page);

	return err;
}

static int fuse_launder_page(struct page *page)
{
	int err = 0;
	if (clear_page_dirty_for_io(page)) {
		struct inode *inode = page->mapping->host;
		err = fuse_writepage_locked(page);
		if (!err)
			fuse_wait_on_page_writeback(inode, page->index);
	}
	return err;
}

/*
 * Write back dirty pages now, because there may not be any suitable
 * open files later
 */
static void fuse_vma_close(struct vm_area_struct *vma)
{
	filemap_write_and_wait(vma->vm_file->f_mapping);
}

/*
 * Wait for writeback against this page to complete before allowing it
 * to be marked dirty again, and hence written back again, possibly
 * before the previous writepage completed.
 *
 * Block here, instead of in ->writepage(), so that the userspace fs
 * can only block processes actually operating on the filesystem.
 *
 * Otherwise unprivileged userspace fs would be able to block
 * unrelated:
 *
 * - page migration
 * - sync(2)
 * - try_to_free_pages() with order > PAGE_ALLOC_COSTLY_ORDER
 */
static int fuse_page_mkwrite(struct vm_area_struct *vma, struct page *page)
{
	/*
	 * Don't use page->mapping as it may become NULL from a
	 * concurrent truncate.
	 */
	struct inode *inode = vma->vm_file->f_mapping->host;

	fuse_wait_on_page_writeback(inode, page->index);
	return 0;
}

static struct vm_operations_struct fuse_file_vm_ops = {
	.close		= fuse_vma_close,
	.fault		= filemap_fault,
	.page_mkwrite	= fuse_page_mkwrite,
};

static int fuse_file_mmap(struct file *file, struct vm_area_struct *vma)
{
	if ((vma->vm_flags & VM_SHARED) && (vma->vm_flags & VM_MAYWRITE)) {
		struct inode *inode = file->f_dentry->d_inode;
		struct fuse_conn *fc = get_fuse_conn(inode);
		struct fuse_inode *fi = get_fuse_inode(inode);
		struct fuse_file *ff = file->private_data;
		/*
		 * file may be written through mmap, so chain it onto the
		 * inodes's write_file list
		 */
		spin_lock(&fc->lock);
		if (list_empty(&ff->write_entry))
			list_add(&ff->write_entry, &fi->write_files);
		spin_unlock(&fc->lock);
	}
	file_accessed(file);
	vma->vm_ops = &fuse_file_vm_ops;
	return 0;
}

static int convert_fuse_file_lock(const struct fuse_file_lock *ffl,
				  struct file_lock *fl)
{
	switch (ffl->type) {
	case F_UNLCK:
		break;

	case F_RDLCK:
	case F_WRLCK:
		if (ffl->start > OFFSET_MAX || ffl->end > OFFSET_MAX ||
		    ffl->end < ffl->start)
			return -EIO;

		fl->fl_start = ffl->start;
		fl->fl_end = ffl->end;
		fl->fl_pid = ffl->pid;
		break;

	default:
		return -EIO;
	}
	fl->fl_type = ffl->type;
	return 0;
}

static void fuse_lk_fill(struct fuse_req *req, struct file *file,
			 const struct file_lock *fl, int opcode, pid_t pid,
			 int flock)
{
	struct inode *inode = file->f_path.dentry->d_inode;
	struct fuse_conn *fc = get_fuse_conn(inode);
	struct fuse_file *ff = file->private_data;
	struct fuse_lk_in *arg = &req->misc.lk_in;

	arg->fh = ff->fh;
	arg->owner = fuse_lock_owner_id(fc, fl->fl_owner);
	arg->lk.start = fl->fl_start;
	arg->lk.end = fl->fl_end;
	arg->lk.type = fl->fl_type;
	arg->lk.pid = pid;
	if (flock)
		arg->lk_flags |= FUSE_LK_FLOCK;
	req->in.h.opcode = opcode;
	req->in.h.nodeid = get_node_id(inode);
	req->in.numargs = 1;
	req->in.args[0].size = sizeof(*arg);
	req->in.args[0].value = arg;
}

static int fuse_getlk(struct file *file, struct file_lock *fl)
{
	struct inode *inode = file->f_path.dentry->d_inode;
	struct fuse_conn *fc = get_fuse_conn(inode);
	struct fuse_req *req;
	struct fuse_lk_out outarg;
	int err;

	FUSE_MIGHT_FREEZE(file->f_mapping->host->i_sb, "fuse_getlk");

	req = fuse_get_req(fc);
	if (IS_ERR(req))
		return PTR_ERR(req);

	fuse_lk_fill(req, file, fl, FUSE_GETLK, 0, 0);
	req->out.numargs = 1;
	req->out.args[0].size = sizeof(outarg);
	req->out.args[0].value = &outarg;
	request_send(fc, req);
	err = req->out.h.error;
	fuse_put_request(fc, req);
	if (!err)
		err = convert_fuse_file_lock(&outarg.lk, fl);

	return err;
}

static int fuse_setlk(struct file *file, struct file_lock *fl, int flock)
{
	struct inode *inode = file->f_path.dentry->d_inode;
	struct fuse_conn *fc = get_fuse_conn(inode);
	struct fuse_req *req;
	int opcode = (fl->fl_flags & FL_SLEEP) ? FUSE_SETLKW : FUSE_SETLK;
	pid_t pid = fl->fl_type != F_UNLCK ? current->tgid : 0;
	int err;

	/* Unlock on close is handled by the flush method */
	if (fl->fl_flags & FL_CLOSE)
		return 0;

	FUSE_MIGHT_FREEZE(file->f_mapping->host->i_sb, "fuse_setlk");

	req = fuse_get_req(fc);
	if (IS_ERR(req))
		return PTR_ERR(req);

	fuse_lk_fill(req, file, fl, opcode, pid, flock);
	request_send(fc, req);
	err = req->out.h.error;
	/* locking is restartable */
	if (err == -EINTR)
		err = -ERESTARTSYS;
	fuse_put_request(fc, req);
	return err;
}

static int fuse_file_lock(struct file *file, int cmd, struct file_lock *fl)
{
	struct inode *inode = file->f_path.dentry->d_inode;
	struct fuse_conn *fc = get_fuse_conn(inode);
	int err;

	if (cmd == F_GETLK) {
		if (fc->no_lock) {
			posix_test_lock(file, fl);
			err = 0;
		} else
			err = fuse_getlk(file, fl);
	} else {
		if (fc->no_lock)
			err = posix_lock_file_wait(file, fl);
		else
			err = fuse_setlk(file, fl, 0);
	}
	return err;
}

static int fuse_file_flock(struct file *file, int cmd, struct file_lock *fl)
{
	struct inode *inode = file->f_path.dentry->d_inode;
	struct fuse_conn *fc = get_fuse_conn(inode);
	int err;

	if (fc->no_lock) {
		err = flock_lock_file_wait(file, fl);
	} else {
		/* emulate flock with POSIX locks */
		fl->fl_owner = (fl_owner_t) file;
		err = fuse_setlk(file, fl, 1);
	}

	return err;
}

static sector_t fuse_bmap(struct address_space *mapping, sector_t block)
{
	struct inode *inode = mapping->host;
	struct fuse_conn *fc = get_fuse_conn(inode);
	struct fuse_req *req;
	struct fuse_bmap_in inarg;
	struct fuse_bmap_out outarg;
	int err;

	if (!inode->i_sb->s_bdev || fc->no_bmap)
		return 0;

	FUSE_MIGHT_FREEZE(inode->i_sb, "fuse_bmap");

	req = fuse_get_req(fc);
	if (IS_ERR(req))
		return 0;

	memset(&inarg, 0, sizeof(inarg));
	inarg.block = block;
	inarg.blocksize = inode->i_sb->s_blocksize;
	req->in.h.opcode = FUSE_BMAP;
	req->in.h.nodeid = get_node_id(inode);
	req->in.numargs = 1;
	req->in.args[0].size = sizeof(inarg);
	req->in.args[0].value = &inarg;
	req->out.numargs = 1;
	req->out.args[0].size = sizeof(outarg);
	req->out.args[0].value = &outarg;
	request_send(fc, req);
	err = req->out.h.error;
	fuse_put_request(fc, req);
	if (err == -ENOSYS)
		fc->no_bmap = 1;

	return err ? 0 : outarg.block;
}

static loff_t fuse_file_llseek(struct file *file, loff_t offset, int origin)
{
	loff_t retval;
	struct inode *inode = file->f_path.dentry->d_inode;

	mutex_lock(&inode->i_mutex);
	switch (origin) {
	case SEEK_END:
		offset += i_size_read(inode);
		break;
	case SEEK_CUR:
		offset += file->f_pos;
	}
	retval = -EINVAL;
	if (offset >= 0 && offset <= inode->i_sb->s_maxbytes) {
		if (offset != file->f_pos) {
			file->f_pos = offset;
			file->f_version = 0;
		}
		retval = offset;
	}
	mutex_unlock(&inode->i_mutex);
	return retval;
}

static const struct file_operations fuse_file_operations = {
	.llseek		= fuse_file_llseek,
	.read		= do_sync_read,
	.aio_read	= fuse_file_aio_read,
	.write		= do_sync_write,
	.aio_write	= fuse_file_aio_write,
	.mmap		= fuse_file_mmap,
	.open		= fuse_open,
	.flush		= fuse_flush,
	.release	= fuse_release,
	.fsync		= fuse_fsync,
	.lock		= fuse_file_lock,
	.flock		= fuse_file_flock,
	.splice_read	= generic_file_splice_read,
};

static const struct file_operations fuse_direct_io_file_operations = {
	.llseek		= fuse_file_llseek,
	.read		= fuse_direct_read,
	.write		= fuse_direct_write,
	.open		= fuse_open,
	.flush		= fuse_flush,
	.release	= fuse_release,
	.fsync		= fuse_fsync,
	.lock		= fuse_file_lock,
	.flock		= fuse_file_flock,
	/* no mmap and splice_read */
};

static const struct address_space_operations fuse_file_aops  = {
	.readpage	= fuse_readpage,
	.writepage	= fuse_writepage,
	.launder_page	= fuse_launder_page,
	.write_begin	= fuse_write_begin,
	.write_end	= fuse_write_end,
	.readpages	= fuse_readpages,
	.set_page_dirty	= __set_page_dirty_nobuffers,
	.bmap		= fuse_bmap,
};

void fuse_init_file_inode(struct inode *inode)
{
	inode->i_fop = &fuse_file_operations;
	inode->i_data.a_ops = &fuse_file_aops;
}<|MERGE_RESOLUTION|>--- conflicted
+++ resolved
@@ -678,15 +678,13 @@
 	if (is_bad_inode(inode))
 		return -EIO;
 
-<<<<<<< HEAD
 	FUSE_MIGHT_FREEZE(inode->i_sb, "fuse_commit_write");
-=======
+
 	/*
 	 * Make sure writepages on the same page are not mixed up with
 	 * plain writes.
 	 */
 	fuse_wait_on_page_writeback(inode, page->index);
->>>>>>> 17aa7e03
 
 	req = fuse_get_req(fc);
 	if (IS_ERR(req))
