/*
 * Copyright (c) 2000-2006 Silicon Graphics, Inc.
 * All Rights Reserved.
 *
 * This program is free software; you can redistribute it and/or
 * modify it under the terms of the GNU General Public License as
 * published by the Free Software Foundation.
 *
 * This program is distributed in the hope that it would be useful,
 * but WITHOUT ANY WARRANTY; without even the implied warranty of
 * MERCHANTABILITY or FITNESS FOR A PARTICULAR PURPOSE.  See the
 * GNU General Public License for more details.
 *
 * You should have received a copy of the GNU General Public License
 * along with this program; if not, write the Free Software Foundation,
 * Inc.,  51 Franklin St, Fifth Floor, Boston, MA  02110-1301  USA
 */
#include "xfs.h"
#include "xfs_fs.h"
#include "xfs_types.h"
#include "xfs_bit.h"
#include "xfs_log.h"
#include "xfs_inum.h"
#include "xfs_trans.h"
#include "xfs_sb.h"
#include "xfs_ag.h"
#include "xfs_dir2.h"
#include "xfs_dmapi.h"
#include "xfs_mount.h"
#include "xfs_error.h"
#include "xfs_bmap_btree.h"
#include "xfs_alloc_btree.h"
#include "xfs_ialloc_btree.h"
#include "xfs_dir2_sf.h"
#include "xfs_attr_sf.h"
#include "xfs_dinode.h"
#include "xfs_inode.h"
#include "xfs_inode_item.h"
#include "xfs_imap.h"
#include "xfs_alloc.h"
#include "xfs_ialloc.h"
#include "xfs_log_priv.h"
#include "xfs_buf_item.h"
#include "xfs_log_recover.h"
#include "xfs_extfree_item.h"
#include "xfs_trans_priv.h"
#include "xfs_quota.h"
#include "xfs_rw.h"

STATIC int	xlog_find_zeroed(xlog_t *, xfs_daddr_t *);
STATIC int	xlog_clear_stale_blocks(xlog_t *, xfs_lsn_t);
STATIC void	xlog_recover_insert_item_backq(xlog_recover_item_t **q,
					       xlog_recover_item_t *item);
#if defined(DEBUG)
STATIC void	xlog_recover_check_summary(xlog_t *);
STATIC void	xlog_recover_check_ail(xfs_mount_t *, xfs_log_item_t *, int);
#else
#define	xlog_recover_check_summary(log)
#define	xlog_recover_check_ail(mp, lip, gen)
#endif


/*
 * Sector aligned buffer routines for buffer create/read/write/access
 */

#define XLOG_SECTOR_ROUNDUP_BBCOUNT(log, bbs)	\
	( ((log)->l_sectbb_mask && (bbs & (log)->l_sectbb_mask)) ? \
	((bbs + (log)->l_sectbb_mask + 1) & ~(log)->l_sectbb_mask) : (bbs) )
#define XLOG_SECTOR_ROUNDDOWN_BLKNO(log, bno)	((bno) & ~(log)->l_sectbb_mask)

xfs_buf_t *
xlog_get_bp(
	xlog_t		*log,
	int		num_bblks)
{
	ASSERT(num_bblks > 0);

	if (log->l_sectbb_log) {
		if (num_bblks > 1)
			num_bblks += XLOG_SECTOR_ROUNDUP_BBCOUNT(log, 1);
		num_bblks = XLOG_SECTOR_ROUNDUP_BBCOUNT(log, num_bblks);
	}
	return xfs_buf_get_noaddr(BBTOB(num_bblks), log->l_mp->m_logdev_targp);
}

void
xlog_put_bp(
	xfs_buf_t	*bp)
{
	xfs_buf_free(bp);
}


/*
 * nbblks should be uint, but oh well.  Just want to catch that 32-bit length.
 */
int
xlog_bread(
	xlog_t		*log,
	xfs_daddr_t	blk_no,
	int		nbblks,
	xfs_buf_t	*bp)
{
	int		error;

	if (log->l_sectbb_log) {
		blk_no = XLOG_SECTOR_ROUNDDOWN_BLKNO(log, blk_no);
		nbblks = XLOG_SECTOR_ROUNDUP_BBCOUNT(log, nbblks);
	}

	ASSERT(nbblks > 0);
	ASSERT(BBTOB(nbblks) <= XFS_BUF_SIZE(bp));
	ASSERT(bp);

	XFS_BUF_SET_ADDR(bp, log->l_logBBstart + blk_no);
	XFS_BUF_READ(bp);
	XFS_BUF_BUSY(bp);
	XFS_BUF_SET_COUNT(bp, BBTOB(nbblks));
	XFS_BUF_SET_TARGET(bp, log->l_mp->m_logdev_targp);

	xfsbdstrat(log->l_mp, bp);
	if ((error = xfs_iowait(bp)))
		xfs_ioerror_alert("xlog_bread", log->l_mp,
				  bp, XFS_BUF_ADDR(bp));
	return error;
}

/*
 * Write out the buffer at the given block for the given number of blocks.
 * The buffer is kept locked across the write and is returned locked.
 * This can only be used for synchronous log writes.
 */
STATIC int
xlog_bwrite(
	xlog_t		*log,
	xfs_daddr_t	blk_no,
	int		nbblks,
	xfs_buf_t	*bp)
{
	int		error;

	if (log->l_sectbb_log) {
		blk_no = XLOG_SECTOR_ROUNDDOWN_BLKNO(log, blk_no);
		nbblks = XLOG_SECTOR_ROUNDUP_BBCOUNT(log, nbblks);
	}

	ASSERT(nbblks > 0);
	ASSERT(BBTOB(nbblks) <= XFS_BUF_SIZE(bp));

	XFS_BUF_SET_ADDR(bp, log->l_logBBstart + blk_no);
	XFS_BUF_ZEROFLAGS(bp);
	XFS_BUF_BUSY(bp);
	XFS_BUF_HOLD(bp);
	XFS_BUF_PSEMA(bp, PRIBIO);
	XFS_BUF_SET_COUNT(bp, BBTOB(nbblks));
	XFS_BUF_SET_TARGET(bp, log->l_mp->m_logdev_targp);

	if ((error = xfs_bwrite(log->l_mp, bp)))
		xfs_ioerror_alert("xlog_bwrite", log->l_mp,
				  bp, XFS_BUF_ADDR(bp));
	return error;
}

STATIC xfs_caddr_t
xlog_align(
	xlog_t		*log,
	xfs_daddr_t	blk_no,
	int		nbblks,
	xfs_buf_t	*bp)
{
	xfs_caddr_t	ptr;

	if (!log->l_sectbb_log)
		return XFS_BUF_PTR(bp);

	ptr = XFS_BUF_PTR(bp) + BBTOB((int)blk_no & log->l_sectbb_mask);
	ASSERT(XFS_BUF_SIZE(bp) >=
		BBTOB(nbblks + (blk_no & log->l_sectbb_mask)));
	return ptr;
}

#ifdef DEBUG
/*
 * dump debug superblock and log record information
 */
STATIC void
xlog_header_check_dump(
	xfs_mount_t		*mp,
	xlog_rec_header_t	*head)
{
	int			b;

	cmn_err(CE_DEBUG, "%s:  SB : uuid = ", __FUNCTION__);
	for (b = 0; b < 16; b++)
		cmn_err(CE_DEBUG, "%02x", ((uchar_t *)&mp->m_sb.sb_uuid)[b]);
	cmn_err(CE_DEBUG, ", fmt = %d\n", XLOG_FMT);
	cmn_err(CE_DEBUG, "    log : uuid = ");
	for (b = 0; b < 16; b++)
		cmn_err(CE_DEBUG, "%02x",((uchar_t *)&head->h_fs_uuid)[b]);
	cmn_err(CE_DEBUG, ", fmt = %d\n", INT_GET(head->h_fmt, ARCH_CONVERT));
}
#else
#define xlog_header_check_dump(mp, head)
#endif

/*
 * check log record header for recovery
 */
STATIC int
xlog_header_check_recover(
	xfs_mount_t		*mp,
	xlog_rec_header_t	*head)
{
	ASSERT(INT_GET(head->h_magicno, ARCH_CONVERT) == XLOG_HEADER_MAGIC_NUM);

	/*
	 * IRIX doesn't write the h_fmt field and leaves it zeroed
	 * (XLOG_FMT_UNKNOWN). This stops us from trying to recover
	 * a dirty log created in IRIX.
	 */
	if (unlikely(INT_GET(head->h_fmt, ARCH_CONVERT) != XLOG_FMT)) {
		xlog_warn(
	"XFS: dirty log written in incompatible format - can't recover");
		xlog_header_check_dump(mp, head);
		XFS_ERROR_REPORT("xlog_header_check_recover(1)",
				 XFS_ERRLEVEL_HIGH, mp);
		return XFS_ERROR(EFSCORRUPTED);
	} else if (unlikely(!uuid_equal(&mp->m_sb.sb_uuid, &head->h_fs_uuid))) {
		xlog_warn(
	"XFS: dirty log entry has mismatched uuid - can't recover");
		xlog_header_check_dump(mp, head);
		XFS_ERROR_REPORT("xlog_header_check_recover(2)",
				 XFS_ERRLEVEL_HIGH, mp);
		return XFS_ERROR(EFSCORRUPTED);
	}
	return 0;
}

/*
 * read the head block of the log and check the header
 */
STATIC int
xlog_header_check_mount(
	xfs_mount_t		*mp,
	xlog_rec_header_t	*head)
{
	ASSERT(INT_GET(head->h_magicno, ARCH_CONVERT) == XLOG_HEADER_MAGIC_NUM);

	if (uuid_is_nil(&head->h_fs_uuid)) {
		/*
		 * IRIX doesn't write the h_fs_uuid or h_fmt fields. If
		 * h_fs_uuid is nil, we assume this log was last mounted
		 * by IRIX and continue.
		 */
		xlog_warn("XFS: nil uuid in log - IRIX style log");
	} else if (unlikely(!uuid_equal(&mp->m_sb.sb_uuid, &head->h_fs_uuid))) {
		xlog_warn("XFS: log has mismatched uuid - can't recover");
		xlog_header_check_dump(mp, head);
		XFS_ERROR_REPORT("xlog_header_check_mount",
				 XFS_ERRLEVEL_HIGH, mp);
		return XFS_ERROR(EFSCORRUPTED);
	}
	return 0;
}

STATIC void
xlog_recover_iodone(
	struct xfs_buf	*bp)
{
	xfs_mount_t	*mp;

	ASSERT(XFS_BUF_FSPRIVATE(bp, void *));

	if (XFS_BUF_GETERROR(bp)) {
		/*
		 * We're not going to bother about retrying
		 * this during recovery. One strike!
		 */
		mp = XFS_BUF_FSPRIVATE(bp, xfs_mount_t *);
		xfs_ioerror_alert("xlog_recover_iodone",
				  mp, bp, XFS_BUF_ADDR(bp));
		xfs_force_shutdown(mp, SHUTDOWN_META_IO_ERROR);
	}
	XFS_BUF_SET_FSPRIVATE(bp, NULL);
	XFS_BUF_CLR_IODONE_FUNC(bp);
	xfs_biodone(bp);
}

/*
 * This routine finds (to an approximation) the first block in the physical
 * log which contains the given cycle.  It uses a binary search algorithm.
 * Note that the algorithm can not be perfect because the disk will not
 * necessarily be perfect.
 */
int
xlog_find_cycle_start(
	xlog_t		*log,
	xfs_buf_t	*bp,
	xfs_daddr_t	first_blk,
	xfs_daddr_t	*last_blk,
	uint		cycle)
{
	xfs_caddr_t	offset;
	xfs_daddr_t	mid_blk;
	uint		mid_cycle;
	int		error;

	mid_blk = BLK_AVG(first_blk, *last_blk);
	while (mid_blk != first_blk && mid_blk != *last_blk) {
		if ((error = xlog_bread(log, mid_blk, 1, bp)))
			return error;
		offset = xlog_align(log, mid_blk, 1, bp);
		mid_cycle = GET_CYCLE(offset, ARCH_CONVERT);
		if (mid_cycle == cycle) {
			*last_blk = mid_blk;
			/* last_half_cycle == mid_cycle */
		} else {
			first_blk = mid_blk;
			/* first_half_cycle == mid_cycle */
		}
		mid_blk = BLK_AVG(first_blk, *last_blk);
	}
	ASSERT((mid_blk == first_blk && mid_blk+1 == *last_blk) ||
	       (mid_blk == *last_blk && mid_blk-1 == first_blk));

	return 0;
}

/*
 * Check that the range of blocks does not contain the cycle number
 * given.  The scan needs to occur from front to back and the ptr into the
 * region must be updated since a later routine will need to perform another
 * test.  If the region is completely good, we end up returning the same
 * last block number.
 *
 * Set blkno to -1 if we encounter no errors.  This is an invalid block number
 * since we don't ever expect logs to get this large.
 */
STATIC int
xlog_find_verify_cycle(
	xlog_t		*log,
	xfs_daddr_t	start_blk,
	int		nbblks,
	uint		stop_on_cycle_no,
	xfs_daddr_t	*new_blk)
{
	xfs_daddr_t	i, j;
	uint		cycle;
	xfs_buf_t	*bp;
	xfs_daddr_t	bufblks;
	xfs_caddr_t	buf = NULL;
	int		error = 0;

	bufblks = 1 << ffs(nbblks);

	while (!(bp = xlog_get_bp(log, bufblks))) {
		/* can't get enough memory to do everything in one big buffer */
		bufblks >>= 1;
		if (bufblks <= log->l_sectbb_log)
			return ENOMEM;
	}

	for (i = start_blk; i < start_blk + nbblks; i += bufblks) {
		int	bcount;

		bcount = min(bufblks, (start_blk + nbblks - i));

		if ((error = xlog_bread(log, i, bcount, bp)))
			goto out;

		buf = xlog_align(log, i, bcount, bp);
		for (j = 0; j < bcount; j++) {
			cycle = GET_CYCLE(buf, ARCH_CONVERT);
			if (cycle == stop_on_cycle_no) {
				*new_blk = i+j;
				goto out;
			}

			buf += BBSIZE;
		}
	}

	*new_blk = -1;

out:
	xlog_put_bp(bp);
	return error;
}

/*
 * Potentially backup over partial log record write.
 *
 * In the typical case, last_blk is the number of the block directly after
 * a good log record.  Therefore, we subtract one to get the block number
 * of the last block in the given buffer.  extra_bblks contains the number
 * of blocks we would have read on a previous read.  This happens when the
 * last log record is split over the end of the physical log.
 *
 * extra_bblks is the number of blocks potentially verified on a previous
 * call to this routine.
 */
STATIC int
xlog_find_verify_log_record(
	xlog_t			*log,
	xfs_daddr_t		start_blk,
	xfs_daddr_t		*last_blk,
	int			extra_bblks)
{
	xfs_daddr_t		i;
	xfs_buf_t		*bp;
	xfs_caddr_t		offset = NULL;
	xlog_rec_header_t	*head = NULL;
	int			error = 0;
	int			smallmem = 0;
	int			num_blks = *last_blk - start_blk;
	int			xhdrs;

	ASSERT(start_blk != 0 || *last_blk != start_blk);

	if (!(bp = xlog_get_bp(log, num_blks))) {
		if (!(bp = xlog_get_bp(log, 1)))
			return ENOMEM;
		smallmem = 1;
	} else {
		if ((error = xlog_bread(log, start_blk, num_blks, bp)))
			goto out;
		offset = xlog_align(log, start_blk, num_blks, bp);
		offset += ((num_blks - 1) << BBSHIFT);
	}

	for (i = (*last_blk) - 1; i >= 0; i--) {
		if (i < start_blk) {
			/* valid log record not found */
			xlog_warn(
		"XFS: Log inconsistent (didn't find previous header)");
			ASSERT(0);
			error = XFS_ERROR(EIO);
			goto out;
		}

		if (smallmem) {
			if ((error = xlog_bread(log, i, 1, bp)))
				goto out;
			offset = xlog_align(log, i, 1, bp);
		}

		head = (xlog_rec_header_t *)offset;

		if (XLOG_HEADER_MAGIC_NUM ==
		    INT_GET(head->h_magicno, ARCH_CONVERT))
			break;

		if (!smallmem)
			offset -= BBSIZE;
	}

	/*
	 * We hit the beginning of the physical log & still no header.  Return
	 * to caller.  If caller can handle a return of -1, then this routine
	 * will be called again for the end of the physical log.
	 */
	if (i == -1) {
		error = -1;
		goto out;
	}

	/*
	 * We have the final block of the good log (the first block
	 * of the log record _before_ the head. So we check the uuid.
	 */
	if ((error = xlog_header_check_mount(log->l_mp, head)))
		goto out;

	/*
	 * We may have found a log record header before we expected one.
	 * last_blk will be the 1st block # with a given cycle #.  We may end
	 * up reading an entire log record.  In this case, we don't want to
	 * reset last_blk.  Only when last_blk points in the middle of a log
	 * record do we update last_blk.
	 */
	if (XFS_SB_VERSION_HASLOGV2(&log->l_mp->m_sb)) {
		uint	h_size = INT_GET(head->h_size, ARCH_CONVERT);

		xhdrs = h_size / XLOG_HEADER_CYCLE_SIZE;
		if (h_size % XLOG_HEADER_CYCLE_SIZE)
			xhdrs++;
	} else {
		xhdrs = 1;
	}

	if (*last_blk - i + extra_bblks
			!= BTOBB(INT_GET(head->h_len, ARCH_CONVERT)) + xhdrs)
		*last_blk = i;

out:
	xlog_put_bp(bp);
	return error;
}

/*
 * Head is defined to be the point of the log where the next log write
 * write could go.  This means that incomplete LR writes at the end are
 * eliminated when calculating the head.  We aren't guaranteed that previous
 * LR have complete transactions.  We only know that a cycle number of
 * current cycle number -1 won't be present in the log if we start writing
 * from our current block number.
 *
 * last_blk contains the block number of the first block with a given
 * cycle number.
 *
 * Return: zero if normal, non-zero if error.
 */
STATIC int
xlog_find_head(
	xlog_t 		*log,
	xfs_daddr_t	*return_head_blk)
{
	xfs_buf_t	*bp;
	xfs_caddr_t	offset;
	xfs_daddr_t	new_blk, first_blk, start_blk, last_blk, head_blk;
	int		num_scan_bblks;
	uint		first_half_cycle, last_half_cycle;
	uint		stop_on_cycle;
	int		error, log_bbnum = log->l_logBBsize;

	/* Is the end of the log device zeroed? */
	if ((error = xlog_find_zeroed(log, &first_blk)) == -1) {
		*return_head_blk = first_blk;

		/* Is the whole lot zeroed? */
		if (!first_blk) {
			/* Linux XFS shouldn't generate totally zeroed logs -
			 * mkfs etc write a dummy unmount record to a fresh
			 * log so we can store the uuid in there
			 */
			xlog_warn("XFS: totally zeroed log");
		}

		return 0;
	} else if (error) {
		xlog_warn("XFS: empty log check failed");
		return error;
	}

	first_blk = 0;			/* get cycle # of 1st block */
	bp = xlog_get_bp(log, 1);
	if (!bp)
		return ENOMEM;
	if ((error = xlog_bread(log, 0, 1, bp)))
		goto bp_err;
	offset = xlog_align(log, 0, 1, bp);
	first_half_cycle = GET_CYCLE(offset, ARCH_CONVERT);

	last_blk = head_blk = log_bbnum - 1;	/* get cycle # of last block */
	if ((error = xlog_bread(log, last_blk, 1, bp)))
		goto bp_err;
	offset = xlog_align(log, last_blk, 1, bp);
	last_half_cycle = GET_CYCLE(offset, ARCH_CONVERT);
	ASSERT(last_half_cycle != 0);

	/*
	 * If the 1st half cycle number is equal to the last half cycle number,
	 * then the entire log is stamped with the same cycle number.  In this
	 * case, head_blk can't be set to zero (which makes sense).  The below
	 * math doesn't work out properly with head_blk equal to zero.  Instead,
	 * we set it to log_bbnum which is an invalid block number, but this
	 * value makes the math correct.  If head_blk doesn't changed through
	 * all the tests below, *head_blk is set to zero at the very end rather
	 * than log_bbnum.  In a sense, log_bbnum and zero are the same block
	 * in a circular file.
	 */
	if (first_half_cycle == last_half_cycle) {
		/*
		 * In this case we believe that the entire log should have
		 * cycle number last_half_cycle.  We need to scan backwards
		 * from the end verifying that there are no holes still
		 * containing last_half_cycle - 1.  If we find such a hole,
		 * then the start of that hole will be the new head.  The
		 * simple case looks like
		 *        x | x ... | x - 1 | x
		 * Another case that fits this picture would be
		 *        x | x + 1 | x ... | x
		 * In this case the head really is somewhere at the end of the
		 * log, as one of the latest writes at the beginning was
		 * incomplete.
		 * One more case is
		 *        x | x + 1 | x ... | x - 1 | x
		 * This is really the combination of the above two cases, and
		 * the head has to end up at the start of the x-1 hole at the
		 * end of the log.
		 *
		 * In the 256k log case, we will read from the beginning to the
		 * end of the log and search for cycle numbers equal to x-1.
		 * We don't worry about the x+1 blocks that we encounter,
		 * because we know that they cannot be the head since the log
		 * started with x.
		 */
		head_blk = log_bbnum;
		stop_on_cycle = last_half_cycle - 1;
	} else {
		/*
		 * In this case we want to find the first block with cycle
		 * number matching last_half_cycle.  We expect the log to be
		 * some variation on
		 *        x + 1 ... | x ...
		 * The first block with cycle number x (last_half_cycle) will
		 * be where the new head belongs.  First we do a binary search
		 * for the first occurrence of last_half_cycle.  The binary
		 * search may not be totally accurate, so then we scan back
		 * from there looking for occurrences of last_half_cycle before
		 * us.  If that backwards scan wraps around the beginning of
		 * the log, then we look for occurrences of last_half_cycle - 1
		 * at the end of the log.  The cases we're looking for look
		 * like
		 *        x + 1 ... | x | x + 1 | x ...
		 *                               ^ binary search stopped here
		 * or
		 *        x + 1 ... | x ... | x - 1 | x
		 *        <---------> less than scan distance
		 */
		stop_on_cycle = last_half_cycle;
		if ((error = xlog_find_cycle_start(log, bp, first_blk,
						&head_blk, last_half_cycle)))
			goto bp_err;
	}

	/*
	 * Now validate the answer.  Scan back some number of maximum possible
	 * blocks and make sure each one has the expected cycle number.  The
	 * maximum is determined by the total possible amount of buffering
	 * in the in-core log.  The following number can be made tighter if
	 * we actually look at the block size of the filesystem.
	 */
	num_scan_bblks = XLOG_TOTAL_REC_SHIFT(log);
	if (head_blk >= num_scan_bblks) {
		/*
		 * We are guaranteed that the entire check can be performed
		 * in one buffer.
		 */
		start_blk = head_blk - num_scan_bblks;
		if ((error = xlog_find_verify_cycle(log,
						start_blk, num_scan_bblks,
						stop_on_cycle, &new_blk)))
			goto bp_err;
		if (new_blk != -1)
			head_blk = new_blk;
	} else {		/* need to read 2 parts of log */
		/*
		 * We are going to scan backwards in the log in two parts.
		 * First we scan the physical end of the log.  In this part
		 * of the log, we are looking for blocks with cycle number
		 * last_half_cycle - 1.
		 * If we find one, then we know that the log starts there, as
		 * we've found a hole that didn't get written in going around
		 * the end of the physical log.  The simple case for this is
		 *        x + 1 ... | x ... | x - 1 | x
		 *        <---------> less than scan distance
		 * If all of the blocks at the end of the log have cycle number
		 * last_half_cycle, then we check the blocks at the start of
		 * the log looking for occurrences of last_half_cycle.  If we
		 * find one, then our current estimate for the location of the
		 * first occurrence of last_half_cycle is wrong and we move
		 * back to the hole we've found.  This case looks like
		 *        x + 1 ... | x | x + 1 | x ...
		 *                               ^ binary search stopped here
		 * Another case we need to handle that only occurs in 256k
		 * logs is
		 *        x + 1 ... | x ... | x+1 | x ...
		 *                   ^ binary search stops here
		 * In a 256k log, the scan at the end of the log will see the
		 * x + 1 blocks.  We need to skip past those since that is
		 * certainly not the head of the log.  By searching for
		 * last_half_cycle-1 we accomplish that.
		 */
		start_blk = log_bbnum - num_scan_bblks + head_blk;
		ASSERT(head_blk <= INT_MAX &&
			(xfs_daddr_t) num_scan_bblks - head_blk >= 0);
		if ((error = xlog_find_verify_cycle(log, start_blk,
					num_scan_bblks - (int)head_blk,
					(stop_on_cycle - 1), &new_blk)))
			goto bp_err;
		if (new_blk != -1) {
			head_blk = new_blk;
			goto bad_blk;
		}

		/*
		 * Scan beginning of log now.  The last part of the physical
		 * log is good.  This scan needs to verify that it doesn't find
		 * the last_half_cycle.
		 */
		start_blk = 0;
		ASSERT(head_blk <= INT_MAX);
		if ((error = xlog_find_verify_cycle(log,
					start_blk, (int)head_blk,
					stop_on_cycle, &new_blk)))
			goto bp_err;
		if (new_blk != -1)
			head_blk = new_blk;
	}

 bad_blk:
	/*
	 * Now we need to make sure head_blk is not pointing to a block in
	 * the middle of a log record.
	 */
	num_scan_bblks = XLOG_REC_SHIFT(log);
	if (head_blk >= num_scan_bblks) {
		start_blk = head_blk - num_scan_bblks; /* don't read head_blk */

		/* start ptr at last block ptr before head_blk */
		if ((error = xlog_find_verify_log_record(log, start_blk,
							&head_blk, 0)) == -1) {
			error = XFS_ERROR(EIO);
			goto bp_err;
		} else if (error)
			goto bp_err;
	} else {
		start_blk = 0;
		ASSERT(head_blk <= INT_MAX);
		if ((error = xlog_find_verify_log_record(log, start_blk,
							&head_blk, 0)) == -1) {
			/* We hit the beginning of the log during our search */
			start_blk = log_bbnum - num_scan_bblks + head_blk;
			new_blk = log_bbnum;
			ASSERT(start_blk <= INT_MAX &&
				(xfs_daddr_t) log_bbnum-start_blk >= 0);
			ASSERT(head_blk <= INT_MAX);
			if ((error = xlog_find_verify_log_record(log,
							start_blk, &new_blk,
							(int)head_blk)) == -1) {
				error = XFS_ERROR(EIO);
				goto bp_err;
			} else if (error)
				goto bp_err;
			if (new_blk != log_bbnum)
				head_blk = new_blk;
		} else if (error)
			goto bp_err;
	}

	xlog_put_bp(bp);
	if (head_blk == log_bbnum)
		*return_head_blk = 0;
	else
		*return_head_blk = head_blk;
	/*
	 * When returning here, we have a good block number.  Bad block
	 * means that during a previous crash, we didn't have a clean break
	 * from cycle number N to cycle number N-1.  In this case, we need
	 * to find the first block with cycle number N-1.
	 */
	return 0;

 bp_err:
	xlog_put_bp(bp);

	if (error)
	    xlog_warn("XFS: failed to find log head");
	return error;
}

/*
 * Find the sync block number or the tail of the log.
 *
 * This will be the block number of the last record to have its
 * associated buffers synced to disk.  Every log record header has
 * a sync lsn embedded in it.  LSNs hold block numbers, so it is easy
 * to get a sync block number.  The only concern is to figure out which
 * log record header to believe.
 *
 * The following algorithm uses the log record header with the largest
 * lsn.  The entire log record does not need to be valid.  We only care
 * that the header is valid.
 *
 * We could speed up search by using current head_blk buffer, but it is not
 * available.
 */
int
xlog_find_tail(
	xlog_t			*log,
	xfs_daddr_t		*head_blk,
	xfs_daddr_t		*tail_blk)
{
	xlog_rec_header_t	*rhead;
	xlog_op_header_t	*op_head;
	xfs_caddr_t		offset = NULL;
	xfs_buf_t		*bp;
	int			error, i, found;
	xfs_daddr_t		umount_data_blk;
	xfs_daddr_t		after_umount_blk;
	xfs_lsn_t		tail_lsn;
	int			hblks;

	found = 0;

	/*
	 * Find previous log record
	 */
	if ((error = xlog_find_head(log, head_blk)))
		return error;

	bp = xlog_get_bp(log, 1);
	if (!bp)
		return ENOMEM;
	if (*head_blk == 0) {				/* special case */
		if ((error = xlog_bread(log, 0, 1, bp)))
			goto bread_err;
		offset = xlog_align(log, 0, 1, bp);
		if (GET_CYCLE(offset, ARCH_CONVERT) == 0) {
			*tail_blk = 0;
			/* leave all other log inited values alone */
			goto exit;
		}
	}

	/*
	 * Search backwards looking for log record header block
	 */
	ASSERT(*head_blk < INT_MAX);
	for (i = (int)(*head_blk) - 1; i >= 0; i--) {
		if ((error = xlog_bread(log, i, 1, bp)))
			goto bread_err;
		offset = xlog_align(log, i, 1, bp);
		if (XLOG_HEADER_MAGIC_NUM ==
		    INT_GET(*(uint *)offset, ARCH_CONVERT)) {
			found = 1;
			break;
		}
	}
	/*
	 * If we haven't found the log record header block, start looking
	 * again from the end of the physical log.  XXXmiken: There should be
	 * a check here to make sure we didn't search more than N blocks in
	 * the previous code.
	 */
	if (!found) {
		for (i = log->l_logBBsize - 1; i >= (int)(*head_blk); i--) {
			if ((error = xlog_bread(log, i, 1, bp)))
				goto bread_err;
			offset = xlog_align(log, i, 1, bp);
			if (XLOG_HEADER_MAGIC_NUM ==
			    INT_GET(*(uint*)offset, ARCH_CONVERT)) {
				found = 2;
				break;
			}
		}
	}
	if (!found) {
		xlog_warn("XFS: xlog_find_tail: couldn't find sync record");
		ASSERT(0);
		return XFS_ERROR(EIO);
	}

	/* find blk_no of tail of log */
	rhead = (xlog_rec_header_t *)offset;
	*tail_blk = BLOCK_LSN(INT_GET(rhead->h_tail_lsn, ARCH_CONVERT));

	/*
	 * Reset log values according to the state of the log when we
	 * crashed.  In the case where head_blk == 0, we bump curr_cycle
	 * one because the next write starts a new cycle rather than
	 * continuing the cycle of the last good log record.  At this
	 * point we have guaranteed that all partial log records have been
	 * accounted for.  Therefore, we know that the last good log record
	 * written was complete and ended exactly on the end boundary
	 * of the physical log.
	 */
	log->l_prev_block = i;
	log->l_curr_block = (int)*head_blk;
	log->l_curr_cycle = INT_GET(rhead->h_cycle, ARCH_CONVERT);
	if (found == 2)
		log->l_curr_cycle++;
	log->l_tail_lsn = INT_GET(rhead->h_tail_lsn, ARCH_CONVERT);
	log->l_last_sync_lsn = INT_GET(rhead->h_lsn, ARCH_CONVERT);
	log->l_grant_reserve_cycle = log->l_curr_cycle;
	log->l_grant_reserve_bytes = BBTOB(log->l_curr_block);
	log->l_grant_write_cycle = log->l_curr_cycle;
	log->l_grant_write_bytes = BBTOB(log->l_curr_block);

	/*
	 * Look for unmount record.  If we find it, then we know there
	 * was a clean unmount.  Since 'i' could be the last block in
	 * the physical log, we convert to a log block before comparing
	 * to the head_blk.
	 *
	 * Save the current tail lsn to use to pass to
	 * xlog_clear_stale_blocks() below.  We won't want to clear the
	 * unmount record if there is one, so we pass the lsn of the
	 * unmount record rather than the block after it.
	 */
	if (XFS_SB_VERSION_HASLOGV2(&log->l_mp->m_sb)) {
		int	h_size = INT_GET(rhead->h_size, ARCH_CONVERT);
		int	h_version = INT_GET(rhead->h_version, ARCH_CONVERT);

		if ((h_version & XLOG_VERSION_2) &&
		    (h_size > XLOG_HEADER_CYCLE_SIZE)) {
			hblks = h_size / XLOG_HEADER_CYCLE_SIZE;
			if (h_size % XLOG_HEADER_CYCLE_SIZE)
				hblks++;
		} else {
			hblks = 1;
		}
	} else {
		hblks = 1;
	}
	after_umount_blk = (i + hblks + (int)
		BTOBB(INT_GET(rhead->h_len, ARCH_CONVERT))) % log->l_logBBsize;
	tail_lsn = log->l_tail_lsn;
	if (*head_blk == after_umount_blk &&
	    INT_GET(rhead->h_num_logops, ARCH_CONVERT) == 1) {
		umount_data_blk = (i + hblks) % log->l_logBBsize;
		if ((error = xlog_bread(log, umount_data_blk, 1, bp))) {
			goto bread_err;
		}
		offset = xlog_align(log, umount_data_blk, 1, bp);
		op_head = (xlog_op_header_t *)offset;
		if (op_head->oh_flags & XLOG_UNMOUNT_TRANS) {
			/*
			 * Set tail and last sync so that newly written
			 * log records will point recovery to after the
			 * current unmount record.
			 */
			ASSIGN_ANY_LSN_HOST(log->l_tail_lsn, log->l_curr_cycle,
					after_umount_blk);
			ASSIGN_ANY_LSN_HOST(log->l_last_sync_lsn, log->l_curr_cycle,
					after_umount_blk);
			*tail_blk = after_umount_blk;

			/*
			 * Note that the unmount was clean. If the unmount
			 * was not clean, we need to know this to rebuild the
			 * superblock counters from the perag headers if we
			 * have a filesystem using non-persistent counters.
			 */
			log->l_mp->m_flags |= XFS_MOUNT_WAS_CLEAN;
		}
	}

	/*
	 * Make sure that there are no blocks in front of the head
	 * with the same cycle number as the head.  This can happen
	 * because we allow multiple outstanding log writes concurrently,
	 * and the later writes might make it out before earlier ones.
	 *
	 * We use the lsn from before modifying it so that we'll never
	 * overwrite the unmount record after a clean unmount.
	 *
	 * Do this only if we are going to recover the filesystem
	 *
	 * NOTE: This used to say "if (!readonly)"
	 * However on Linux, we can & do recover a read-only filesystem.
	 * We only skip recovery if NORECOVERY is specified on mount,
	 * in which case we would not be here.
	 *
	 * But... if the -device- itself is readonly, just skip this.
	 * We can't recover this device anyway, so it won't matter.
	 */
	if (!xfs_readonly_buftarg(log->l_mp->m_logdev_targp)) {
		error = xlog_clear_stale_blocks(log, tail_lsn);
	}

bread_err:
exit:
	xlog_put_bp(bp);

	if (error)
		xlog_warn("XFS: failed to locate log tail");
	return error;
}

/*
 * Is the log zeroed at all?
 *
 * The last binary search should be changed to perform an X block read
 * once X becomes small enough.  You can then search linearly through
 * the X blocks.  This will cut down on the number of reads we need to do.
 *
 * If the log is partially zeroed, this routine will pass back the blkno
 * of the first block with cycle number 0.  It won't have a complete LR
 * preceding it.
 *
 * Return:
 *	0  => the log is completely written to
 *	-1 => use *blk_no as the first block of the log
 *	>0 => error has occurred
 */
int
xlog_find_zeroed(
	xlog_t		*log,
	xfs_daddr_t	*blk_no)
{
	xfs_buf_t	*bp;
	xfs_caddr_t	offset;
	uint	        first_cycle, last_cycle;
	xfs_daddr_t	new_blk, last_blk, start_blk;
	xfs_daddr_t     num_scan_bblks;
	int	        error, log_bbnum = log->l_logBBsize;

	*blk_no = 0;

	/* check totally zeroed log */
	bp = xlog_get_bp(log, 1);
	if (!bp)
		return ENOMEM;
	if ((error = xlog_bread(log, 0, 1, bp)))
		goto bp_err;
	offset = xlog_align(log, 0, 1, bp);
	first_cycle = GET_CYCLE(offset, ARCH_CONVERT);
	if (first_cycle == 0) {		/* completely zeroed log */
		*blk_no = 0;
		xlog_put_bp(bp);
		return -1;
	}

	/* check partially zeroed log */
	if ((error = xlog_bread(log, log_bbnum-1, 1, bp)))
		goto bp_err;
	offset = xlog_align(log, log_bbnum-1, 1, bp);
	last_cycle = GET_CYCLE(offset, ARCH_CONVERT);
	if (last_cycle != 0) {		/* log completely written to */
		xlog_put_bp(bp);
		return 0;
	} else if (first_cycle != 1) {
		/*
		 * If the cycle of the last block is zero, the cycle of
		 * the first block must be 1. If it's not, maybe we're
		 * not looking at a log... Bail out.
		 */
		xlog_warn("XFS: Log inconsistent or not a log (last==0, first!=1)");
		return XFS_ERROR(EINVAL);
	}

	/* we have a partially zeroed log */
	last_blk = log_bbnum-1;
	if ((error = xlog_find_cycle_start(log, bp, 0, &last_blk, 0)))
		goto bp_err;

	/*
	 * Validate the answer.  Because there is no way to guarantee that
	 * the entire log is made up of log records which are the same size,
	 * we scan over the defined maximum blocks.  At this point, the maximum
	 * is not chosen to mean anything special.   XXXmiken
	 */
	num_scan_bblks = XLOG_TOTAL_REC_SHIFT(log);
	ASSERT(num_scan_bblks <= INT_MAX);

	if (last_blk < num_scan_bblks)
		num_scan_bblks = last_blk;
	start_blk = last_blk - num_scan_bblks;

	/*
	 * We search for any instances of cycle number 0 that occur before
	 * our current estimate of the head.  What we're trying to detect is
	 *        1 ... | 0 | 1 | 0...
	 *                       ^ binary search ends here
	 */
	if ((error = xlog_find_verify_cycle(log, start_blk,
					 (int)num_scan_bblks, 0, &new_blk)))
		goto bp_err;
	if (new_blk != -1)
		last_blk = new_blk;

	/*
	 * Potentially backup over partial log record write.  We don't need
	 * to search the end of the log because we know it is zero.
	 */
	if ((error = xlog_find_verify_log_record(log, start_blk,
				&last_blk, 0)) == -1) {
	    error = XFS_ERROR(EIO);
	    goto bp_err;
	} else if (error)
	    goto bp_err;

	*blk_no = last_blk;
bp_err:
	xlog_put_bp(bp);
	if (error)
		return error;
	return -1;
}

/*
 * These are simple subroutines used by xlog_clear_stale_blocks() below
 * to initialize a buffer full of empty log record headers and write
 * them into the log.
 */
STATIC void
xlog_add_record(
	xlog_t			*log,
	xfs_caddr_t		buf,
	int			cycle,
	int			block,
	int			tail_cycle,
	int			tail_block)
{
	xlog_rec_header_t	*recp = (xlog_rec_header_t *)buf;

	memset(buf, 0, BBSIZE);
	INT_SET(recp->h_magicno, ARCH_CONVERT, XLOG_HEADER_MAGIC_NUM);
	INT_SET(recp->h_cycle, ARCH_CONVERT, cycle);
	INT_SET(recp->h_version, ARCH_CONVERT,
			XFS_SB_VERSION_HASLOGV2(&log->l_mp->m_sb) ? 2 : 1);
	ASSIGN_ANY_LSN_DISK(recp->h_lsn, cycle, block);
	ASSIGN_ANY_LSN_DISK(recp->h_tail_lsn, tail_cycle, tail_block);
	INT_SET(recp->h_fmt, ARCH_CONVERT, XLOG_FMT);
	memcpy(&recp->h_fs_uuid, &log->l_mp->m_sb.sb_uuid, sizeof(uuid_t));
}

STATIC int
xlog_write_log_records(
	xlog_t		*log,
	int		cycle,
	int		start_block,
	int		blocks,
	int		tail_cycle,
	int		tail_block)
{
	xfs_caddr_t	offset;
	xfs_buf_t	*bp;
	int		balign, ealign;
	int		sectbb = XLOG_SECTOR_ROUNDUP_BBCOUNT(log, 1);
	int		end_block = start_block + blocks;
	int		bufblks;
	int		error = 0;
	int		i, j = 0;

	bufblks = 1 << ffs(blocks);
	while (!(bp = xlog_get_bp(log, bufblks))) {
		bufblks >>= 1;
		if (bufblks <= log->l_sectbb_log)
			return ENOMEM;
	}

	/* We may need to do a read at the start to fill in part of
	 * the buffer in the starting sector not covered by the first
	 * write below.
	 */
	balign = XLOG_SECTOR_ROUNDDOWN_BLKNO(log, start_block);
	if (balign != start_block) {
		if ((error = xlog_bread(log, start_block, 1, bp))) {
			xlog_put_bp(bp);
			return error;
		}
		j = start_block - balign;
	}

	for (i = start_block; i < end_block; i += bufblks) {
		int		bcount, endcount;

		bcount = min(bufblks, end_block - start_block);
		endcount = bcount - j;

		/* We may need to do a read at the end to fill in part of
		 * the buffer in the final sector not covered by the write.
		 * If this is the same sector as the above read, skip it.
		 */
		ealign = XLOG_SECTOR_ROUNDDOWN_BLKNO(log, end_block);
		if (j == 0 && (start_block + endcount > ealign)) {
			offset = XFS_BUF_PTR(bp);
			balign = BBTOB(ealign - start_block);
			XFS_BUF_SET_PTR(bp, offset + balign, BBTOB(sectbb));
			if ((error = xlog_bread(log, ealign, sectbb, bp)))
				break;
			XFS_BUF_SET_PTR(bp, offset, bufblks);
		}

		offset = xlog_align(log, start_block, endcount, bp);
		for (; j < endcount; j++) {
			xlog_add_record(log, offset, cycle, i+j,
					tail_cycle, tail_block);
			offset += BBSIZE;
		}
		error = xlog_bwrite(log, start_block, endcount, bp);
		if (error)
			break;
		start_block += endcount;
		j = 0;
	}
	xlog_put_bp(bp);
	return error;
}

/*
 * This routine is called to blow away any incomplete log writes out
 * in front of the log head.  We do this so that we won't become confused
 * if we come up, write only a little bit more, and then crash again.
 * If we leave the partial log records out there, this situation could
 * cause us to think those partial writes are valid blocks since they
 * have the current cycle number.  We get rid of them by overwriting them
 * with empty log records with the old cycle number rather than the
 * current one.
 *
 * The tail lsn is passed in rather than taken from
 * the log so that we will not write over the unmount record after a
 * clean unmount in a 512 block log.  Doing so would leave the log without
 * any valid log records in it until a new one was written.  If we crashed
 * during that time we would not be able to recover.
 */
STATIC int
xlog_clear_stale_blocks(
	xlog_t		*log,
	xfs_lsn_t	tail_lsn)
{
	int		tail_cycle, head_cycle;
	int		tail_block, head_block;
	int		tail_distance, max_distance;
	int		distance;
	int		error;

	tail_cycle = CYCLE_LSN(tail_lsn);
	tail_block = BLOCK_LSN(tail_lsn);
	head_cycle = log->l_curr_cycle;
	head_block = log->l_curr_block;

	/*
	 * Figure out the distance between the new head of the log
	 * and the tail.  We want to write over any blocks beyond the
	 * head that we may have written just before the crash, but
	 * we don't want to overwrite the tail of the log.
	 */
	if (head_cycle == tail_cycle) {
		/*
		 * The tail is behind the head in the physical log,
		 * so the distance from the head to the tail is the
		 * distance from the head to the end of the log plus
		 * the distance from the beginning of the log to the
		 * tail.
		 */
		if (unlikely(head_block < tail_block || head_block >= log->l_logBBsize)) {
			XFS_ERROR_REPORT("xlog_clear_stale_blocks(1)",
					 XFS_ERRLEVEL_LOW, log->l_mp);
			return XFS_ERROR(EFSCORRUPTED);
		}
		tail_distance = tail_block + (log->l_logBBsize - head_block);
	} else {
		/*
		 * The head is behind the tail in the physical log,
		 * so the distance from the head to the tail is just
		 * the tail block minus the head block.
		 */
		if (unlikely(head_block >= tail_block || head_cycle != (tail_cycle + 1))){
			XFS_ERROR_REPORT("xlog_clear_stale_blocks(2)",
					 XFS_ERRLEVEL_LOW, log->l_mp);
			return XFS_ERROR(EFSCORRUPTED);
		}
		tail_distance = tail_block - head_block;
	}

	/*
	 * If the head is right up against the tail, we can't clear
	 * anything.
	 */
	if (tail_distance <= 0) {
		ASSERT(tail_distance == 0);
		return 0;
	}

	max_distance = XLOG_TOTAL_REC_SHIFT(log);
	/*
	 * Take the smaller of the maximum amount of outstanding I/O
	 * we could have and the distance to the tail to clear out.
	 * We take the smaller so that we don't overwrite the tail and
	 * we don't waste all day writing from the head to the tail
	 * for no reason.
	 */
	max_distance = MIN(max_distance, tail_distance);

	if ((head_block + max_distance) <= log->l_logBBsize) {
		/*
		 * We can stomp all the blocks we need to without
		 * wrapping around the end of the log.  Just do it
		 * in a single write.  Use the cycle number of the
		 * current cycle minus one so that the log will look like:
		 *     n ... | n - 1 ...
		 */
		error = xlog_write_log_records(log, (head_cycle - 1),
				head_block, max_distance, tail_cycle,
				tail_block);
		if (error)
			return error;
	} else {
		/*
		 * We need to wrap around the end of the physical log in
		 * order to clear all the blocks.  Do it in two separate
		 * I/Os.  The first write should be from the head to the
		 * end of the physical log, and it should use the current
		 * cycle number minus one just like above.
		 */
		distance = log->l_logBBsize - head_block;
		error = xlog_write_log_records(log, (head_cycle - 1),
				head_block, distance, tail_cycle,
				tail_block);

		if (error)
			return error;

		/*
		 * Now write the blocks at the start of the physical log.
		 * This writes the remainder of the blocks we want to clear.
		 * It uses the current cycle number since we're now on the
		 * same cycle as the head so that we get:
		 *    n ... n ... | n - 1 ...
		 *    ^^^^^ blocks we're writing
		 */
		distance = max_distance - (log->l_logBBsize - head_block);
		error = xlog_write_log_records(log, head_cycle, 0, distance,
				tail_cycle, tail_block);
		if (error)
			return error;
	}

	return 0;
}

/******************************************************************************
 *
 *		Log recover routines
 *
 ******************************************************************************
 */

STATIC xlog_recover_t *
xlog_recover_find_tid(
	xlog_recover_t		*q,
	xlog_tid_t		tid)
{
	xlog_recover_t		*p = q;

	while (p != NULL) {
		if (p->r_log_tid == tid)
		    break;
		p = p->r_next;
	}
	return p;
}

STATIC void
xlog_recover_put_hashq(
	xlog_recover_t		**q,
	xlog_recover_t		*trans)
{
	trans->r_next = *q;
	*q = trans;
}

STATIC void
xlog_recover_add_item(
	xlog_recover_item_t	**itemq)
{
	xlog_recover_item_t	*item;

	item = kmem_zalloc(sizeof(xlog_recover_item_t), KM_SLEEP);
	xlog_recover_insert_item_backq(itemq, item);
}

STATIC int
xlog_recover_add_to_cont_trans(
	xlog_recover_t		*trans,
	xfs_caddr_t		dp,
	int			len)
{
	xlog_recover_item_t	*item;
	xfs_caddr_t		ptr, old_ptr;
	int			old_len;

	item = trans->r_itemq;
	if (item == NULL) {
		/* finish copying rest of trans header */
		xlog_recover_add_item(&trans->r_itemq);
		ptr = (xfs_caddr_t) &trans->r_theader +
				sizeof(xfs_trans_header_t) - len;
		memcpy(ptr, dp, len); /* d, s, l */
		return 0;
	}
	item = item->ri_prev;

	old_ptr = item->ri_buf[item->ri_cnt-1].i_addr;
	old_len = item->ri_buf[item->ri_cnt-1].i_len;

	ptr = kmem_realloc(old_ptr, len+old_len, old_len, 0u);
	memcpy(&ptr[old_len], dp, len); /* d, s, l */
	item->ri_buf[item->ri_cnt-1].i_len += len;
	item->ri_buf[item->ri_cnt-1].i_addr = ptr;
	return 0;
}

/*
 * The next region to add is the start of a new region.  It could be
 * a whole region or it could be the first part of a new region.  Because
 * of this, the assumption here is that the type and size fields of all
 * format structures fit into the first 32 bits of the structure.
 *
 * This works because all regions must be 32 bit aligned.  Therefore, we
 * either have both fields or we have neither field.  In the case we have
 * neither field, the data part of the region is zero length.  We only have
 * a log_op_header and can throw away the header since a new one will appear
 * later.  If we have at least 4 bytes, then we can determine how many regions
 * will appear in the current log item.
 */
STATIC int
xlog_recover_add_to_trans(
	xlog_recover_t		*trans,
	xfs_caddr_t		dp,
	int			len)
{
	xfs_inode_log_format_t	*in_f;			/* any will do */
	xlog_recover_item_t	*item;
	xfs_caddr_t		ptr;

	if (!len)
		return 0;
	item = trans->r_itemq;
	if (item == NULL) {
		ASSERT(*(uint *)dp == XFS_TRANS_HEADER_MAGIC);
		if (len == sizeof(xfs_trans_header_t))
			xlog_recover_add_item(&trans->r_itemq);
		memcpy(&trans->r_theader, dp, len); /* d, s, l */
		return 0;
	}

	ptr = kmem_alloc(len, KM_SLEEP);
	memcpy(ptr, dp, len);
	in_f = (xfs_inode_log_format_t *)ptr;

	if (item->ri_prev->ri_total != 0 &&
	     item->ri_prev->ri_total == item->ri_prev->ri_cnt) {
		xlog_recover_add_item(&trans->r_itemq);
	}
	item = trans->r_itemq;
	item = item->ri_prev;

	if (item->ri_total == 0) {		/* first region to be added */
		item->ri_total	= in_f->ilf_size;
		ASSERT(item->ri_total <= XLOG_MAX_REGIONS_IN_ITEM);
		item->ri_buf = kmem_zalloc((item->ri_total *
					    sizeof(xfs_log_iovec_t)), KM_SLEEP);
	}
	ASSERT(item->ri_total > item->ri_cnt);
	/* Description region is ri_buf[0] */
	item->ri_buf[item->ri_cnt].i_addr = ptr;
	item->ri_buf[item->ri_cnt].i_len  = len;
	item->ri_cnt++;
	return 0;
}

STATIC void
xlog_recover_new_tid(
	xlog_recover_t		**q,
	xlog_tid_t		tid,
	xfs_lsn_t		lsn)
{
	xlog_recover_t		*trans;

	trans = kmem_zalloc(sizeof(xlog_recover_t), KM_SLEEP);
	trans->r_log_tid   = tid;
	trans->r_lsn	   = lsn;
	xlog_recover_put_hashq(q, trans);
}

STATIC int
xlog_recover_unlink_tid(
	xlog_recover_t		**q,
	xlog_recover_t		*trans)
{
	xlog_recover_t		*tp;
	int			found = 0;

	ASSERT(trans != NULL);
	if (trans == *q) {
		*q = (*q)->r_next;
	} else {
		tp = *q;
		while (tp) {
			if (tp->r_next == trans) {
				found = 1;
				break;
			}
			tp = tp->r_next;
		}
		if (!found) {
			xlog_warn(
			     "XFS: xlog_recover_unlink_tid: trans not found");
			ASSERT(0);
			return XFS_ERROR(EIO);
		}
		tp->r_next = tp->r_next->r_next;
	}
	return 0;
}

STATIC void
xlog_recover_insert_item_backq(
	xlog_recover_item_t	**q,
	xlog_recover_item_t	*item)
{
	if (*q == NULL) {
		item->ri_prev = item->ri_next = item;
		*q = item;
	} else {
		item->ri_next		= *q;
		item->ri_prev		= (*q)->ri_prev;
		(*q)->ri_prev		= item;
		item->ri_prev->ri_next	= item;
	}
}

STATIC void
xlog_recover_insert_item_frontq(
	xlog_recover_item_t	**q,
	xlog_recover_item_t	*item)
{
	xlog_recover_insert_item_backq(q, item);
	*q = item;
}

STATIC int
xlog_recover_reorder_trans(
	xlog_recover_t		*trans)
{
	xlog_recover_item_t	*first_item, *itemq, *itemq_next;
	xfs_buf_log_format_t	*buf_f;
	ushort			flags = 0;

	first_item = itemq = trans->r_itemq;
	trans->r_itemq = NULL;
	do {
		itemq_next = itemq->ri_next;
		buf_f = (xfs_buf_log_format_t *)itemq->ri_buf[0].i_addr;

		switch (ITEM_TYPE(itemq)) {
		case XFS_LI_BUF:
			flags = buf_f->blf_flags;
			if (!(flags & XFS_BLI_CANCEL)) {
				xlog_recover_insert_item_frontq(&trans->r_itemq,
								itemq);
				break;
			}
		case XFS_LI_INODE:
		case XFS_LI_DQUOT:
		case XFS_LI_QUOTAOFF:
		case XFS_LI_EFD:
		case XFS_LI_EFI:
			xlog_recover_insert_item_backq(&trans->r_itemq, itemq);
			break;
		default:
			xlog_warn(
	"XFS: xlog_recover_reorder_trans: unrecognized type of log operation");
			ASSERT(0);
			return XFS_ERROR(EIO);
		}
		itemq = itemq_next;
	} while (first_item != itemq);
	return 0;
}

/*
 * Build up the table of buf cancel records so that we don't replay
 * cancelled data in the second pass.  For buffer records that are
 * not cancel records, there is nothing to do here so we just return.
 *
 * If we get a cancel record which is already in the table, this indicates
 * that the buffer was cancelled multiple times.  In order to ensure
 * that during pass 2 we keep the record in the table until we reach its
 * last occurrence in the log, we keep a reference count in the cancel
 * record in the table to tell us how many times we expect to see this
 * record during the second pass.
 */
STATIC void
xlog_recover_do_buffer_pass1(
	xlog_t			*log,
	xfs_buf_log_format_t	*buf_f)
{
	xfs_buf_cancel_t	*bcp;
	xfs_buf_cancel_t	*nextp;
	xfs_buf_cancel_t	*prevp;
	xfs_buf_cancel_t	**bucket;
	xfs_daddr_t		blkno = 0;
	uint			len = 0;
	ushort			flags = 0;

	switch (buf_f->blf_type) {
	case XFS_LI_BUF:
		blkno = buf_f->blf_blkno;
		len = buf_f->blf_len;
		flags = buf_f->blf_flags;
		break;
	}

	/*
	 * If this isn't a cancel buffer item, then just return.
	 */
	if (!(flags & XFS_BLI_CANCEL))
		return;

	/*
	 * Insert an xfs_buf_cancel record into the hash table of
	 * them.  If there is already an identical record, bump
	 * its reference count.
	 */
	bucket = &log->l_buf_cancel_table[(__uint64_t)blkno %
					  XLOG_BC_TABLE_SIZE];
	/*
	 * If the hash bucket is empty then just insert a new record into
	 * the bucket.
	 */
	if (*bucket == NULL) {
		bcp = (xfs_buf_cancel_t *)kmem_alloc(sizeof(xfs_buf_cancel_t),
						     KM_SLEEP);
		bcp->bc_blkno = blkno;
		bcp->bc_len = len;
		bcp->bc_refcount = 1;
		bcp->bc_next = NULL;
		*bucket = bcp;
		return;
	}

	/*
	 * The hash bucket is not empty, so search for duplicates of our
	 * record.  If we find one them just bump its refcount.  If not
	 * then add us at the end of the list.
	 */
	prevp = NULL;
	nextp = *bucket;
	while (nextp != NULL) {
		if (nextp->bc_blkno == blkno && nextp->bc_len == len) {
			nextp->bc_refcount++;
			return;
		}
		prevp = nextp;
		nextp = nextp->bc_next;
	}
	ASSERT(prevp != NULL);
	bcp = (xfs_buf_cancel_t *)kmem_alloc(sizeof(xfs_buf_cancel_t),
					     KM_SLEEP);
	bcp->bc_blkno = blkno;
	bcp->bc_len = len;
	bcp->bc_refcount = 1;
	bcp->bc_next = NULL;
	prevp->bc_next = bcp;
}

/*
 * Check to see whether the buffer being recovered has a corresponding
 * entry in the buffer cancel record table.  If it does then return 1
 * so that it will be cancelled, otherwise return 0.  If the buffer is
 * actually a buffer cancel item (XFS_BLI_CANCEL is set), then decrement
 * the refcount on the entry in the table and remove it from the table
 * if this is the last reference.
 *
 * We remove the cancel record from the table when we encounter its
 * last occurrence in the log so that if the same buffer is re-used
 * again after its last cancellation we actually replay the changes
 * made at that point.
 */
STATIC int
xlog_check_buffer_cancelled(
	xlog_t			*log,
	xfs_daddr_t		blkno,
	uint			len,
	ushort			flags)
{
	xfs_buf_cancel_t	*bcp;
	xfs_buf_cancel_t	*prevp;
	xfs_buf_cancel_t	**bucket;

	if (log->l_buf_cancel_table == NULL) {
		/*
		 * There is nothing in the table built in pass one,
		 * so this buffer must not be cancelled.
		 */
		ASSERT(!(flags & XFS_BLI_CANCEL));
		return 0;
	}

	bucket = &log->l_buf_cancel_table[(__uint64_t)blkno %
					  XLOG_BC_TABLE_SIZE];
	bcp = *bucket;
	if (bcp == NULL) {
		/*
		 * There is no corresponding entry in the table built
		 * in pass one, so this buffer has not been cancelled.
		 */
		ASSERT(!(flags & XFS_BLI_CANCEL));
		return 0;
	}

	/*
	 * Search for an entry in the buffer cancel table that
	 * matches our buffer.
	 */
	prevp = NULL;
	while (bcp != NULL) {
		if (bcp->bc_blkno == blkno && bcp->bc_len == len) {
			/*
			 * We've go a match, so return 1 so that the
			 * recovery of this buffer is cancelled.
			 * If this buffer is actually a buffer cancel
			 * log item, then decrement the refcount on the
			 * one in the table and remove it if this is the
			 * last reference.
			 */
			if (flags & XFS_BLI_CANCEL) {
				bcp->bc_refcount--;
				if (bcp->bc_refcount == 0) {
					if (prevp == NULL) {
						*bucket = bcp->bc_next;
					} else {
						prevp->bc_next = bcp->bc_next;
					}
					kmem_free(bcp,
						  sizeof(xfs_buf_cancel_t));
				}
			}
			return 1;
		}
		prevp = bcp;
		bcp = bcp->bc_next;
	}
	/*
	 * We didn't find a corresponding entry in the table, so
	 * return 0 so that the buffer is NOT cancelled.
	 */
	ASSERT(!(flags & XFS_BLI_CANCEL));
	return 0;
}

STATIC int
xlog_recover_do_buffer_pass2(
	xlog_t			*log,
	xfs_buf_log_format_t	*buf_f)
{
	xfs_daddr_t		blkno = 0;
	ushort			flags = 0;
	uint			len = 0;

	switch (buf_f->blf_type) {
	case XFS_LI_BUF:
		blkno = buf_f->blf_blkno;
		flags = buf_f->blf_flags;
		len = buf_f->blf_len;
		break;
	}

	return xlog_check_buffer_cancelled(log, blkno, len, flags);
}

/*
 * Perform recovery for a buffer full of inodes.  In these buffers,
 * the only data which should be recovered is that which corresponds
 * to the di_next_unlinked pointers in the on disk inode structures.
 * The rest of the data for the inodes is always logged through the
 * inodes themselves rather than the inode buffer and is recovered
 * in xlog_recover_do_inode_trans().
 *
 * The only time when buffers full of inodes are fully recovered is
 * when the buffer is full of newly allocated inodes.  In this case
 * the buffer will not be marked as an inode buffer and so will be
 * sent to xlog_recover_do_reg_buffer() below during recovery.
 */
STATIC int
xlog_recover_do_inode_buffer(
	xfs_mount_t		*mp,
	xlog_recover_item_t	*item,
	xfs_buf_t		*bp,
	xfs_buf_log_format_t	*buf_f)
{
	int			i;
	int			item_index;
	int			bit;
	int			nbits;
	int			reg_buf_offset;
	int			reg_buf_bytes;
	int			next_unlinked_offset;
	int			inodes_per_buf;
	xfs_agino_t		*logged_nextp;
	xfs_agino_t		*buffer_nextp;
	unsigned int		*data_map = NULL;
	unsigned int		map_size = 0;

	switch (buf_f->blf_type) {
	case XFS_LI_BUF:
		data_map = buf_f->blf_data_map;
		map_size = buf_f->blf_map_size;
		break;
	}
	/*
	 * Set the variables corresponding to the current region to
	 * 0 so that we'll initialize them on the first pass through
	 * the loop.
	 */
	reg_buf_offset = 0;
	reg_buf_bytes = 0;
	bit = 0;
	nbits = 0;
	item_index = 0;
	inodes_per_buf = XFS_BUF_COUNT(bp) >> mp->m_sb.sb_inodelog;
	for (i = 0; i < inodes_per_buf; i++) {
		next_unlinked_offset = (i * mp->m_sb.sb_inodesize) +
			offsetof(xfs_dinode_t, di_next_unlinked);

		while (next_unlinked_offset >=
		       (reg_buf_offset + reg_buf_bytes)) {
			/*
			 * The next di_next_unlinked field is beyond
			 * the current logged region.  Find the next
			 * logged region that contains or is beyond
			 * the current di_next_unlinked field.
			 */
			bit += nbits;
			bit = xfs_next_bit(data_map, map_size, bit);

			/*
			 * If there are no more logged regions in the
			 * buffer, then we're done.
			 */
			if (bit == -1) {
				return 0;
			}

			nbits = xfs_contig_bits(data_map, map_size,
							 bit);
			ASSERT(nbits > 0);
			reg_buf_offset = bit << XFS_BLI_SHIFT;
			reg_buf_bytes = nbits << XFS_BLI_SHIFT;
			item_index++;
		}

		/*
		 * If the current logged region starts after the current
		 * di_next_unlinked field, then move on to the next
		 * di_next_unlinked field.
		 */
		if (next_unlinked_offset < reg_buf_offset) {
			continue;
		}

		ASSERT(item->ri_buf[item_index].i_addr != NULL);
		ASSERT((item->ri_buf[item_index].i_len % XFS_BLI_CHUNK) == 0);
		ASSERT((reg_buf_offset + reg_buf_bytes) <= XFS_BUF_COUNT(bp));

		/*
		 * The current logged region contains a copy of the
		 * current di_next_unlinked field.  Extract its value
		 * and copy it to the buffer copy.
		 */
		logged_nextp = (xfs_agino_t *)
			       ((char *)(item->ri_buf[item_index].i_addr) +
				(next_unlinked_offset - reg_buf_offset));
		if (unlikely(*logged_nextp == 0)) {
			xfs_fs_cmn_err(CE_ALERT, mp,
				"bad inode buffer log record (ptr = 0x%p, bp = 0x%p).  XFS trying to replay bad (0) inode di_next_unlinked field",
				item, bp);
			XFS_ERROR_REPORT("xlog_recover_do_inode_buf",
					 XFS_ERRLEVEL_LOW, mp);
			return XFS_ERROR(EFSCORRUPTED);
		}

		buffer_nextp = (xfs_agino_t *)xfs_buf_offset(bp,
					      next_unlinked_offset);
		*buffer_nextp = *logged_nextp;
	}

	return 0;
}

/*
 * Perform a 'normal' buffer recovery.  Each logged region of the
 * buffer should be copied over the corresponding region in the
 * given buffer.  The bitmap in the buf log format structure indicates
 * where to place the logged data.
 */
/*ARGSUSED*/
STATIC void
xlog_recover_do_reg_buffer(
	xfs_mount_t		*mp,
	xlog_recover_item_t	*item,
	xfs_buf_t		*bp,
	xfs_buf_log_format_t	*buf_f)
{
	int			i;
	int			bit;
	int			nbits;
	unsigned int		*data_map = NULL;
	unsigned int		map_size = 0;
	int                     error;
	int			stale_buf = 1;

	/*
	 * Scan through the on-disk inode buffer and attempt to
	 * determine if it has been written to since it was logged.
	 *
	 * - If any of the magic numbers are incorrect then the buffer is stale
	 * - If any of the modes are non-zero then the buffer is not stale
	 * - If all of the modes are zero and at least one of the generation
	 *   counts is non-zero then the buffer is stale
	 *
	 * If the end result is a stale buffer then the log buffer is replayed
	 * otherwise it is skipped.
	 *
	 * This heuristic is not perfect.  It can be improved by scanning the
	 * entire inode chunk for evidence that any of the inode clusters have
	 * been updated.  To fix this problem completely we will need a major
	 * architectural change to the logging system.
	 */
	if (buf_f->blf_flags & XFS_BLI_INODE_NEW_BUF) {
		xfs_dinode_t    *dip;
		int             inodes_per_buf;
		int		mode_count = 0;
		int		gen_count = 0;

		stale_buf = 0;
		inodes_per_buf = XFS_BUF_COUNT(bp) >> mp->m_sb.sb_inodelog;
		for (i = 0; i < inodes_per_buf; i++) {
			dip = (xfs_dinode_t *)xfs_buf_offset(bp,
				i * mp->m_sb.sb_inodesize);
			if (be16_to_cpu(dip->di_core.di_magic) !=
					XFS_DINODE_MAGIC) {
				stale_buf = 1;
				break;
			}
<<<<<<< HEAD
			if (be16_to_cpu(dip->di_core.di_mode))
				mode_count++;
			if (be16_to_cpu(dip->di_core.di_gen))
=======
			if (dip->di_core.di_mode)
				mode_count++;
			if (dip->di_core.di_gen)
>>>>>>> b7e113dc
				gen_count++;
		}

		if (!mode_count && gen_count)
			stale_buf = 1;
	}

	switch (buf_f->blf_type) {
	case XFS_LI_BUF:
		data_map = buf_f->blf_data_map;
		map_size = buf_f->blf_map_size;
		break;
	}
	bit = 0;
	i = 1;  /* 0 is the buf format structure */
	while (1) {
		bit = xfs_next_bit(data_map, map_size, bit);
		if (bit == -1)
			break;
		nbits = xfs_contig_bits(data_map, map_size, bit);
		ASSERT(nbits > 0);
		ASSERT(item->ri_buf[i].i_addr != NULL);
		ASSERT(item->ri_buf[i].i_len % XFS_BLI_CHUNK == 0);
		ASSERT(XFS_BUF_COUNT(bp) >=
		       ((uint)bit << XFS_BLI_SHIFT)+(nbits<<XFS_BLI_SHIFT));

		/*
		 * Do a sanity check if this is a dquot buffer. Just checking
		 * the first dquot in the buffer should do. XXXThis is
		 * probably a good thing to do for other buf types also.
		 */
		error = 0;
		if (buf_f->blf_flags &
		   (XFS_BLI_UDQUOT_BUF|XFS_BLI_PDQUOT_BUF|XFS_BLI_GDQUOT_BUF)) {
			error = xfs_qm_dqcheck((xfs_disk_dquot_t *)
					       item->ri_buf[i].i_addr,
					       -1, 0, XFS_QMOPT_DOWARN,
					       "dquot_buf_recover");
		}
		if (!error && stale_buf)
			memcpy(xfs_buf_offset(bp,
				(uint)bit << XFS_BLI_SHIFT),	/* dest */
				item->ri_buf[i].i_addr,		/* source */
				nbits<<XFS_BLI_SHIFT);		/* length */
		i++;
		bit += nbits;
	}

	/* Shouldn't be any more regions */
	ASSERT(i == item->ri_total);
}

/*
 * Do some primitive error checking on ondisk dquot data structures.
 */
int
xfs_qm_dqcheck(
	xfs_disk_dquot_t *ddq,
	xfs_dqid_t	 id,
	uint		 type,	  /* used only when IO_dorepair is true */
	uint		 flags,
	char		 *str)
{
	xfs_dqblk_t	 *d = (xfs_dqblk_t *)ddq;
	int		errs = 0;

	/*
	 * We can encounter an uninitialized dquot buffer for 2 reasons:
	 * 1. If we crash while deleting the quotainode(s), and those blks got
	 *    used for user data. This is because we take the path of regular
	 *    file deletion; however, the size field of quotainodes is never
	 *    updated, so all the tricks that we play in itruncate_finish
	 *    don't quite matter.
	 *
	 * 2. We don't play the quota buffers when there's a quotaoff logitem.
	 *    But the allocation will be replayed so we'll end up with an
	 *    uninitialized quota block.
	 *
	 * This is all fine; things are still consistent, and we haven't lost
	 * any quota information. Just don't complain about bad dquot blks.
	 */
	if (be16_to_cpu(ddq->d_magic) != XFS_DQUOT_MAGIC) {
		if (flags & XFS_QMOPT_DOWARN)
			cmn_err(CE_ALERT,
			"%s : XFS dquot ID 0x%x, magic 0x%x != 0x%x",
			str, id, be16_to_cpu(ddq->d_magic), XFS_DQUOT_MAGIC);
		errs++;
	}
	if (ddq->d_version != XFS_DQUOT_VERSION) {
		if (flags & XFS_QMOPT_DOWARN)
			cmn_err(CE_ALERT,
			"%s : XFS dquot ID 0x%x, version 0x%x != 0x%x",
			str, id, ddq->d_version, XFS_DQUOT_VERSION);
		errs++;
	}

	if (ddq->d_flags != XFS_DQ_USER &&
	    ddq->d_flags != XFS_DQ_PROJ &&
	    ddq->d_flags != XFS_DQ_GROUP) {
		if (flags & XFS_QMOPT_DOWARN)
			cmn_err(CE_ALERT,
			"%s : XFS dquot ID 0x%x, unknown flags 0x%x",
			str, id, ddq->d_flags);
		errs++;
	}

	if (id != -1 && id != be32_to_cpu(ddq->d_id)) {
		if (flags & XFS_QMOPT_DOWARN)
			cmn_err(CE_ALERT,
			"%s : ondisk-dquot 0x%p, ID mismatch: "
			"0x%x expected, found id 0x%x",
			str, ddq, id, be32_to_cpu(ddq->d_id));
		errs++;
	}

	if (!errs && ddq->d_id) {
		if (ddq->d_blk_softlimit &&
		    be64_to_cpu(ddq->d_bcount) >=
				be64_to_cpu(ddq->d_blk_softlimit)) {
			if (!ddq->d_btimer) {
				if (flags & XFS_QMOPT_DOWARN)
					cmn_err(CE_ALERT,
					"%s : Dquot ID 0x%x (0x%p) "
					"BLK TIMER NOT STARTED",
					str, (int)be32_to_cpu(ddq->d_id), ddq);
				errs++;
			}
		}
		if (ddq->d_ino_softlimit &&
		    be64_to_cpu(ddq->d_icount) >=
				be64_to_cpu(ddq->d_ino_softlimit)) {
			if (!ddq->d_itimer) {
				if (flags & XFS_QMOPT_DOWARN)
					cmn_err(CE_ALERT,
					"%s : Dquot ID 0x%x (0x%p) "
					"INODE TIMER NOT STARTED",
					str, (int)be32_to_cpu(ddq->d_id), ddq);
				errs++;
			}
		}
		if (ddq->d_rtb_softlimit &&
		    be64_to_cpu(ddq->d_rtbcount) >=
				be64_to_cpu(ddq->d_rtb_softlimit)) {
			if (!ddq->d_rtbtimer) {
				if (flags & XFS_QMOPT_DOWARN)
					cmn_err(CE_ALERT,
					"%s : Dquot ID 0x%x (0x%p) "
					"RTBLK TIMER NOT STARTED",
					str, (int)be32_to_cpu(ddq->d_id), ddq);
				errs++;
			}
		}
	}

	if (!errs || !(flags & XFS_QMOPT_DQREPAIR))
		return errs;

	if (flags & XFS_QMOPT_DOWARN)
		cmn_err(CE_NOTE, "Re-initializing dquot ID 0x%x", id);

	/*
	 * Typically, a repair is only requested by quotacheck.
	 */
	ASSERT(id != -1);
	ASSERT(flags & XFS_QMOPT_DQREPAIR);
	memset(d, 0, sizeof(xfs_dqblk_t));

	d->dd_diskdq.d_magic = cpu_to_be16(XFS_DQUOT_MAGIC);
	d->dd_diskdq.d_version = XFS_DQUOT_VERSION;
	d->dd_diskdq.d_flags = type;
	d->dd_diskdq.d_id = cpu_to_be32(id);

	return errs;
}

/*
 * Perform a dquot buffer recovery.
 * Simple algorithm: if we have found a QUOTAOFF logitem of the same type
 * (ie. USR or GRP), then just toss this buffer away; don't recover it.
 * Else, treat it as a regular buffer and do recovery.
 */
STATIC void
xlog_recover_do_dquot_buffer(
	xfs_mount_t		*mp,
	xlog_t			*log,
	xlog_recover_item_t	*item,
	xfs_buf_t		*bp,
	xfs_buf_log_format_t	*buf_f)
{
	uint			type;

	/*
	 * Filesystems are required to send in quota flags at mount time.
	 */
	if (mp->m_qflags == 0) {
		return;
	}

	type = 0;
	if (buf_f->blf_flags & XFS_BLI_UDQUOT_BUF)
		type |= XFS_DQ_USER;
	if (buf_f->blf_flags & XFS_BLI_PDQUOT_BUF)
		type |= XFS_DQ_PROJ;
	if (buf_f->blf_flags & XFS_BLI_GDQUOT_BUF)
		type |= XFS_DQ_GROUP;
	/*
	 * This type of quotas was turned off, so ignore this buffer
	 */
	if (log->l_quotaoffs_flag & type)
		return;

	xlog_recover_do_reg_buffer(mp, item, bp, buf_f);
}

/*
 * This routine replays a modification made to a buffer at runtime.
 * There are actually two types of buffer, regular and inode, which
 * are handled differently.  Inode buffers are handled differently
 * in that we only recover a specific set of data from them, namely
 * the inode di_next_unlinked fields.  This is because all other inode
 * data is actually logged via inode records and any data we replay
 * here which overlaps that may be stale.
 *
 * When meta-data buffers are freed at run time we log a buffer item
 * with the XFS_BLI_CANCEL bit set to indicate that previous copies
 * of the buffer in the log should not be replayed at recovery time.
 * This is so that if the blocks covered by the buffer are reused for
 * file data before we crash we don't end up replaying old, freed
 * meta-data into a user's file.
 *
 * To handle the cancellation of buffer log items, we make two passes
 * over the log during recovery.  During the first we build a table of
 * those buffers which have been cancelled, and during the second we
 * only replay those buffers which do not have corresponding cancel
 * records in the table.  See xlog_recover_do_buffer_pass[1,2] above
 * for more details on the implementation of the table of cancel records.
 */
STATIC int
xlog_recover_do_buffer_trans(
	xlog_t			*log,
	xlog_recover_item_t	*item,
	int			pass)
{
	xfs_buf_log_format_t	*buf_f;
	xfs_mount_t		*mp;
	xfs_buf_t		*bp;
	int			error;
	int			cancel;
	xfs_daddr_t		blkno;
	int			len;
	ushort			flags;

	buf_f = (xfs_buf_log_format_t *)item->ri_buf[0].i_addr;

	if (pass == XLOG_RECOVER_PASS1) {
		/*
		 * In this pass we're only looking for buf items
		 * with the XFS_BLI_CANCEL bit set.
		 */
		xlog_recover_do_buffer_pass1(log, buf_f);
		return 0;
	} else {
		/*
		 * In this pass we want to recover all the buffers
		 * which have not been cancelled and are not
		 * cancellation buffers themselves.  The routine
		 * we call here will tell us whether or not to
		 * continue with the replay of this buffer.
		 */
		cancel = xlog_recover_do_buffer_pass2(log, buf_f);
		if (cancel) {
			return 0;
		}
	}
	switch (buf_f->blf_type) {
	case XFS_LI_BUF:
		blkno = buf_f->blf_blkno;
		len = buf_f->blf_len;
		flags = buf_f->blf_flags;
		break;
	default:
		xfs_fs_cmn_err(CE_ALERT, log->l_mp,
			"xfs_log_recover: unknown buffer type 0x%x, logdev %s",
			buf_f->blf_type, log->l_mp->m_logname ?
			log->l_mp->m_logname : "internal");
		XFS_ERROR_REPORT("xlog_recover_do_buffer_trans",
				 XFS_ERRLEVEL_LOW, log->l_mp);
		return XFS_ERROR(EFSCORRUPTED);
	}

	mp = log->l_mp;
	if (flags & XFS_BLI_INODE_BUF) {
		bp = xfs_buf_read_flags(mp->m_ddev_targp, blkno, len,
								XFS_BUF_LOCK);
	} else {
		bp = xfs_buf_read(mp->m_ddev_targp, blkno, len, 0);
	}
	if (XFS_BUF_ISERROR(bp)) {
		xfs_ioerror_alert("xlog_recover_do..(read#1)", log->l_mp,
				  bp, blkno);
		error = XFS_BUF_GETERROR(bp);
		xfs_buf_relse(bp);
		return error;
	}

	error = 0;
	if (flags & XFS_BLI_INODE_BUF) {
		error = xlog_recover_do_inode_buffer(mp, item, bp, buf_f);
	} else if (flags &
		  (XFS_BLI_UDQUOT_BUF|XFS_BLI_PDQUOT_BUF|XFS_BLI_GDQUOT_BUF)) {
		xlog_recover_do_dquot_buffer(mp, log, item, bp, buf_f);
	} else {
		xlog_recover_do_reg_buffer(mp, item, bp, buf_f);
	}
	if (error)
		return XFS_ERROR(error);

	/*
	 * Perform delayed write on the buffer.  Asynchronous writes will be
	 * slower when taking into account all the buffers to be flushed.
	 *
	 * Also make sure that only inode buffers with good sizes stay in
	 * the buffer cache.  The kernel moves inodes in buffers of 1 block
	 * or XFS_INODE_CLUSTER_SIZE bytes, whichever is bigger.  The inode
	 * buffers in the log can be a different size if the log was generated
	 * by an older kernel using unclustered inode buffers or a newer kernel
	 * running with a different inode cluster size.  Regardless, if the
	 * the inode buffer size isn't MAX(blocksize, XFS_INODE_CLUSTER_SIZE)
	 * for *our* value of XFS_INODE_CLUSTER_SIZE, then we need to keep
	 * the buffer out of the buffer cache so that the buffer won't
	 * overlap with future reads of those inodes.
	 */
	if (XFS_DINODE_MAGIC ==
	    INT_GET(*((__uint16_t *)(xfs_buf_offset(bp, 0))), ARCH_CONVERT) &&
	    (XFS_BUF_COUNT(bp) != MAX(log->l_mp->m_sb.sb_blocksize,
			(__uint32_t)XFS_INODE_CLUSTER_SIZE(log->l_mp)))) {
		XFS_BUF_STALE(bp);
		error = xfs_bwrite(mp, bp);
	} else {
		ASSERT(XFS_BUF_FSPRIVATE(bp, void *) == NULL ||
		       XFS_BUF_FSPRIVATE(bp, xfs_mount_t *) == mp);
		XFS_BUF_SET_FSPRIVATE(bp, mp);
		XFS_BUF_SET_IODONE_FUNC(bp, xlog_recover_iodone);
		xfs_bdwrite(mp, bp);
	}

	return (error);
}

STATIC int
xlog_recover_do_inode_trans(
	xlog_t			*log,
	xlog_recover_item_t	*item,
	int			pass)
{
	xfs_inode_log_format_t	*in_f;
	xfs_mount_t		*mp;
	xfs_buf_t		*bp;
	xfs_imap_t		imap;
	xfs_dinode_t		*dip;
	xfs_ino_t		ino;
	int			len;
	xfs_caddr_t		src;
	xfs_caddr_t		dest;
	int			error;
	int			attr_index;
	uint			fields;
	xfs_dinode_core_t	*dicp;
	int			need_free = 0;

	if (pass == XLOG_RECOVER_PASS1) {
		return 0;
	}

	if (item->ri_buf[0].i_len == sizeof(xfs_inode_log_format_t)) {
		in_f = (xfs_inode_log_format_t *)item->ri_buf[0].i_addr;
	} else {
		in_f = (xfs_inode_log_format_t *)kmem_alloc(
			sizeof(xfs_inode_log_format_t), KM_SLEEP);
		need_free = 1;
		error = xfs_inode_item_format_convert(&item->ri_buf[0], in_f);
		if (error)
			goto error;
	}
	ino = in_f->ilf_ino;
	mp = log->l_mp;
	if (ITEM_TYPE(item) == XFS_LI_INODE) {
		imap.im_blkno = (xfs_daddr_t)in_f->ilf_blkno;
		imap.im_len = in_f->ilf_len;
		imap.im_boffset = in_f->ilf_boffset;
	} else {
		/*
		 * It's an old inode format record.  We don't know where
		 * its cluster is located on disk, and we can't allow
		 * xfs_imap() to figure it out because the inode btrees
		 * are not ready to be used.  Therefore do not pass the
		 * XFS_IMAP_LOOKUP flag to xfs_imap().  This will give
		 * us only the single block in which the inode lives
		 * rather than its cluster, so we must make sure to
		 * invalidate the buffer when we write it out below.
		 */
		imap.im_blkno = 0;
		xfs_imap(log->l_mp, NULL, ino, &imap, 0);
	}

	/*
	 * Inode buffers can be freed, look out for it,
	 * and do not replay the inode.
	 */
	if (xlog_check_buffer_cancelled(log, imap.im_blkno, imap.im_len, 0)) {
		error = 0;
		goto error;
	}

	bp = xfs_buf_read_flags(mp->m_ddev_targp, imap.im_blkno, imap.im_len,
								XFS_BUF_LOCK);
	if (XFS_BUF_ISERROR(bp)) {
		xfs_ioerror_alert("xlog_recover_do..(read#2)", mp,
				  bp, imap.im_blkno);
		error = XFS_BUF_GETERROR(bp);
		xfs_buf_relse(bp);
		goto error;
	}
	error = 0;
	ASSERT(in_f->ilf_fields & XFS_ILOG_CORE);
	dip = (xfs_dinode_t *)xfs_buf_offset(bp, imap.im_boffset);

	/*
	 * Make sure the place we're flushing out to really looks
	 * like an inode!
	 */
	if (unlikely(INT_GET(dip->di_core.di_magic, ARCH_CONVERT) != XFS_DINODE_MAGIC)) {
		xfs_buf_relse(bp);
		xfs_fs_cmn_err(CE_ALERT, mp,
			"xfs_inode_recover: Bad inode magic number, dino ptr = 0x%p, dino bp = 0x%p, ino = %Ld",
			dip, bp, ino);
		XFS_ERROR_REPORT("xlog_recover_do_inode_trans(1)",
				 XFS_ERRLEVEL_LOW, mp);
		error = EFSCORRUPTED;
		goto error;
	}
	dicp = (xfs_dinode_core_t*)(item->ri_buf[1].i_addr);
	if (unlikely(dicp->di_magic != XFS_DINODE_MAGIC)) {
		xfs_buf_relse(bp);
		xfs_fs_cmn_err(CE_ALERT, mp,
			"xfs_inode_recover: Bad inode log record, rec ptr 0x%p, ino %Ld",
			item, ino);
		XFS_ERROR_REPORT("xlog_recover_do_inode_trans(2)",
				 XFS_ERRLEVEL_LOW, mp);
		error = EFSCORRUPTED;
		goto error;
	}

	/* Skip replay when the on disk inode is newer than the log one */
	if (dicp->di_flushiter <
	    INT_GET(dip->di_core.di_flushiter, ARCH_CONVERT)) {
		/*
		 * Deal with the wrap case, DI_MAX_FLUSH is less
		 * than smaller numbers
		 */
		if ((INT_GET(dip->di_core.di_flushiter, ARCH_CONVERT)
							== DI_MAX_FLUSH) &&
		    (dicp->di_flushiter < (DI_MAX_FLUSH>>1))) {
			/* do nothing */
		} else {
			xfs_buf_relse(bp);
			error = 0;
			goto error;
		}
	}
	/* Take the opportunity to reset the flush iteration count */
	dicp->di_flushiter = 0;

	if (unlikely((dicp->di_mode & S_IFMT) == S_IFREG)) {
		if ((dicp->di_format != XFS_DINODE_FMT_EXTENTS) &&
		    (dicp->di_format != XFS_DINODE_FMT_BTREE)) {
			XFS_CORRUPTION_ERROR("xlog_recover_do_inode_trans(3)",
					 XFS_ERRLEVEL_LOW, mp, dicp);
			xfs_buf_relse(bp);
			xfs_fs_cmn_err(CE_ALERT, mp,
				"xfs_inode_recover: Bad regular inode log record, rec ptr 0x%p, ino ptr = 0x%p, ino bp = 0x%p, ino %Ld",
				item, dip, bp, ino);
			error = EFSCORRUPTED;
			goto error;
		}
	} else if (unlikely((dicp->di_mode & S_IFMT) == S_IFDIR)) {
		if ((dicp->di_format != XFS_DINODE_FMT_EXTENTS) &&
		    (dicp->di_format != XFS_DINODE_FMT_BTREE) &&
		    (dicp->di_format != XFS_DINODE_FMT_LOCAL)) {
			XFS_CORRUPTION_ERROR("xlog_recover_do_inode_trans(4)",
					     XFS_ERRLEVEL_LOW, mp, dicp);
			xfs_buf_relse(bp);
			xfs_fs_cmn_err(CE_ALERT, mp,
				"xfs_inode_recover: Bad dir inode log record, rec ptr 0x%p, ino ptr = 0x%p, ino bp = 0x%p, ino %Ld",
				item, dip, bp, ino);
			error = EFSCORRUPTED;
			goto error;
		}
	}
	if (unlikely(dicp->di_nextents + dicp->di_anextents > dicp->di_nblocks)){
		XFS_CORRUPTION_ERROR("xlog_recover_do_inode_trans(5)",
				     XFS_ERRLEVEL_LOW, mp, dicp);
		xfs_buf_relse(bp);
		xfs_fs_cmn_err(CE_ALERT, mp,
			"xfs_inode_recover: Bad inode log record, rec ptr 0x%p, dino ptr 0x%p, dino bp 0x%p, ino %Ld, total extents = %d, nblocks = %Ld",
			item, dip, bp, ino,
			dicp->di_nextents + dicp->di_anextents,
			dicp->di_nblocks);
		error = EFSCORRUPTED;
		goto error;
	}
	if (unlikely(dicp->di_forkoff > mp->m_sb.sb_inodesize)) {
		XFS_CORRUPTION_ERROR("xlog_recover_do_inode_trans(6)",
				     XFS_ERRLEVEL_LOW, mp, dicp);
		xfs_buf_relse(bp);
		xfs_fs_cmn_err(CE_ALERT, mp,
			"xfs_inode_recover: Bad inode log rec ptr 0x%p, dino ptr 0x%p, dino bp 0x%p, ino %Ld, forkoff 0x%x",
			item, dip, bp, ino, dicp->di_forkoff);
		error = EFSCORRUPTED;
		goto error;
	}
	if (unlikely(item->ri_buf[1].i_len > sizeof(xfs_dinode_core_t))) {
		XFS_CORRUPTION_ERROR("xlog_recover_do_inode_trans(7)",
				     XFS_ERRLEVEL_LOW, mp, dicp);
		xfs_buf_relse(bp);
		xfs_fs_cmn_err(CE_ALERT, mp,
			"xfs_inode_recover: Bad inode log record length %d, rec ptr 0x%p",
			item->ri_buf[1].i_len, item);
		error = EFSCORRUPTED;
		goto error;
	}

	/* The core is in in-core format */
	xfs_xlate_dinode_core((xfs_caddr_t)&dip->di_core,
			      (xfs_dinode_core_t*)item->ri_buf[1].i_addr, -1);

	/* the rest is in on-disk format */
	if (item->ri_buf[1].i_len > sizeof(xfs_dinode_core_t)) {
		memcpy((xfs_caddr_t) dip + sizeof(xfs_dinode_core_t),
			item->ri_buf[1].i_addr + sizeof(xfs_dinode_core_t),
			item->ri_buf[1].i_len  - sizeof(xfs_dinode_core_t));
	}

	fields = in_f->ilf_fields;
	switch (fields & (XFS_ILOG_DEV | XFS_ILOG_UUID)) {
	case XFS_ILOG_DEV:
		INT_SET(dip->di_u.di_dev, ARCH_CONVERT, in_f->ilf_u.ilfu_rdev);

		break;
	case XFS_ILOG_UUID:
		dip->di_u.di_muuid = in_f->ilf_u.ilfu_uuid;
		break;
	}

	if (in_f->ilf_size == 2)
		goto write_inode_buffer;
	len = item->ri_buf[2].i_len;
	src = item->ri_buf[2].i_addr;
	ASSERT(in_f->ilf_size <= 4);
	ASSERT((in_f->ilf_size == 3) || (fields & XFS_ILOG_AFORK));
	ASSERT(!(fields & XFS_ILOG_DFORK) ||
	       (len == in_f->ilf_dsize));

	switch (fields & XFS_ILOG_DFORK) {
	case XFS_ILOG_DDATA:
	case XFS_ILOG_DEXT:
		memcpy(&dip->di_u, src, len);
		break;

	case XFS_ILOG_DBROOT:
		xfs_bmbt_to_bmdr((xfs_bmbt_block_t *)src, len,
				 &(dip->di_u.di_bmbt),
				 XFS_DFORK_DSIZE(dip, mp));
		break;

	default:
		/*
		 * There are no data fork flags set.
		 */
		ASSERT((fields & XFS_ILOG_DFORK) == 0);
		break;
	}

	/*
	 * If we logged any attribute data, recover it.  There may or
	 * may not have been any other non-core data logged in this
	 * transaction.
	 */
	if (in_f->ilf_fields & XFS_ILOG_AFORK) {
		if (in_f->ilf_fields & XFS_ILOG_DFORK) {
			attr_index = 3;
		} else {
			attr_index = 2;
		}
		len = item->ri_buf[attr_index].i_len;
		src = item->ri_buf[attr_index].i_addr;
		ASSERT(len == in_f->ilf_asize);

		switch (in_f->ilf_fields & XFS_ILOG_AFORK) {
		case XFS_ILOG_ADATA:
		case XFS_ILOG_AEXT:
			dest = XFS_DFORK_APTR(dip);
			ASSERT(len <= XFS_DFORK_ASIZE(dip, mp));
			memcpy(dest, src, len);
			break;

		case XFS_ILOG_ABROOT:
			dest = XFS_DFORK_APTR(dip);
			xfs_bmbt_to_bmdr((xfs_bmbt_block_t *)src, len,
					 (xfs_bmdr_block_t*)dest,
					 XFS_DFORK_ASIZE(dip, mp));
			break;

		default:
			xlog_warn("XFS: xlog_recover_do_inode_trans: Invalid flag");
			ASSERT(0);
			xfs_buf_relse(bp);
			error = EIO;
			goto error;
		}
	}

write_inode_buffer:
	if (ITEM_TYPE(item) == XFS_LI_INODE) {
		ASSERT(XFS_BUF_FSPRIVATE(bp, void *) == NULL ||
		       XFS_BUF_FSPRIVATE(bp, xfs_mount_t *) == mp);
		XFS_BUF_SET_FSPRIVATE(bp, mp);
		XFS_BUF_SET_IODONE_FUNC(bp, xlog_recover_iodone);
		xfs_bdwrite(mp, bp);
	} else {
		XFS_BUF_STALE(bp);
		error = xfs_bwrite(mp, bp);
	}

error:
	if (need_free)
		kmem_free(in_f, sizeof(*in_f));
	return XFS_ERROR(error);
}

/*
 * Recover QUOTAOFF records. We simply make a note of it in the xlog_t
 * structure, so that we know not to do any dquot item or dquot buffer recovery,
 * of that type.
 */
STATIC int
xlog_recover_do_quotaoff_trans(
	xlog_t			*log,
	xlog_recover_item_t	*item,
	int			pass)
{
	xfs_qoff_logformat_t	*qoff_f;

	if (pass == XLOG_RECOVER_PASS2) {
		return (0);
	}

	qoff_f = (xfs_qoff_logformat_t *)item->ri_buf[0].i_addr;
	ASSERT(qoff_f);

	/*
	 * The logitem format's flag tells us if this was user quotaoff,
	 * group/project quotaoff or both.
	 */
	if (qoff_f->qf_flags & XFS_UQUOTA_ACCT)
		log->l_quotaoffs_flag |= XFS_DQ_USER;
	if (qoff_f->qf_flags & XFS_PQUOTA_ACCT)
		log->l_quotaoffs_flag |= XFS_DQ_PROJ;
	if (qoff_f->qf_flags & XFS_GQUOTA_ACCT)
		log->l_quotaoffs_flag |= XFS_DQ_GROUP;

	return (0);
}

/*
 * Recover a dquot record
 */
STATIC int
xlog_recover_do_dquot_trans(
	xlog_t			*log,
	xlog_recover_item_t	*item,
	int			pass)
{
	xfs_mount_t		*mp;
	xfs_buf_t		*bp;
	struct xfs_disk_dquot	*ddq, *recddq;
	int			error;
	xfs_dq_logformat_t	*dq_f;
	uint			type;

	if (pass == XLOG_RECOVER_PASS1) {
		return 0;
	}
	mp = log->l_mp;

	/*
	 * Filesystems are required to send in quota flags at mount time.
	 */
	if (mp->m_qflags == 0)
		return (0);

	recddq = (xfs_disk_dquot_t *)item->ri_buf[1].i_addr;
	ASSERT(recddq);
	/*
	 * This type of quotas was turned off, so ignore this record.
	 */
	type = INT_GET(recddq->d_flags, ARCH_CONVERT) &
			(XFS_DQ_USER | XFS_DQ_PROJ | XFS_DQ_GROUP);
	ASSERT(type);
	if (log->l_quotaoffs_flag & type)
		return (0);

	/*
	 * At this point we know that quota was _not_ turned off.
	 * Since the mount flags are not indicating to us otherwise, this
	 * must mean that quota is on, and the dquot needs to be replayed.
	 * Remember that we may not have fully recovered the superblock yet,
	 * so we can't do the usual trick of looking at the SB quota bits.
	 *
	 * The other possibility, of course, is that the quota subsystem was
	 * removed since the last mount - ENOSYS.
	 */
	dq_f = (xfs_dq_logformat_t *)item->ri_buf[0].i_addr;
	ASSERT(dq_f);
	if ((error = xfs_qm_dqcheck(recddq,
			   dq_f->qlf_id,
			   0, XFS_QMOPT_DOWARN,
			   "xlog_recover_do_dquot_trans (log copy)"))) {
		return XFS_ERROR(EIO);
	}
	ASSERT(dq_f->qlf_len == 1);

	error = xfs_read_buf(mp, mp->m_ddev_targp,
			     dq_f->qlf_blkno,
			     XFS_FSB_TO_BB(mp, dq_f->qlf_len),
			     0, &bp);
	if (error) {
		xfs_ioerror_alert("xlog_recover_do..(read#3)", mp,
				  bp, dq_f->qlf_blkno);
		return error;
	}
	ASSERT(bp);
	ddq = (xfs_disk_dquot_t *)xfs_buf_offset(bp, dq_f->qlf_boffset);

	/*
	 * At least the magic num portion should be on disk because this
	 * was among a chunk of dquots created earlier, and we did some
	 * minimal initialization then.
	 */
	if (xfs_qm_dqcheck(ddq, dq_f->qlf_id, 0, XFS_QMOPT_DOWARN,
			   "xlog_recover_do_dquot_trans")) {
		xfs_buf_relse(bp);
		return XFS_ERROR(EIO);
	}

	memcpy(ddq, recddq, item->ri_buf[1].i_len);

	ASSERT(dq_f->qlf_size == 2);
	ASSERT(XFS_BUF_FSPRIVATE(bp, void *) == NULL ||
	       XFS_BUF_FSPRIVATE(bp, xfs_mount_t *) == mp);
	XFS_BUF_SET_FSPRIVATE(bp, mp);
	XFS_BUF_SET_IODONE_FUNC(bp, xlog_recover_iodone);
	xfs_bdwrite(mp, bp);

	return (0);
}

/*
 * This routine is called to create an in-core extent free intent
 * item from the efi format structure which was logged on disk.
 * It allocates an in-core efi, copies the extents from the format
 * structure into it, and adds the efi to the AIL with the given
 * LSN.
 */
STATIC int
xlog_recover_do_efi_trans(
	xlog_t			*log,
	xlog_recover_item_t	*item,
	xfs_lsn_t		lsn,
	int			pass)
{
	int			error;
	xfs_mount_t		*mp;
	xfs_efi_log_item_t	*efip;
	xfs_efi_log_format_t	*efi_formatp;
	SPLDECL(s);

	if (pass == XLOG_RECOVER_PASS1) {
		return 0;
	}

	efi_formatp = (xfs_efi_log_format_t *)item->ri_buf[0].i_addr;

	mp = log->l_mp;
	efip = xfs_efi_init(mp, efi_formatp->efi_nextents);
	if ((error = xfs_efi_copy_format(&(item->ri_buf[0]),
					 &(efip->efi_format)))) {
		xfs_efi_item_free(efip);
		return error;
	}
	efip->efi_next_extent = efi_formatp->efi_nextents;
	efip->efi_flags |= XFS_EFI_COMMITTED;

	AIL_LOCK(mp,s);
	/*
	 * xfs_trans_update_ail() drops the AIL lock.
	 */
	xfs_trans_update_ail(mp, (xfs_log_item_t *)efip, lsn, s);
	return 0;
}


/*
 * This routine is called when an efd format structure is found in
 * a committed transaction in the log.  It's purpose is to cancel
 * the corresponding efi if it was still in the log.  To do this
 * it searches the AIL for the efi with an id equal to that in the
 * efd format structure.  If we find it, we remove the efi from the
 * AIL and free it.
 */
STATIC void
xlog_recover_do_efd_trans(
	xlog_t			*log,
	xlog_recover_item_t	*item,
	int			pass)
{
	xfs_mount_t		*mp;
	xfs_efd_log_format_t	*efd_formatp;
	xfs_efi_log_item_t	*efip = NULL;
	xfs_log_item_t		*lip;
	int			gen;
	__uint64_t		efi_id;
	SPLDECL(s);

	if (pass == XLOG_RECOVER_PASS1) {
		return;
	}

	efd_formatp = (xfs_efd_log_format_t *)item->ri_buf[0].i_addr;
	ASSERT((item->ri_buf[0].i_len == (sizeof(xfs_efd_log_format_32_t) +
		((efd_formatp->efd_nextents - 1) * sizeof(xfs_extent_32_t)))) ||
	       (item->ri_buf[0].i_len == (sizeof(xfs_efd_log_format_64_t) +
		((efd_formatp->efd_nextents - 1) * sizeof(xfs_extent_64_t)))));
	efi_id = efd_formatp->efd_efi_id;

	/*
	 * Search for the efi with the id in the efd format structure
	 * in the AIL.
	 */
	mp = log->l_mp;
	AIL_LOCK(mp,s);
	lip = xfs_trans_first_ail(mp, &gen);
	while (lip != NULL) {
		if (lip->li_type == XFS_LI_EFI) {
			efip = (xfs_efi_log_item_t *)lip;
			if (efip->efi_format.efi_id == efi_id) {
				/*
				 * xfs_trans_delete_ail() drops the
				 * AIL lock.
				 */
				xfs_trans_delete_ail(mp, lip, s);
				break;
			}
		}
		lip = xfs_trans_next_ail(mp, lip, &gen, NULL);
	}

	/*
	 * If we found it, then free it up.  If it wasn't there, it
	 * must have been overwritten in the log.  Oh well.
	 */
	if (lip != NULL) {
		xfs_efi_item_free(efip);
	} else {
		AIL_UNLOCK(mp, s);
	}
}

/*
 * Perform the transaction
 *
 * If the transaction modifies a buffer or inode, do it now.  Otherwise,
 * EFIs and EFDs get queued up by adding entries into the AIL for them.
 */
STATIC int
xlog_recover_do_trans(
	xlog_t			*log,
	xlog_recover_t		*trans,
	int			pass)
{
	int			error = 0;
	xlog_recover_item_t	*item, *first_item;

	if ((error = xlog_recover_reorder_trans(trans)))
		return error;
	first_item = item = trans->r_itemq;
	do {
		/*
		 * we don't need to worry about the block number being
		 * truncated in > 1 TB buffers because in user-land,
		 * we're now n32 or 64-bit so xfs_daddr_t is 64-bits so
		 * the blknos will get through the user-mode buffer
		 * cache properly.  The only bad case is o32 kernels
		 * where xfs_daddr_t is 32-bits but mount will warn us
		 * off a > 1 TB filesystem before we get here.
		 */
		if ((ITEM_TYPE(item) == XFS_LI_BUF)) {
			if  ((error = xlog_recover_do_buffer_trans(log, item,
								 pass)))
				break;
		} else if ((ITEM_TYPE(item) == XFS_LI_INODE)) {
			if ((error = xlog_recover_do_inode_trans(log, item,
								pass)))
				break;
		} else if (ITEM_TYPE(item) == XFS_LI_EFI) {
			if ((error = xlog_recover_do_efi_trans(log, item, trans->r_lsn,
						  pass)))
				break;
		} else if (ITEM_TYPE(item) == XFS_LI_EFD) {
			xlog_recover_do_efd_trans(log, item, pass);
		} else if (ITEM_TYPE(item) == XFS_LI_DQUOT) {
			if ((error = xlog_recover_do_dquot_trans(log, item,
								   pass)))
					break;
		} else if ((ITEM_TYPE(item) == XFS_LI_QUOTAOFF)) {
			if ((error = xlog_recover_do_quotaoff_trans(log, item,
								   pass)))
					break;
		} else {
			xlog_warn("XFS: xlog_recover_do_trans");
			ASSERT(0);
			error = XFS_ERROR(EIO);
			break;
		}
		item = item->ri_next;
	} while (first_item != item);

	return error;
}

/*
 * Free up any resources allocated by the transaction
 *
 * Remember that EFIs, EFDs, and IUNLINKs are handled later.
 */
STATIC void
xlog_recover_free_trans(
	xlog_recover_t		*trans)
{
	xlog_recover_item_t	*first_item, *item, *free_item;
	int			i;

	item = first_item = trans->r_itemq;
	do {
		free_item = item;
		item = item->ri_next;
		 /* Free the regions in the item. */
		for (i = 0; i < free_item->ri_cnt; i++) {
			kmem_free(free_item->ri_buf[i].i_addr,
				  free_item->ri_buf[i].i_len);
		}
		/* Free the item itself */
		kmem_free(free_item->ri_buf,
			  (free_item->ri_total * sizeof(xfs_log_iovec_t)));
		kmem_free(free_item, sizeof(xlog_recover_item_t));
	} while (first_item != item);
	/* Free the transaction recover structure */
	kmem_free(trans, sizeof(xlog_recover_t));
}

STATIC int
xlog_recover_commit_trans(
	xlog_t			*log,
	xlog_recover_t		**q,
	xlog_recover_t		*trans,
	int			pass)
{
	int			error;

	if ((error = xlog_recover_unlink_tid(q, trans)))
		return error;
	if ((error = xlog_recover_do_trans(log, trans, pass)))
		return error;
	xlog_recover_free_trans(trans);			/* no error */
	return 0;
}

STATIC int
xlog_recover_unmount_trans(
	xlog_recover_t		*trans)
{
	/* Do nothing now */
	xlog_warn("XFS: xlog_recover_unmount_trans: Unmount LR");
	return 0;
}

/*
 * There are two valid states of the r_state field.  0 indicates that the
 * transaction structure is in a normal state.  We have either seen the
 * start of the transaction or the last operation we added was not a partial
 * operation.  If the last operation we added to the transaction was a
 * partial operation, we need to mark r_state with XLOG_WAS_CONT_TRANS.
 *
 * NOTE: skip LRs with 0 data length.
 */
STATIC int
xlog_recover_process_data(
	xlog_t			*log,
	xlog_recover_t		*rhash[],
	xlog_rec_header_t	*rhead,
	xfs_caddr_t		dp,
	int			pass)
{
	xfs_caddr_t		lp;
	int			num_logops;
	xlog_op_header_t	*ohead;
	xlog_recover_t		*trans;
	xlog_tid_t		tid;
	int			error;
	unsigned long		hash;
	uint			flags;

	lp = dp + INT_GET(rhead->h_len, ARCH_CONVERT);
	num_logops = INT_GET(rhead->h_num_logops, ARCH_CONVERT);

	/* check the log format matches our own - else we can't recover */
	if (xlog_header_check_recover(log->l_mp, rhead))
		return (XFS_ERROR(EIO));

	while ((dp < lp) && num_logops) {
		ASSERT(dp + sizeof(xlog_op_header_t) <= lp);
		ohead = (xlog_op_header_t *)dp;
		dp += sizeof(xlog_op_header_t);
		if (ohead->oh_clientid != XFS_TRANSACTION &&
		    ohead->oh_clientid != XFS_LOG) {
			xlog_warn(
		"XFS: xlog_recover_process_data: bad clientid");
			ASSERT(0);
			return (XFS_ERROR(EIO));
		}
		tid = INT_GET(ohead->oh_tid, ARCH_CONVERT);
		hash = XLOG_RHASH(tid);
		trans = xlog_recover_find_tid(rhash[hash], tid);
		if (trans == NULL) {		   /* not found; add new tid */
			if (ohead->oh_flags & XLOG_START_TRANS)
				xlog_recover_new_tid(&rhash[hash], tid,
					INT_GET(rhead->h_lsn, ARCH_CONVERT));
		} else {
			ASSERT(dp+INT_GET(ohead->oh_len, ARCH_CONVERT) <= lp);
			flags = ohead->oh_flags & ~XLOG_END_TRANS;
			if (flags & XLOG_WAS_CONT_TRANS)
				flags &= ~XLOG_CONTINUE_TRANS;
			switch (flags) {
			case XLOG_COMMIT_TRANS:
				error = xlog_recover_commit_trans(log,
						&rhash[hash], trans, pass);
				break;
			case XLOG_UNMOUNT_TRANS:
				error = xlog_recover_unmount_trans(trans);
				break;
			case XLOG_WAS_CONT_TRANS:
				error = xlog_recover_add_to_cont_trans(trans,
						dp, INT_GET(ohead->oh_len,
							ARCH_CONVERT));
				break;
			case XLOG_START_TRANS:
				xlog_warn(
			"XFS: xlog_recover_process_data: bad transaction");
				ASSERT(0);
				error = XFS_ERROR(EIO);
				break;
			case 0:
			case XLOG_CONTINUE_TRANS:
				error = xlog_recover_add_to_trans(trans,
						dp, INT_GET(ohead->oh_len,
							ARCH_CONVERT));
				break;
			default:
				xlog_warn(
			"XFS: xlog_recover_process_data: bad flag");
				ASSERT(0);
				error = XFS_ERROR(EIO);
				break;
			}
			if (error)
				return error;
		}
		dp += INT_GET(ohead->oh_len, ARCH_CONVERT);
		num_logops--;
	}
	return 0;
}

/*
 * Process an extent free intent item that was recovered from
 * the log.  We need to free the extents that it describes.
 */
STATIC void
xlog_recover_process_efi(
	xfs_mount_t		*mp,
	xfs_efi_log_item_t	*efip)
{
	xfs_efd_log_item_t	*efdp;
	xfs_trans_t		*tp;
	int			i;
	xfs_extent_t		*extp;
	xfs_fsblock_t		startblock_fsb;

	ASSERT(!(efip->efi_flags & XFS_EFI_RECOVERED));

	/*
	 * First check the validity of the extents described by the
	 * EFI.  If any are bad, then assume that all are bad and
	 * just toss the EFI.
	 */
	for (i = 0; i < efip->efi_format.efi_nextents; i++) {
		extp = &(efip->efi_format.efi_extents[i]);
		startblock_fsb = XFS_BB_TO_FSB(mp,
				   XFS_FSB_TO_DADDR(mp, extp->ext_start));
		if ((startblock_fsb == 0) ||
		    (extp->ext_len == 0) ||
		    (startblock_fsb >= mp->m_sb.sb_dblocks) ||
		    (extp->ext_len >= mp->m_sb.sb_agblocks)) {
			/*
			 * This will pull the EFI from the AIL and
			 * free the memory associated with it.
			 */
			xfs_efi_release(efip, efip->efi_format.efi_nextents);
			return;
		}
	}

	tp = xfs_trans_alloc(mp, 0);
	xfs_trans_reserve(tp, 0, XFS_ITRUNCATE_LOG_RES(mp), 0, 0, 0);
	efdp = xfs_trans_get_efd(tp, efip, efip->efi_format.efi_nextents);

	for (i = 0; i < efip->efi_format.efi_nextents; i++) {
		extp = &(efip->efi_format.efi_extents[i]);
		xfs_free_extent(tp, extp->ext_start, extp->ext_len);
		xfs_trans_log_efd_extent(tp, efdp, extp->ext_start,
					 extp->ext_len);
	}

	efip->efi_flags |= XFS_EFI_RECOVERED;
	xfs_trans_commit(tp, 0);
}

/*
 * Verify that once we've encountered something other than an EFI
 * in the AIL that there are no more EFIs in the AIL.
 */
#if defined(DEBUG)
STATIC void
xlog_recover_check_ail(
	xfs_mount_t		*mp,
	xfs_log_item_t		*lip,
	int			gen)
{
	int			orig_gen = gen;

	do {
		ASSERT(lip->li_type != XFS_LI_EFI);
		lip = xfs_trans_next_ail(mp, lip, &gen, NULL);
		/*
		 * The check will be bogus if we restart from the
		 * beginning of the AIL, so ASSERT that we don't.
		 * We never should since we're holding the AIL lock
		 * the entire time.
		 */
		ASSERT(gen == orig_gen);
	} while (lip != NULL);
}
#endif	/* DEBUG */

/*
 * When this is called, all of the EFIs which did not have
 * corresponding EFDs should be in the AIL.  What we do now
 * is free the extents associated with each one.
 *
 * Since we process the EFIs in normal transactions, they
 * will be removed at some point after the commit.  This prevents
 * us from just walking down the list processing each one.
 * We'll use a flag in the EFI to skip those that we've already
 * processed and use the AIL iteration mechanism's generation
 * count to try to speed this up at least a bit.
 *
 * When we start, we know that the EFIs are the only things in
 * the AIL.  As we process them, however, other items are added
 * to the AIL.  Since everything added to the AIL must come after
 * everything already in the AIL, we stop processing as soon as
 * we see something other than an EFI in the AIL.
 */
STATIC void
xlog_recover_process_efis(
	xlog_t			*log)
{
	xfs_log_item_t		*lip;
	xfs_efi_log_item_t	*efip;
	int			gen;
	xfs_mount_t		*mp;
	SPLDECL(s);

	mp = log->l_mp;
	AIL_LOCK(mp,s);

	lip = xfs_trans_first_ail(mp, &gen);
	while (lip != NULL) {
		/*
		 * We're done when we see something other than an EFI.
		 */
		if (lip->li_type != XFS_LI_EFI) {
			xlog_recover_check_ail(mp, lip, gen);
			break;
		}

		/*
		 * Skip EFIs that we've already processed.
		 */
		efip = (xfs_efi_log_item_t *)lip;
		if (efip->efi_flags & XFS_EFI_RECOVERED) {
			lip = xfs_trans_next_ail(mp, lip, &gen, NULL);
			continue;
		}

		AIL_UNLOCK(mp, s);
		xlog_recover_process_efi(mp, efip);
		AIL_LOCK(mp,s);
		lip = xfs_trans_next_ail(mp, lip, &gen, NULL);
	}
	AIL_UNLOCK(mp, s);
}

/*
 * This routine performs a transaction to null out a bad inode pointer
 * in an agi unlinked inode hash bucket.
 */
STATIC void
xlog_recover_clear_agi_bucket(
	xfs_mount_t	*mp,
	xfs_agnumber_t	agno,
	int		bucket)
{
	xfs_trans_t	*tp;
	xfs_agi_t	*agi;
	xfs_buf_t	*agibp;
	int		offset;
	int		error;

	tp = xfs_trans_alloc(mp, XFS_TRANS_CLEAR_AGI_BUCKET);
	xfs_trans_reserve(tp, 0, XFS_CLEAR_AGI_BUCKET_LOG_RES(mp), 0, 0, 0);

	error = xfs_trans_read_buf(mp, tp, mp->m_ddev_targp,
				   XFS_AG_DADDR(mp, agno, XFS_AGI_DADDR(mp)),
				   XFS_FSS_TO_BB(mp, 1), 0, &agibp);
	if (error) {
		xfs_trans_cancel(tp, XFS_TRANS_ABORT);
		return;
	}

	agi = XFS_BUF_TO_AGI(agibp);
	if (be32_to_cpu(agi->agi_magicnum) != XFS_AGI_MAGIC) {
		xfs_trans_cancel(tp, XFS_TRANS_ABORT);
		return;
	}

	agi->agi_unlinked[bucket] = cpu_to_be32(NULLAGINO);
	offset = offsetof(xfs_agi_t, agi_unlinked) +
		 (sizeof(xfs_agino_t) * bucket);
	xfs_trans_log_buf(tp, agibp, offset,
			  (offset + sizeof(xfs_agino_t) - 1));

	(void) xfs_trans_commit(tp, 0);
}

/*
 * xlog_iunlink_recover
 *
 * This is called during recovery to process any inodes which
 * we unlinked but not freed when the system crashed.  These
 * inodes will be on the lists in the AGI blocks.  What we do
 * here is scan all the AGIs and fully truncate and free any
 * inodes found on the lists.  Each inode is removed from the
 * lists when it has been fully truncated and is freed.  The
 * freeing of the inode and its removal from the list must be
 * atomic.
 */
void
xlog_recover_process_iunlinks(
	xlog_t		*log)
{
	xfs_mount_t	*mp;
	xfs_agnumber_t	agno;
	xfs_agi_t	*agi;
	xfs_buf_t	*agibp;
	xfs_buf_t	*ibp;
	xfs_dinode_t	*dip;
	xfs_inode_t	*ip;
	xfs_agino_t	agino;
	xfs_ino_t	ino;
	int		bucket;
	int		error;
	uint		mp_dmevmask;

	mp = log->l_mp;

	/*
	 * Prevent any DMAPI event from being sent while in this function.
	 */
	mp_dmevmask = mp->m_dmevmask;
	mp->m_dmevmask = 0;

	for (agno = 0; agno < mp->m_sb.sb_agcount; agno++) {
		/*
		 * Find the agi for this ag.
		 */
		agibp = xfs_buf_read(mp->m_ddev_targp,
				XFS_AG_DADDR(mp, agno, XFS_AGI_DADDR(mp)),
				XFS_FSS_TO_BB(mp, 1), 0);
		if (XFS_BUF_ISERROR(agibp)) {
			xfs_ioerror_alert("xlog_recover_process_iunlinks(#1)",
				log->l_mp, agibp,
				XFS_AG_DADDR(mp, agno, XFS_AGI_DADDR(mp)));
		}
		agi = XFS_BUF_TO_AGI(agibp);
		ASSERT(XFS_AGI_MAGIC == be32_to_cpu(agi->agi_magicnum));

		for (bucket = 0; bucket < XFS_AGI_UNLINKED_BUCKETS; bucket++) {

			agino = be32_to_cpu(agi->agi_unlinked[bucket]);
			while (agino != NULLAGINO) {

				/*
				 * Release the agi buffer so that it can
				 * be acquired in the normal course of the
				 * transaction to truncate and free the inode.
				 */
				xfs_buf_relse(agibp);

				ino = XFS_AGINO_TO_INO(mp, agno, agino);
				error = xfs_iget(mp, NULL, ino, 0, 0, &ip, 0);
				ASSERT(error || (ip != NULL));

				if (!error) {
					/*
					 * Get the on disk inode to find the
					 * next inode in the bucket.
					 */
					error = xfs_itobp(mp, NULL, ip, &dip,
							&ibp, 0, 0);
					ASSERT(error || (dip != NULL));
				}

				if (!error) {
					ASSERT(ip->i_d.di_nlink == 0);

					/* setup for the next pass */
					agino = INT_GET(dip->di_next_unlinked,
							ARCH_CONVERT);
					xfs_buf_relse(ibp);
					/*
					 * Prevent any DMAPI event from
					 * being sent when the
					 * reference on the inode is
					 * dropped.
					 */
					ip->i_d.di_dmevmask = 0;

					/*
					 * If this is a new inode, handle
					 * it specially.  Otherwise,
					 * just drop our reference to the
					 * inode.  If there are no
					 * other references, this will
					 * send the inode to
					 * xfs_inactive() which will
					 * truncate the file and free
					 * the inode.
					 */
					if (ip->i_d.di_mode == 0)
						xfs_iput_new(ip, 0);
					else
						VN_RELE(XFS_ITOV(ip));
				} else {
					/*
					 * We can't read in the inode
					 * this bucket points to, or
					 * this inode is messed up.  Just
					 * ditch this bucket of inodes.  We
					 * will lose some inodes and space,
					 * but at least we won't hang.  Call
					 * xlog_recover_clear_agi_bucket()
					 * to perform a transaction to clear
					 * the inode pointer in the bucket.
					 */
					xlog_recover_clear_agi_bucket(mp, agno,
							bucket);

					agino = NULLAGINO;
				}

				/*
				 * Reacquire the agibuffer and continue around
				 * the loop.
				 */
				agibp = xfs_buf_read(mp->m_ddev_targp,
						XFS_AG_DADDR(mp, agno,
							XFS_AGI_DADDR(mp)),
						XFS_FSS_TO_BB(mp, 1), 0);
				if (XFS_BUF_ISERROR(agibp)) {
					xfs_ioerror_alert(
				"xlog_recover_process_iunlinks(#2)",
						log->l_mp, agibp,
						XFS_AG_DADDR(mp, agno,
							XFS_AGI_DADDR(mp)));
				}
				agi = XFS_BUF_TO_AGI(agibp);
				ASSERT(XFS_AGI_MAGIC == be32_to_cpu(
					agi->agi_magicnum));
			}
		}

		/*
		 * Release the buffer for the current agi so we can
		 * go on to the next one.
		 */
		xfs_buf_relse(agibp);
	}

	mp->m_dmevmask = mp_dmevmask;
}


#ifdef DEBUG
STATIC void
xlog_pack_data_checksum(
	xlog_t		*log,
	xlog_in_core_t	*iclog,
	int		size)
{
	int		i;
	uint		*up;
	uint		chksum = 0;

	up = (uint *)iclog->ic_datap;
	/* divide length by 4 to get # words */
	for (i = 0; i < (size >> 2); i++) {
		chksum ^= INT_GET(*up, ARCH_CONVERT);
		up++;
	}
	INT_SET(iclog->ic_header.h_chksum, ARCH_CONVERT, chksum);
}
#else
#define xlog_pack_data_checksum(log, iclog, size)
#endif

/*
 * Stamp cycle number in every block
 */
void
xlog_pack_data(
	xlog_t			*log,
	xlog_in_core_t		*iclog,
	int			roundoff)
{
	int			i, j, k;
	int			size = iclog->ic_offset + roundoff;
	uint			cycle_lsn;
	xfs_caddr_t		dp;
	xlog_in_core_2_t	*xhdr;

	xlog_pack_data_checksum(log, iclog, size);

	cycle_lsn = CYCLE_LSN_DISK(iclog->ic_header.h_lsn);

	dp = iclog->ic_datap;
	for (i = 0; i < BTOBB(size) &&
		i < (XLOG_HEADER_CYCLE_SIZE / BBSIZE); i++) {
		iclog->ic_header.h_cycle_data[i] = *(uint *)dp;
		*(uint *)dp = cycle_lsn;
		dp += BBSIZE;
	}

	if (XFS_SB_VERSION_HASLOGV2(&log->l_mp->m_sb)) {
		xhdr = (xlog_in_core_2_t *)&iclog->ic_header;
		for ( ; i < BTOBB(size); i++) {
			j = i / (XLOG_HEADER_CYCLE_SIZE / BBSIZE);
			k = i % (XLOG_HEADER_CYCLE_SIZE / BBSIZE);
			xhdr[j].hic_xheader.xh_cycle_data[k] = *(uint *)dp;
			*(uint *)dp = cycle_lsn;
			dp += BBSIZE;
		}

		for (i = 1; i < log->l_iclog_heads; i++) {
			xhdr[i].hic_xheader.xh_cycle = cycle_lsn;
		}
	}
}

#if defined(DEBUG) && defined(XFS_LOUD_RECOVERY)
STATIC void
xlog_unpack_data_checksum(
	xlog_rec_header_t	*rhead,
	xfs_caddr_t		dp,
	xlog_t			*log)
{
	uint			*up = (uint *)dp;
	uint			chksum = 0;
	int			i;

	/* divide length by 4 to get # words */
	for (i=0; i < INT_GET(rhead->h_len, ARCH_CONVERT) >> 2; i++) {
		chksum ^= INT_GET(*up, ARCH_CONVERT);
		up++;
	}
	if (chksum != INT_GET(rhead->h_chksum, ARCH_CONVERT)) {
	    if (rhead->h_chksum ||
		((log->l_flags & XLOG_CHKSUM_MISMATCH) == 0)) {
		    cmn_err(CE_DEBUG,
			"XFS: LogR chksum mismatch: was (0x%x) is (0x%x)\n",
			    INT_GET(rhead->h_chksum, ARCH_CONVERT), chksum);
		    cmn_err(CE_DEBUG,
"XFS: Disregard message if filesystem was created with non-DEBUG kernel");
		    if (XFS_SB_VERSION_HASLOGV2(&log->l_mp->m_sb)) {
			    cmn_err(CE_DEBUG,
				"XFS: LogR this is a LogV2 filesystem\n");
		    }
		    log->l_flags |= XLOG_CHKSUM_MISMATCH;
	    }
	}
}
#else
#define xlog_unpack_data_checksum(rhead, dp, log)
#endif

STATIC void
xlog_unpack_data(
	xlog_rec_header_t	*rhead,
	xfs_caddr_t		dp,
	xlog_t			*log)
{
	int			i, j, k;
	xlog_in_core_2_t	*xhdr;

	for (i = 0; i < BTOBB(INT_GET(rhead->h_len, ARCH_CONVERT)) &&
		  i < (XLOG_HEADER_CYCLE_SIZE / BBSIZE); i++) {
		*(uint *)dp = *(uint *)&rhead->h_cycle_data[i];
		dp += BBSIZE;
	}

	if (XFS_SB_VERSION_HASLOGV2(&log->l_mp->m_sb)) {
		xhdr = (xlog_in_core_2_t *)rhead;
		for ( ; i < BTOBB(INT_GET(rhead->h_len, ARCH_CONVERT)); i++) {
			j = i / (XLOG_HEADER_CYCLE_SIZE / BBSIZE);
			k = i % (XLOG_HEADER_CYCLE_SIZE / BBSIZE);
			*(uint *)dp = xhdr[j].hic_xheader.xh_cycle_data[k];
			dp += BBSIZE;
		}
	}

	xlog_unpack_data_checksum(rhead, dp, log);
}

STATIC int
xlog_valid_rec_header(
	xlog_t			*log,
	xlog_rec_header_t	*rhead,
	xfs_daddr_t		blkno)
{
	int			hlen;

	if (unlikely(
	    (INT_GET(rhead->h_magicno, ARCH_CONVERT) !=
			XLOG_HEADER_MAGIC_NUM))) {
		XFS_ERROR_REPORT("xlog_valid_rec_header(1)",
				XFS_ERRLEVEL_LOW, log->l_mp);
		return XFS_ERROR(EFSCORRUPTED);
	}
	if (unlikely(
	    (!rhead->h_version ||
	    (INT_GET(rhead->h_version, ARCH_CONVERT) &
			(~XLOG_VERSION_OKBITS)) != 0))) {
		xlog_warn("XFS: %s: unrecognised log version (%d).",
			__FUNCTION__, INT_GET(rhead->h_version, ARCH_CONVERT));
		return XFS_ERROR(EIO);
	}

	/* LR body must have data or it wouldn't have been written */
	hlen = INT_GET(rhead->h_len, ARCH_CONVERT);
	if (unlikely( hlen <= 0 || hlen > INT_MAX )) {
		XFS_ERROR_REPORT("xlog_valid_rec_header(2)",
				XFS_ERRLEVEL_LOW, log->l_mp);
		return XFS_ERROR(EFSCORRUPTED);
	}
	if (unlikely( blkno > log->l_logBBsize || blkno > INT_MAX )) {
		XFS_ERROR_REPORT("xlog_valid_rec_header(3)",
				XFS_ERRLEVEL_LOW, log->l_mp);
		return XFS_ERROR(EFSCORRUPTED);
	}
	return 0;
}

/*
 * Read the log from tail to head and process the log records found.
 * Handle the two cases where the tail and head are in the same cycle
 * and where the active portion of the log wraps around the end of
 * the physical log separately.  The pass parameter is passed through
 * to the routines called to process the data and is not looked at
 * here.
 */
STATIC int
xlog_do_recovery_pass(
	xlog_t			*log,
	xfs_daddr_t		head_blk,
	xfs_daddr_t		tail_blk,
	int			pass)
{
	xlog_rec_header_t	*rhead;
	xfs_daddr_t		blk_no;
	xfs_caddr_t		bufaddr, offset;
	xfs_buf_t		*hbp, *dbp;
	int			error = 0, h_size;
	int			bblks, split_bblks;
	int			hblks, split_hblks, wrapped_hblks;
	xlog_recover_t		*rhash[XLOG_RHASH_SIZE];

	ASSERT(head_blk != tail_blk);

	/*
	 * Read the header of the tail block and get the iclog buffer size from
	 * h_size.  Use this to tell how many sectors make up the log header.
	 */
	if (XFS_SB_VERSION_HASLOGV2(&log->l_mp->m_sb)) {
		/*
		 * When using variable length iclogs, read first sector of
		 * iclog header and extract the header size from it.  Get a
		 * new hbp that is the correct size.
		 */
		hbp = xlog_get_bp(log, 1);
		if (!hbp)
			return ENOMEM;
		if ((error = xlog_bread(log, tail_blk, 1, hbp)))
			goto bread_err1;
		offset = xlog_align(log, tail_blk, 1, hbp);
		rhead = (xlog_rec_header_t *)offset;
		error = xlog_valid_rec_header(log, rhead, tail_blk);
		if (error)
			goto bread_err1;
		h_size = INT_GET(rhead->h_size, ARCH_CONVERT);
		if ((INT_GET(rhead->h_version, ARCH_CONVERT)
				& XLOG_VERSION_2) &&
		    (h_size > XLOG_HEADER_CYCLE_SIZE)) {
			hblks = h_size / XLOG_HEADER_CYCLE_SIZE;
			if (h_size % XLOG_HEADER_CYCLE_SIZE)
				hblks++;
			xlog_put_bp(hbp);
			hbp = xlog_get_bp(log, hblks);
		} else {
			hblks = 1;
		}
	} else {
		ASSERT(log->l_sectbb_log == 0);
		hblks = 1;
		hbp = xlog_get_bp(log, 1);
		h_size = XLOG_BIG_RECORD_BSIZE;
	}

	if (!hbp)
		return ENOMEM;
	dbp = xlog_get_bp(log, BTOBB(h_size));
	if (!dbp) {
		xlog_put_bp(hbp);
		return ENOMEM;
	}

	memset(rhash, 0, sizeof(rhash));
	if (tail_blk <= head_blk) {
		for (blk_no = tail_blk; blk_no < head_blk; ) {
			if ((error = xlog_bread(log, blk_no, hblks, hbp)))
				goto bread_err2;
			offset = xlog_align(log, blk_no, hblks, hbp);
			rhead = (xlog_rec_header_t *)offset;
			error = xlog_valid_rec_header(log, rhead, blk_no);
			if (error)
				goto bread_err2;

			/* blocks in data section */
			bblks = (int)BTOBB(INT_GET(rhead->h_len, ARCH_CONVERT));
			error = xlog_bread(log, blk_no + hblks, bblks, dbp);
			if (error)
				goto bread_err2;
			offset = xlog_align(log, blk_no + hblks, bblks, dbp);
			xlog_unpack_data(rhead, offset, log);
			if ((error = xlog_recover_process_data(log,
						rhash, rhead, offset, pass)))
				goto bread_err2;
			blk_no += bblks + hblks;
		}
	} else {
		/*
		 * Perform recovery around the end of the physical log.
		 * When the head is not on the same cycle number as the tail,
		 * we can't do a sequential recovery as above.
		 */
		blk_no = tail_blk;
		while (blk_no < log->l_logBBsize) {
			/*
			 * Check for header wrapping around physical end-of-log
			 */
			offset = NULL;
			split_hblks = 0;
			wrapped_hblks = 0;
			if (blk_no + hblks <= log->l_logBBsize) {
				/* Read header in one read */
				error = xlog_bread(log, blk_no, hblks, hbp);
				if (error)
					goto bread_err2;
				offset = xlog_align(log, blk_no, hblks, hbp);
			} else {
				/* This LR is split across physical log end */
				if (blk_no != log->l_logBBsize) {
					/* some data before physical log end */
					ASSERT(blk_no <= INT_MAX);
					split_hblks = log->l_logBBsize - (int)blk_no;
					ASSERT(split_hblks > 0);
					if ((error = xlog_bread(log, blk_no,
							split_hblks, hbp)))
						goto bread_err2;
					offset = xlog_align(log, blk_no,
							split_hblks, hbp);
				}
				/*
				 * Note: this black magic still works with
				 * large sector sizes (non-512) only because:
				 * - we increased the buffer size originally
				 *   by 1 sector giving us enough extra space
				 *   for the second read;
				 * - the log start is guaranteed to be sector
				 *   aligned;
				 * - we read the log end (LR header start)
				 *   _first_, then the log start (LR header end)
				 *   - order is important.
				 */
				bufaddr = XFS_BUF_PTR(hbp);
				XFS_BUF_SET_PTR(hbp,
						bufaddr + BBTOB(split_hblks),
						BBTOB(hblks - split_hblks));
				wrapped_hblks = hblks - split_hblks;
				error = xlog_bread(log, 0, wrapped_hblks, hbp);
				if (error)
					goto bread_err2;
				XFS_BUF_SET_PTR(hbp, bufaddr, BBTOB(hblks));
				if (!offset)
					offset = xlog_align(log, 0,
							wrapped_hblks, hbp);
			}
			rhead = (xlog_rec_header_t *)offset;
			error = xlog_valid_rec_header(log, rhead,
						split_hblks ? blk_no : 0);
			if (error)
				goto bread_err2;

			bblks = (int)BTOBB(INT_GET(rhead->h_len, ARCH_CONVERT));
			blk_no += hblks;

			/* Read in data for log record */
			if (blk_no + bblks <= log->l_logBBsize) {
				error = xlog_bread(log, blk_no, bblks, dbp);
				if (error)
					goto bread_err2;
				offset = xlog_align(log, blk_no, bblks, dbp);
			} else {
				/* This log record is split across the
				 * physical end of log */
				offset = NULL;
				split_bblks = 0;
				if (blk_no != log->l_logBBsize) {
					/* some data is before the physical
					 * end of log */
					ASSERT(!wrapped_hblks);
					ASSERT(blk_no <= INT_MAX);
					split_bblks =
						log->l_logBBsize - (int)blk_no;
					ASSERT(split_bblks > 0);
					if ((error = xlog_bread(log, blk_no,
							split_bblks, dbp)))
						goto bread_err2;
					offset = xlog_align(log, blk_no,
							split_bblks, dbp);
				}
				/*
				 * Note: this black magic still works with
				 * large sector sizes (non-512) only because:
				 * - we increased the buffer size originally
				 *   by 1 sector giving us enough extra space
				 *   for the second read;
				 * - the log start is guaranteed to be sector
				 *   aligned;
				 * - we read the log end (LR header start)
				 *   _first_, then the log start (LR header end)
				 *   - order is important.
				 */
				bufaddr = XFS_BUF_PTR(dbp);
				XFS_BUF_SET_PTR(dbp,
						bufaddr + BBTOB(split_bblks),
						BBTOB(bblks - split_bblks));
				if ((error = xlog_bread(log, wrapped_hblks,
						bblks - split_bblks, dbp)))
					goto bread_err2;
				XFS_BUF_SET_PTR(dbp, bufaddr, h_size);
				if (!offset)
					offset = xlog_align(log, wrapped_hblks,
						bblks - split_bblks, dbp);
			}
			xlog_unpack_data(rhead, offset, log);
			if ((error = xlog_recover_process_data(log, rhash,
							rhead, offset, pass)))
				goto bread_err2;
			blk_no += bblks;
		}

		ASSERT(blk_no >= log->l_logBBsize);
		blk_no -= log->l_logBBsize;

		/* read first part of physical log */
		while (blk_no < head_blk) {
			if ((error = xlog_bread(log, blk_no, hblks, hbp)))
				goto bread_err2;
			offset = xlog_align(log, blk_no, hblks, hbp);
			rhead = (xlog_rec_header_t *)offset;
			error = xlog_valid_rec_header(log, rhead, blk_no);
			if (error)
				goto bread_err2;
			bblks = (int)BTOBB(INT_GET(rhead->h_len, ARCH_CONVERT));
			if ((error = xlog_bread(log, blk_no+hblks, bblks, dbp)))
				goto bread_err2;
			offset = xlog_align(log, blk_no+hblks, bblks, dbp);
			xlog_unpack_data(rhead, offset, log);
			if ((error = xlog_recover_process_data(log, rhash,
							rhead, offset, pass)))
				goto bread_err2;
			blk_no += bblks + hblks;
		}
	}

 bread_err2:
	xlog_put_bp(dbp);
 bread_err1:
	xlog_put_bp(hbp);
	return error;
}

/*
 * Do the recovery of the log.  We actually do this in two phases.
 * The two passes are necessary in order to implement the function
 * of cancelling a record written into the log.  The first pass
 * determines those things which have been cancelled, and the
 * second pass replays log items normally except for those which
 * have been cancelled.  The handling of the replay and cancellations
 * takes place in the log item type specific routines.
 *
 * The table of items which have cancel records in the log is allocated
 * and freed at this level, since only here do we know when all of
 * the log recovery has been completed.
 */
STATIC int
xlog_do_log_recovery(
	xlog_t		*log,
	xfs_daddr_t	head_blk,
	xfs_daddr_t	tail_blk)
{
	int		error;

	ASSERT(head_blk != tail_blk);

	/*
	 * First do a pass to find all of the cancelled buf log items.
	 * Store them in the buf_cancel_table for use in the second pass.
	 */
	log->l_buf_cancel_table =
		(xfs_buf_cancel_t **)kmem_zalloc(XLOG_BC_TABLE_SIZE *
						 sizeof(xfs_buf_cancel_t*),
						 KM_SLEEP);
	error = xlog_do_recovery_pass(log, head_blk, tail_blk,
				      XLOG_RECOVER_PASS1);
	if (error != 0) {
		kmem_free(log->l_buf_cancel_table,
			  XLOG_BC_TABLE_SIZE * sizeof(xfs_buf_cancel_t*));
		log->l_buf_cancel_table = NULL;
		return error;
	}
	/*
	 * Then do a second pass to actually recover the items in the log.
	 * When it is complete free the table of buf cancel items.
	 */
	error = xlog_do_recovery_pass(log, head_blk, tail_blk,
				      XLOG_RECOVER_PASS2);
#ifdef DEBUG
	if (!error) {
		int	i;

		for (i = 0; i < XLOG_BC_TABLE_SIZE; i++)
			ASSERT(log->l_buf_cancel_table[i] == NULL);
	}
#endif	/* DEBUG */

	kmem_free(log->l_buf_cancel_table,
		  XLOG_BC_TABLE_SIZE * sizeof(xfs_buf_cancel_t*));
	log->l_buf_cancel_table = NULL;

	return error;
}

/*
 * Do the actual recovery
 */
STATIC int
xlog_do_recover(
	xlog_t		*log,
	xfs_daddr_t	head_blk,
	xfs_daddr_t	tail_blk)
{
	int		error;
	xfs_buf_t	*bp;
	xfs_sb_t	*sbp;

	/*
	 * First replay the images in the log.
	 */
	error = xlog_do_log_recovery(log, head_blk, tail_blk);
	if (error) {
		return error;
	}

	XFS_bflush(log->l_mp->m_ddev_targp);

	/*
	 * If IO errors happened during recovery, bail out.
	 */
	if (XFS_FORCED_SHUTDOWN(log->l_mp)) {
		return (EIO);
	}

	/*
	 * We now update the tail_lsn since much of the recovery has completed
	 * and there may be space available to use.  If there were no extent
	 * or iunlinks, we can free up the entire log and set the tail_lsn to
	 * be the last_sync_lsn.  This was set in xlog_find_tail to be the
	 * lsn of the last known good LR on disk.  If there are extent frees
	 * or iunlinks they will have some entries in the AIL; so we look at
	 * the AIL to determine how to set the tail_lsn.
	 */
	xlog_assign_tail_lsn(log->l_mp);

	/*
	 * Now that we've finished replaying all buffer and inode
	 * updates, re-read in the superblock.
	 */
	bp = xfs_getsb(log->l_mp, 0);
	XFS_BUF_UNDONE(bp);
	XFS_BUF_READ(bp);
	xfsbdstrat(log->l_mp, bp);
	if ((error = xfs_iowait(bp))) {
		xfs_ioerror_alert("xlog_do_recover",
				  log->l_mp, bp, XFS_BUF_ADDR(bp));
		ASSERT(0);
		xfs_buf_relse(bp);
		return error;
	}

	/* Convert superblock from on-disk format */
	sbp = &log->l_mp->m_sb;
	xfs_xlatesb(XFS_BUF_TO_SBP(bp), sbp, 1, XFS_SB_ALL_BITS);
	ASSERT(sbp->sb_magicnum == XFS_SB_MAGIC);
	ASSERT(XFS_SB_GOOD_VERSION(sbp));
	xfs_buf_relse(bp);

	/* We've re-read the superblock so re-initialize per-cpu counters */
	xfs_icsb_reinit_counters(log->l_mp);

	xlog_recover_check_summary(log);

	/* Normal transactions can now occur */
	log->l_flags &= ~XLOG_ACTIVE_RECOVERY;
	return 0;
}

/*
 * Perform recovery and re-initialize some log variables in xlog_find_tail.
 *
 * Return error or zero.
 */
int
xlog_recover(
	xlog_t		*log)
{
	xfs_daddr_t	head_blk, tail_blk;
	int		error;

	/* find the tail of the log */
	if ((error = xlog_find_tail(log, &head_blk, &tail_blk)))
		return error;

	if (tail_blk != head_blk) {
		/* There used to be a comment here:
		 *
		 * disallow recovery on read-only mounts.  note -- mount
		 * checks for ENOSPC and turns it into an intelligent
		 * error message.
		 * ...but this is no longer true.  Now, unless you specify
		 * NORECOVERY (in which case this function would never be
		 * called), we just go ahead and recover.  We do this all
		 * under the vfs layer, so we can get away with it unless
		 * the device itself is read-only, in which case we fail.
		 */
		if ((error = xfs_dev_is_read_only(log->l_mp, "recovery"))) {
			return error;
		}

		cmn_err(CE_NOTE,
			"Starting XFS recovery on filesystem: %s (logdev: %s)",
			log->l_mp->m_fsname, log->l_mp->m_logname ?
			log->l_mp->m_logname : "internal");

		error = xlog_do_recover(log, head_blk, tail_blk);
		log->l_flags |= XLOG_RECOVERY_NEEDED;
	}
	return error;
}

/*
 * In the first part of recovery we replay inodes and buffers and build
 * up the list of extent free items which need to be processed.  Here
 * we process the extent free items and clean up the on disk unlinked
 * inode lists.  This is separated from the first part of recovery so
 * that the root and real-time bitmap inodes can be read in from disk in
 * between the two stages.  This is necessary so that we can free space
 * in the real-time portion of the file system.
 */
int
xlog_recover_finish(
	xlog_t		*log,
	int		mfsi_flags)
{
	/*
	 * Now we're ready to do the transactions needed for the
	 * rest of recovery.  Start with completing all the extent
	 * free intent records and then process the unlinked inode
	 * lists.  At this point, we essentially run in normal mode
	 * except that we're still performing recovery actions
	 * rather than accepting new requests.
	 */
	if (log->l_flags & XLOG_RECOVERY_NEEDED) {
		xlog_recover_process_efis(log);
		/*
		 * Sync the log to get all the EFIs out of the AIL.
		 * This isn't absolutely necessary, but it helps in
		 * case the unlink transactions would have problems
		 * pushing the EFIs out of the way.
		 */
		xfs_log_force(log->l_mp, (xfs_lsn_t)0,
			      (XFS_LOG_FORCE | XFS_LOG_SYNC));

		if ( (mfsi_flags & XFS_MFSI_NOUNLINK) == 0 ) {
			xlog_recover_process_iunlinks(log);
		}

		xlog_recover_check_summary(log);

		cmn_err(CE_NOTE,
			"Ending XFS recovery on filesystem: %s (logdev: %s)",
			log->l_mp->m_fsname, log->l_mp->m_logname ?
			log->l_mp->m_logname : "internal");
		log->l_flags &= ~XLOG_RECOVERY_NEEDED;
	} else {
		cmn_err(CE_DEBUG,
			"!Ending clean XFS mount for filesystem: %s\n",
			log->l_mp->m_fsname);
	}
	return 0;
}


#if defined(DEBUG)
/*
 * Read all of the agf and agi counters and check that they
 * are consistent with the superblock counters.
 */
void
xlog_recover_check_summary(
	xlog_t		*log)
{
	xfs_mount_t	*mp;
	xfs_agf_t	*agfp;
	xfs_agi_t	*agip;
	xfs_buf_t	*agfbp;
	xfs_buf_t	*agibp;
	xfs_daddr_t	agfdaddr;
	xfs_daddr_t	agidaddr;
	xfs_buf_t	*sbbp;
#ifdef XFS_LOUD_RECOVERY
	xfs_sb_t	*sbp;
#endif
	xfs_agnumber_t	agno;
	__uint64_t	freeblks;
	__uint64_t	itotal;
	__uint64_t	ifree;

	mp = log->l_mp;

	freeblks = 0LL;
	itotal = 0LL;
	ifree = 0LL;
	for (agno = 0; agno < mp->m_sb.sb_agcount; agno++) {
		agfdaddr = XFS_AG_DADDR(mp, agno, XFS_AGF_DADDR(mp));
		agfbp = xfs_buf_read(mp->m_ddev_targp, agfdaddr,
				XFS_FSS_TO_BB(mp, 1), 0);
		if (XFS_BUF_ISERROR(agfbp)) {
			xfs_ioerror_alert("xlog_recover_check_summary(agf)",
						mp, agfbp, agfdaddr);
		}
		agfp = XFS_BUF_TO_AGF(agfbp);
		ASSERT(XFS_AGF_MAGIC == be32_to_cpu(agfp->agf_magicnum));
		ASSERT(XFS_AGF_GOOD_VERSION(be32_to_cpu(agfp->agf_versionnum)));
		ASSERT(be32_to_cpu(agfp->agf_seqno) == agno);

		freeblks += be32_to_cpu(agfp->agf_freeblks) +
			    be32_to_cpu(agfp->agf_flcount);
		xfs_buf_relse(agfbp);

		agidaddr = XFS_AG_DADDR(mp, agno, XFS_AGI_DADDR(mp));
		agibp = xfs_buf_read(mp->m_ddev_targp, agidaddr,
				XFS_FSS_TO_BB(mp, 1), 0);
		if (XFS_BUF_ISERROR(agibp)) {
			xfs_ioerror_alert("xlog_recover_check_summary(agi)",
					  mp, agibp, agidaddr);
		}
		agip = XFS_BUF_TO_AGI(agibp);
		ASSERT(XFS_AGI_MAGIC == be32_to_cpu(agip->agi_magicnum));
		ASSERT(XFS_AGI_GOOD_VERSION(be32_to_cpu(agip->agi_versionnum)));
		ASSERT(be32_to_cpu(agip->agi_seqno) == agno);

		itotal += be32_to_cpu(agip->agi_count);
		ifree += be32_to_cpu(agip->agi_freecount);
		xfs_buf_relse(agibp);
	}

	sbbp = xfs_getsb(mp, 0);
#ifdef XFS_LOUD_RECOVERY
	sbp = &mp->m_sb;
	xfs_xlatesb(XFS_BUF_TO_SBP(sbbp), sbp, 1, XFS_SB_ALL_BITS);
	cmn_err(CE_NOTE,
		"xlog_recover_check_summary: sb_icount %Lu itotal %Lu",
		sbp->sb_icount, itotal);
	cmn_err(CE_NOTE,
		"xlog_recover_check_summary: sb_ifree %Lu itotal %Lu",
		sbp->sb_ifree, ifree);
	cmn_err(CE_NOTE,
		"xlog_recover_check_summary: sb_fdblocks %Lu freeblks %Lu",
		sbp->sb_fdblocks, freeblks);
#if 0
	/*
	 * This is turned off until I account for the allocation
	 * btree blocks which live in free space.
	 */
	ASSERT(sbp->sb_icount == itotal);
	ASSERT(sbp->sb_ifree == ifree);
	ASSERT(sbp->sb_fdblocks == freeblks);
#endif
#endif
	xfs_buf_relse(sbbp);
}
#endif /* DEBUG */<|MERGE_RESOLUTION|>--- conflicted
+++ resolved
@@ -1920,15 +1920,9 @@
 				stale_buf = 1;
 				break;
 			}
-<<<<<<< HEAD
-			if (be16_to_cpu(dip->di_core.di_mode))
-				mode_count++;
-			if (be16_to_cpu(dip->di_core.di_gen))
-=======
 			if (dip->di_core.di_mode)
 				mode_count++;
 			if (dip->di_core.di_gen)
->>>>>>> b7e113dc
 				gen_count++;
 		}
 
