/*
 * Copyright (c) 2000-2002,2005 Silicon Graphics, Inc.
 * Copyright (c) 2008 Dave Chinner
 * All Rights Reserved.
 *
 * This program is free software; you can redistribute it and/or
 * modify it under the terms of the GNU General Public License as
 * published by the Free Software Foundation.
 *
 * This program is distributed in the hope that it would be useful,
 * but WITHOUT ANY WARRANTY; without even the implied warranty of
 * MERCHANTABILITY or FITNESS FOR A PARTICULAR PURPOSE.  See the
 * GNU General Public License for more details.
 *
 * You should have received a copy of the GNU General Public License
 * along with this program; if not, write the Free Software Foundation,
 * Inc.,  51 Franklin St, Fifth Floor, Boston, MA  02110-1301  USA
 */
#include "xfs.h"
#include "xfs_fs.h"
#include "xfs_types.h"
#include "xfs_log.h"
#include "xfs_trans.h"
#include "xfs_sb.h"
#include "xfs_ag.h"
#include "xfs_mount.h"
#include "xfs_trans_priv.h"
#include "xfs_trace.h"
#include "xfs_error.h"

#ifdef DEBUG
/*
 * Check that the list is sorted as it should be.
 */
STATIC void
xfs_ail_check(
	struct xfs_ail	*ailp,
	xfs_log_item_t	*lip)
{
	xfs_log_item_t	*prev_lip;

	if (list_empty(&ailp->xa_ail))
		return;

	/*
	 * Check the next and previous entries are valid.
	 */
	ASSERT((lip->li_flags & XFS_LI_IN_AIL) != 0);
	prev_lip = list_entry(lip->li_ail.prev, xfs_log_item_t, li_ail);
	if (&prev_lip->li_ail != &ailp->xa_ail)
		ASSERT(XFS_LSN_CMP(prev_lip->li_lsn, lip->li_lsn) <= 0);

	prev_lip = list_entry(lip->li_ail.next, xfs_log_item_t, li_ail);
	if (&prev_lip->li_ail != &ailp->xa_ail)
		ASSERT(XFS_LSN_CMP(prev_lip->li_lsn, lip->li_lsn) >= 0);


#ifdef XFS_TRANS_DEBUG
	/*
	 * Walk the list checking lsn ordering, and that every entry has the
	 * XFS_LI_IN_AIL flag set. This is really expensive, so only do it
	 * when specifically debugging the transaction subsystem.
	 */
	prev_lip = list_entry(&ailp->xa_ail, xfs_log_item_t, li_ail);
	list_for_each_entry(lip, &ailp->xa_ail, li_ail) {
		if (&prev_lip->li_ail != &ailp->xa_ail)
			ASSERT(XFS_LSN_CMP(prev_lip->li_lsn, lip->li_lsn) <= 0);
		ASSERT((lip->li_flags & XFS_LI_IN_AIL) != 0);
		prev_lip = lip;
	}
#endif /* XFS_TRANS_DEBUG */
}
#else /* !DEBUG */
#define	xfs_ail_check(a,l)
#endif /* DEBUG */

/*
 * Return a pointer to the first item in the AIL.  If the AIL is empty, then
 * return NULL.
 */
xfs_log_item_t *
xfs_ail_min(
	struct xfs_ail  *ailp)
{
	if (list_empty(&ailp->xa_ail))
		return NULL;

	return list_first_entry(&ailp->xa_ail, xfs_log_item_t, li_ail);
}

 /*
 * Return a pointer to the last item in the AIL.  If the AIL is empty, then
 * return NULL.
 */
static xfs_log_item_t *
xfs_ail_max(
	struct xfs_ail  *ailp)
{
	if (list_empty(&ailp->xa_ail))
		return NULL;

	return list_entry(ailp->xa_ail.prev, xfs_log_item_t, li_ail);
}

/*
 * Return a pointer to the item which follows the given item in the AIL.  If
 * the given item is the last item in the list, then return NULL.
 */
static xfs_log_item_t *
xfs_ail_next(
	struct xfs_ail  *ailp,
	xfs_log_item_t  *lip)
{
	if (lip->li_ail.next == &ailp->xa_ail)
		return NULL;

	return list_first_entry(&lip->li_ail, xfs_log_item_t, li_ail);
}

/*
 * This is called by the log manager code to determine the LSN of the tail of
 * the log.  This is exactly the LSN of the first item in the AIL.  If the AIL
 * is empty, then this function returns 0.
 *
 * We need the AIL lock in order to get a coherent read of the lsn of the last
 * item in the AIL.
 */
xfs_lsn_t
xfs_ail_min_lsn(
	struct xfs_ail	*ailp)
{
	xfs_lsn_t	lsn = 0;
	xfs_log_item_t	*lip;

	spin_lock(&ailp->xa_lock);
	lip = xfs_ail_min(ailp);
	if (lip)
		lsn = lip->li_lsn;
	spin_unlock(&ailp->xa_lock);

	return lsn;
}

/*
 * Return the maximum lsn held in the AIL, or zero if the AIL is empty.
 */
static xfs_lsn_t
xfs_ail_max_lsn(
	struct xfs_ail  *ailp)
{
	xfs_lsn_t       lsn = 0;
	xfs_log_item_t  *lip;

	spin_lock(&ailp->xa_lock);
	lip = xfs_ail_max(ailp);
	if (lip)
		lsn = lip->li_lsn;
	spin_unlock(&ailp->xa_lock);

	return lsn;
}

/*
 * The cursor keeps track of where our current traversal is up to by tracking
 * the next item in the list for us. However, for this to be safe, removing an
 * object from the AIL needs to invalidate any cursor that points to it. hence
 * the traversal cursor needs to be linked to the struct xfs_ail so that
 * deletion can search all the active cursors for invalidation.
 */
STATIC void
xfs_trans_ail_cursor_init(
	struct xfs_ail		*ailp,
	struct xfs_ail_cursor	*cur)
{
	cur->item = NULL;
	list_add_tail(&cur->list, &ailp->xa_cursors);
}

/*
 * Get the next item in the traversal and advance the cursor.  If the cursor
 * was invalidated (indicated by a lip of 1), restart the traversal.
 */
struct xfs_log_item *
xfs_trans_ail_cursor_next(
	struct xfs_ail		*ailp,
	struct xfs_ail_cursor	*cur)
{
	struct xfs_log_item	*lip = cur->item;

	if ((__psint_t)lip & 1)
		lip = xfs_ail_min(ailp);
	if (lip)
		cur->item = xfs_ail_next(ailp, lip);
	return lip;
}

/*
 * When the traversal is complete, we need to remove the cursor from the list
 * of traversing cursors.
 */
void
xfs_trans_ail_cursor_done(
	struct xfs_ail		*ailp,
	struct xfs_ail_cursor	*cur)
{
	cur->item = NULL;
	list_del_init(&cur->list);
}

/*
 * Invalidate any cursor that is pointing to this item. This is called when an
 * item is removed from the AIL. Any cursor pointing to this object is now
 * invalid and the traversal needs to be terminated so it doesn't reference a
 * freed object. We set the low bit of the cursor item pointer so we can
 * distinguish between an invalidation and the end of the list when getting the
 * next item from the cursor.
 */
STATIC void
xfs_trans_ail_cursor_clear(
	struct xfs_ail		*ailp,
	struct xfs_log_item	*lip)
{
	struct xfs_ail_cursor	*cur;

	list_for_each_entry(cur, &ailp->xa_cursors, list) {
		if (cur->item == lip)
			cur->item = (struct xfs_log_item *)
					((__psint_t)cur->item | 1);
	}
}

/*
 * Find the first item in the AIL with the given @lsn by searching in ascending
 * LSN order and initialise the cursor to point to the next item for a
 * ascending traversal.  Pass a @lsn of zero to initialise the cursor to the
 * first item in the AIL. Returns NULL if the list is empty.
 */
xfs_log_item_t *
xfs_trans_ail_cursor_first(
	struct xfs_ail		*ailp,
	struct xfs_ail_cursor	*cur,
	xfs_lsn_t		lsn)
{
	xfs_log_item_t		*lip;

	xfs_trans_ail_cursor_init(ailp, cur);

	if (lsn == 0) {
		lip = xfs_ail_min(ailp);
		goto out;
	}

	list_for_each_entry(lip, &ailp->xa_ail, li_ail) {
		if (XFS_LSN_CMP(lip->li_lsn, lsn) >= 0)
			goto out;
	}
	return NULL;

out:
	if (lip)
		cur->item = xfs_ail_next(ailp, lip);
	return lip;
}

static struct xfs_log_item *
__xfs_trans_ail_cursor_last(
	struct xfs_ail		*ailp,
	xfs_lsn_t		lsn)
{
	xfs_log_item_t		*lip;

	list_for_each_entry_reverse(lip, &ailp->xa_ail, li_ail) {
		if (XFS_LSN_CMP(lip->li_lsn, lsn) <= 0)
			return lip;
	}
	return NULL;
}

/*
 * Find the last item in the AIL with the given @lsn by searching in descending
 * LSN order and initialise the cursor to point to that item.  If there is no
 * item with the value of @lsn, then it sets the cursor to the last item with an
 * LSN lower than @lsn.  Returns NULL if the list is empty.
 */
struct xfs_log_item *
xfs_trans_ail_cursor_last(
	struct xfs_ail		*ailp,
	struct xfs_ail_cursor	*cur,
	xfs_lsn_t		lsn)
{
	xfs_trans_ail_cursor_init(ailp, cur);
	cur->item = __xfs_trans_ail_cursor_last(ailp, lsn);
	return cur->item;
}

/*
 * Splice the log item list into the AIL at the given LSN. We splice to the
 * tail of the given LSN to maintain insert order for push traversals. The
 * cursor is optional, allowing repeated updates to the same LSN to avoid
 * repeated traversals.  This should not be called with an empty list.
 */
static void
xfs_ail_splice(
	struct xfs_ail		*ailp,
	struct xfs_ail_cursor	*cur,
	struct list_head	*list,
	xfs_lsn_t		lsn)
{
	struct xfs_log_item	*lip;

	ASSERT(!list_empty(list));

	/*
	 * Use the cursor to determine the insertion point if one is
	 * provided.  If not, or if the one we got is not valid,
	 * find the place in the AIL where the items belong.
	 */
	lip = cur ? cur->item : NULL;
	if (!lip || (__psint_t) lip & 1)
		lip = __xfs_trans_ail_cursor_last(ailp, lsn);

	/*
	 * If a cursor is provided, we know we're processing the AIL
	 * in lsn order, and future items to be spliced in will
	 * follow the last one being inserted now.  Update the
	 * cursor to point to that last item, now while we have a
	 * reliable pointer to it.
	 */
	if (cur)
		cur->item = list_entry(list->prev, struct xfs_log_item, li_ail);

	/*
	 * Finally perform the splice.  Unless the AIL was empty,
	 * lip points to the item in the AIL _after_ which the new
	 * items should go.  If lip is null the AIL was empty, so
	 * the new items go at the head of the AIL.
	 */
	if (lip)
		list_splice(list, &lip->li_ail);
	else
		list_splice(list, &ailp->xa_ail);
}

/*
 * Delete the given item from the AIL.  Return a pointer to the item.
 */
static void
xfs_ail_delete(
	struct xfs_ail  *ailp,
	xfs_log_item_t  *lip)
{
	xfs_ail_check(ailp, lip);
	list_del(&lip->li_ail);
	xfs_trans_ail_cursor_clear(ailp, lip);
}

static long
xfsaild_push(
	struct xfs_ail		*ailp)
{
	xfs_mount_t		*mp = ailp->xa_mount;
	struct xfs_ail_cursor	cur;
	xfs_log_item_t		*lip;
	xfs_lsn_t		lsn;
	xfs_lsn_t		target;
	long			tout;
	int			stuck = 0;
	int			flushing = 0;
	int			count = 0;

	/*
	 * If we encountered pinned items or did not finish writing out all
	 * buffers the last time we ran, force the log first and wait for it
	 * before pushing again.
	 */
	if (ailp->xa_log_flush && ailp->xa_last_pushed_lsn == 0 &&
	    (!list_empty_careful(&ailp->xa_buf_list) ||
	     xfs_ail_min_lsn(ailp))) {
		ailp->xa_log_flush = 0;

		XFS_STATS_INC(xs_push_ail_flush);
		xfs_log_force(mp, XFS_LOG_SYNC);
	}

	spin_lock(&ailp->xa_lock);
	lip = xfs_trans_ail_cursor_first(ailp, &cur, ailp->xa_last_pushed_lsn);
	if (!lip) {
		/*
		 * If the AIL is empty or our push has reached the end we are
		 * done now.
		 */
		xfs_trans_ail_cursor_done(ailp, &cur);
		spin_unlock(&ailp->xa_lock);
		goto out_done;
	}

	XFS_STATS_INC(xs_push_ail);

	lsn = lip->li_lsn;
	target = ailp->xa_target;
	while ((XFS_LSN_CMP(lip->li_lsn, target) <= 0)) {
		int	lock_result;

		/*
		 * Note that IOP_PUSH may unlock and reacquire the AIL lock.  We
		 * rely on the AIL cursor implementation to be able to deal with
		 * the dropped lock.
		 */
		lock_result = IOP_PUSH(lip, &ailp->xa_buf_list);
		switch (lock_result) {
		case XFS_ITEM_SUCCESS:
			XFS_STATS_INC(xs_push_ail_success);
			trace_xfs_ail_push(lip);

			ailp->xa_last_pushed_lsn = lsn;
			break;

		case XFS_ITEM_FLUSHING:
			/*
			 * The item or its backing buffer is already beeing
			 * flushed.  The typical reason for that is that an
			 * inode buffer is locked because we already pushed the
			 * updates to it as part of inode clustering.
			 *
			 * We do not want to to stop flushing just because lots
			 * of items are already beeing flushed, but we need to
			 * re-try the flushing relatively soon if most of the
			 * AIL is beeing flushed.
			 */
			XFS_STATS_INC(xs_push_ail_flushing);
			trace_xfs_ail_flushing(lip);

			flushing++;
			ailp->xa_last_pushed_lsn = lsn;
			break;

		case XFS_ITEM_PINNED:
			XFS_STATS_INC(xs_push_ail_pinned);
			trace_xfs_ail_pinned(lip);

			stuck++;
			ailp->xa_log_flush++;
			break;
		case XFS_ITEM_LOCKED:
			XFS_STATS_INC(xs_push_ail_locked);
			trace_xfs_ail_locked(lip);

			stuck++;
			break;
		default:
			ASSERT(0);
			break;
		}

		count++;

		/*
		 * Are there too many items we can't do anything with?
		 *
		 * If we we are skipping too many items because we can't flush
		 * them or they are already being flushed, we back off and
		 * given them time to complete whatever operation is being
		 * done. i.e. remove pressure from the AIL while we can't make
		 * progress so traversals don't slow down further inserts and
		 * removals to/from the AIL.
		 *
		 * The value of 100 is an arbitrary magic number based on
		 * observation.
		 */
		if (stuck > 100)
			break;

		lip = xfs_trans_ail_cursor_next(ailp, &cur);
		if (lip == NULL)
			break;
		lsn = lip->li_lsn;
	}
	xfs_trans_ail_cursor_done(ailp, &cur);
	spin_unlock(&ailp->xa_lock);

	if (xfs_buf_delwri_submit_nowait(&ailp->xa_buf_list))
		ailp->xa_log_flush++;

	if (!count || XFS_LSN_CMP(lsn, target) >= 0) {
out_done:
		/*
		 * We reached the target or the AIL is empty, so wait a bit
		 * longer for I/O to complete and remove pushed items from the
		 * AIL before we start the next scan from the start of the AIL.
		 */
		tout = 50;
		ailp->xa_last_pushed_lsn = 0;
	} else if (((stuck + flushing) * 100) / count > 90) {
		/*
		 * Either there is a lot of contention on the AIL or we are
		 * stuck due to operations in progress. "Stuck" in this case
		 * is defined as >90% of the items we tried to push were stuck.
		 *
		 * Backoff a bit more to allow some I/O to complete before
		 * restarting from the start of the AIL. This prevents us from
		 * spinning on the same items, and if they are pinned will all
		 * the restart to issue a log force to unpin the stuck items.
		 */
		tout = 20;
		ailp->xa_last_pushed_lsn = 0;
	} else {
		/*
		 * Assume we have more work to do in a short while.
		 */
		tout = 10;
	}

	return tout;
}

static int
xfsaild(
	void		*data)
{
	struct xfs_ail	*ailp = data;
	long		tout = 0;	/* milliseconds */

<<<<<<< HEAD
  set_freezable();
=======
	current->flags |= PF_MEMALLOC;
>>>>>>> af56e0aa

	while (!kthread_should_stop()) {
		if (tout && tout <= 20)
			__set_current_state(TASK_KILLABLE);
		else
			__set_current_state(TASK_INTERRUPTIBLE);
		schedule_timeout(tout ?
				 msecs_to_jiffies(tout) : MAX_SCHEDULE_TIMEOUT);

		try_to_freeze();

		tout = xfsaild_push(ailp);
	}

	return 0;
}

/*
 * This routine is called to move the tail of the AIL forward.  It does this by
 * trying to flush items in the AIL whose lsns are below the given
 * threshold_lsn.
 *
 * The push is run asynchronously in a workqueue, which means the caller needs
 * to handle waiting on the async flush for space to become available.
 * We don't want to interrupt any push that is in progress, hence we only queue
 * work if we set the pushing bit approriately.
 *
 * We do this unlocked - we only need to know whether there is anything in the
 * AIL at the time we are called. We don't need to access the contents of
 * any of the objects, so the lock is not needed.
 */
void
xfs_ail_push(
	struct xfs_ail	*ailp,
	xfs_lsn_t	threshold_lsn)
{
	xfs_log_item_t	*lip;

	lip = xfs_ail_min(ailp);
	if (!lip || XFS_FORCED_SHUTDOWN(ailp->xa_mount) ||
	    XFS_LSN_CMP(threshold_lsn, ailp->xa_target) <= 0)
		return;

	/*
	 * Ensure that the new target is noticed in push code before it clears
	 * the XFS_AIL_PUSHING_BIT.
	 */
	smp_wmb();
	xfs_trans_ail_copy_lsn(ailp, &ailp->xa_target, &threshold_lsn);
	smp_wmb();

	wake_up_process(ailp->xa_task);
}

/*
 * Push out all items in the AIL immediately
 */
void
xfs_ail_push_all(
	struct xfs_ail  *ailp)
{
	xfs_lsn_t       threshold_lsn = xfs_ail_max_lsn(ailp);

	if (threshold_lsn)
		xfs_ail_push(ailp, threshold_lsn);
}

/*
 * Push out all items in the AIL immediately and wait until the AIL is empty.
 */
void
xfs_ail_push_all_sync(
	struct xfs_ail  *ailp)
{
	struct xfs_log_item	*lip;
	DEFINE_WAIT(wait);

	spin_lock(&ailp->xa_lock);
	while ((lip = xfs_ail_max(ailp)) != NULL) {
		prepare_to_wait(&ailp->xa_empty, &wait, TASK_UNINTERRUPTIBLE);
		ailp->xa_target = lip->li_lsn;
		wake_up_process(ailp->xa_task);
		spin_unlock(&ailp->xa_lock);
		schedule();
		spin_lock(&ailp->xa_lock);
	}
	spin_unlock(&ailp->xa_lock);

	finish_wait(&ailp->xa_empty, &wait);
}

/*
 * xfs_trans_ail_update - bulk AIL insertion operation.
 *
 * @xfs_trans_ail_update takes an array of log items that all need to be
 * positioned at the same LSN in the AIL. If an item is not in the AIL, it will
 * be added.  Otherwise, it will be repositioned  by removing it and re-adding
 * it to the AIL. If we move the first item in the AIL, update the log tail to
 * match the new minimum LSN in the AIL.
 *
 * This function takes the AIL lock once to execute the update operations on
 * all the items in the array, and as such should not be called with the AIL
 * lock held. As a result, once we have the AIL lock, we need to check each log
 * item LSN to confirm it needs to be moved forward in the AIL.
 *
 * To optimise the insert operation, we delete all the items from the AIL in
 * the first pass, moving them into a temporary list, then splice the temporary
 * list into the correct position in the AIL. This avoids needing to do an
 * insert operation on every item.
 *
 * This function must be called with the AIL lock held.  The lock is dropped
 * before returning.
 */
void
xfs_trans_ail_update_bulk(
	struct xfs_ail		*ailp,
	struct xfs_ail_cursor	*cur,
	struct xfs_log_item	**log_items,
	int			nr_items,
	xfs_lsn_t		lsn) __releases(ailp->xa_lock)
{
	xfs_log_item_t		*mlip;
	int			mlip_changed = 0;
	int			i;
	LIST_HEAD(tmp);

	ASSERT(nr_items > 0);		/* Not required, but true. */
	mlip = xfs_ail_min(ailp);

	for (i = 0; i < nr_items; i++) {
		struct xfs_log_item *lip = log_items[i];
		if (lip->li_flags & XFS_LI_IN_AIL) {
			/* check if we really need to move the item */
			if (XFS_LSN_CMP(lsn, lip->li_lsn) <= 0)
				continue;

			xfs_ail_delete(ailp, lip);
			if (mlip == lip)
				mlip_changed = 1;
		} else {
			lip->li_flags |= XFS_LI_IN_AIL;
		}
		lip->li_lsn = lsn;
		list_add(&lip->li_ail, &tmp);
	}

	if (!list_empty(&tmp))
		xfs_ail_splice(ailp, cur, &tmp, lsn);

	if (mlip_changed) {
		if (!XFS_FORCED_SHUTDOWN(ailp->xa_mount))
			xlog_assign_tail_lsn_locked(ailp->xa_mount);
		spin_unlock(&ailp->xa_lock);

		xfs_log_space_wake(ailp->xa_mount);
	} else {
		spin_unlock(&ailp->xa_lock);
	}
}

/*
 * xfs_trans_ail_delete_bulk - remove multiple log items from the AIL
 *
 * @xfs_trans_ail_delete_bulk takes an array of log items that all need to
 * removed from the AIL. The caller is already holding the AIL lock, and done
 * all the checks necessary to ensure the items passed in via @log_items are
 * ready for deletion. This includes checking that the items are in the AIL.
 *
 * For each log item to be removed, unlink it  from the AIL, clear the IN_AIL
 * flag from the item and reset the item's lsn to 0. If we remove the first
 * item in the AIL, update the log tail to match the new minimum LSN in the
 * AIL.
 *
 * This function will not drop the AIL lock until all items are removed from
 * the AIL to minimise the amount of lock traffic on the AIL. This does not
 * greatly increase the AIL hold time, but does significantly reduce the amount
 * of traffic on the lock, especially during IO completion.
 *
 * This function must be called with the AIL lock held.  The lock is dropped
 * before returning.
 */
void
xfs_trans_ail_delete_bulk(
	struct xfs_ail		*ailp,
	struct xfs_log_item	**log_items,
	int			nr_items,
	int			shutdown_type) __releases(ailp->xa_lock)
{
	xfs_log_item_t		*mlip;
	int			mlip_changed = 0;
	int			i;

	mlip = xfs_ail_min(ailp);

	for (i = 0; i < nr_items; i++) {
		struct xfs_log_item *lip = log_items[i];
		if (!(lip->li_flags & XFS_LI_IN_AIL)) {
			struct xfs_mount	*mp = ailp->xa_mount;

			spin_unlock(&ailp->xa_lock);
			if (!XFS_FORCED_SHUTDOWN(mp)) {
				xfs_alert_tag(mp, XFS_PTAG_AILDELETE,
		"%s: attempting to delete a log item that is not in the AIL",
						__func__);
				xfs_force_shutdown(mp, shutdown_type);
			}
			return;
		}

		xfs_ail_delete(ailp, lip);
		lip->li_flags &= ~XFS_LI_IN_AIL;
		lip->li_lsn = 0;
		if (mlip == lip)
			mlip_changed = 1;
	}

	if (mlip_changed) {
		if (!XFS_FORCED_SHUTDOWN(ailp->xa_mount))
			xlog_assign_tail_lsn_locked(ailp->xa_mount);
		if (list_empty(&ailp->xa_ail))
			wake_up_all(&ailp->xa_empty);
		spin_unlock(&ailp->xa_lock);

		xfs_log_space_wake(ailp->xa_mount);
	} else {
		spin_unlock(&ailp->xa_lock);
	}
}

int
xfs_trans_ail_init(
	xfs_mount_t	*mp)
{
	struct xfs_ail	*ailp;

	ailp = kmem_zalloc(sizeof(struct xfs_ail), KM_MAYFAIL);
	if (!ailp)
		return ENOMEM;

	ailp->xa_mount = mp;
	INIT_LIST_HEAD(&ailp->xa_ail);
	INIT_LIST_HEAD(&ailp->xa_cursors);
	spin_lock_init(&ailp->xa_lock);
	INIT_LIST_HEAD(&ailp->xa_buf_list);
	init_waitqueue_head(&ailp->xa_empty);

	ailp->xa_task = kthread_run(xfsaild, ailp, "xfsaild/%s",
			ailp->xa_mount->m_fsname);
	if (IS_ERR(ailp->xa_task))
		goto out_free_ailp;

	mp->m_ail = ailp;
	return 0;

out_free_ailp:
	kmem_free(ailp);
	return ENOMEM;
}

void
xfs_trans_ail_destroy(
	xfs_mount_t	*mp)
{
	struct xfs_ail	*ailp = mp->m_ail;

	kthread_stop(ailp->xa_task);
	kmem_free(ailp);
}<|MERGE_RESOLUTION|>--- conflicted
+++ resolved
@@ -520,11 +520,8 @@
 	struct xfs_ail	*ailp = data;
 	long		tout = 0;	/* milliseconds */
 
-<<<<<<< HEAD
-  set_freezable();
-=======
+	set_freezable();
 	current->flags |= PF_MEMALLOC;
->>>>>>> af56e0aa
 
 	while (!kthread_should_stop()) {
 		if (tout && tout <= 20)
